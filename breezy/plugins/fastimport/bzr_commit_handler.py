# Copyright (C) 2008 Canonical Ltd
#
# This program is free software; you can redistribute it and/or modify
# it under the terms of the GNU General Public License as published by
# the Free Software Foundation; either version 2 of the License, or
# (at your option) any later version.
#
# This program is distributed in the hope that it will be useful,
# but WITHOUT ANY WARRANTY; without even the implied warranty of
# MERCHANTABILITY or FITNESS FOR A PARTICULAR PURPOSE.  See the
# GNU General Public License for more details.
#
# You should have received a copy of the GNU General Public License
# along with this program.  If not, see <http://www.gnu.org/licenses/>.

"""CommitHandlers that build and save revisions & their inventories."""

from typing import Dict, List, Set, Tuple

from fastimport import processor

from ... import debug, errors, osutils, revision
from ...bzr import generate_ids, inventory, serializer
from ...bzr.inventory_delta import InventoryDelta
from ...trace import mutter, note, warning
from .helpers import escape_commit_message, mode_to_kind

_serializer_handles_escaping = hasattr(
    serializer.RevisionSerializer, "squashes_xml_invalid_characters"
)


def copy_inventory(inv: inventory.Inventory) -> inventory.Inventory:
    entries = inv.iter_entries_by_dir()
    inv = inventory.Inventory(None, inv.revision_id)
    for _path, inv_entry in entries:
        inv.add(inv_entry.copy())
    return inv


class CommitHandler(processor.CommitHandler):
    """Base class for Bazaar CommitHandlers."""

<<<<<<< HEAD
    def __init__(
        self, command, cache_mgr, rev_store, verbose=False, prune_empty_dirs=True
    ):
=======
    def __init__(self, command, cache_mgr, rev_store, verbose: bool = False,
                 prune_empty_dirs: bool = True) -> None:
>>>>>>> 751e265c
        super().__init__(command)
        self.cache_mgr = cache_mgr
        self.rev_store = rev_store
        self.verbose = verbose
        self.branch_ref = command.ref
        self.prune_empty_dirs = prune_empty_dirs
        # This tracks path->file-id for things we're creating this commit.
        # If the same path is created multiple times, we need to warn the
        # user and add it just once.
        # If a path is added then renamed or copied, we need to handle that.
        self._new_file_ids: Dict[str, inventory.FileID] = {}
        # This tracks path->file-id for things we're modifying this commit.
        # If a path is modified then renamed or copied, we need the make
        # sure we grab the new content.
        self._modified_file_ids: Dict[str, inventory.FileID] = {}
        # This tracks the paths for things we're deleting this commit.
        # If the same path is added or the destination of a rename say,
        # then a fresh file-id is required.
        self._paths_deleted_this_commit: Set[str] = set()

    def mutter(self, msg, *args):
        """Output a mutter but add context."""
        msg = f"{msg} ({self.command.id})"
        mutter(msg, *args)

    def debug(self, msg, *args):
        """Output a mutter if the appropriate -D option was given."""
        if debug.debug_flag_enabled("fast-import"):
            msg = f"{msg} ({self.command.id})"
            mutter(msg, *args)

    def note(self, msg, *args):
        """Output a note but add context."""
        msg = f"{msg} ({self.command.id})"
        note(msg, *args)

    def warning(self, msg, *args) -> None:
        """Output a warning but add context."""
        msg = f"{msg} ({self.command.id})"
        warning(msg, *args)

    def pre_process_files(self) -> None:
        """Prepare for committing."""
        self.revision_id = self.gen_revision_id()
        # cache of texts for this commit, indexed by file-id
        self.data_for_commit: Dict[bytes, bytes] = {}
        # if self.rev_store.expects_rich_root():
        self.data_for_commit[inventory.ROOT_ID] = b''

        # Track the heads and get the real parent list
        parents = self.cache_mgr.reftracker.track_heads(self.command)

        # Convert the parent commit-ids to bzr revision-ids
        if parents:
            self.parents = [self.cache_mgr.lookup_committish(p) for p in parents]
        else:
            self.parents = []
        self.debug(
            "%s id: %s, parents: %s",
            self.command.id,
            self.revision_id,
            str(self.parents),
        )

        # Tell the RevisionStore we're starting a new commit
        self.revision = self.build_revision()
        self.parent_invs = [self.get_inventory(p) for p in self.parents]
        self.rev_store.start_new_revision(self.revision, self.parents, self.parent_invs)

        # cache of per-file parents for this commit, indexed by file-id
        self.per_file_parents_for_commit: Dict[inventory.FileID, List[inventory.FileID]] = {}
        if self.rev_store.expects_rich_root():
            self.per_file_parents_for_commit[inventory.ROOT_ID] = []

        # Keep the basis inventory. This needs to be treated as read-only.
        if len(self.parents) == 0:
            self.basis_inventory = self._init_inventory()
        else:
            self.basis_inventory = self.get_inventory(self.parents[0])
        if hasattr(self.basis_inventory, "root_id"):
            self.inventory_root_id = self.basis_inventory.root_id
        else:
            self.inventory_root_id = self.basis_inventory.root.file_id

        # directory-path -> inventory-entry for current inventory
        self.directory_entries: Dict[str, inventory.InventoryEntry] = {}

        self._dirs_that_might_become_empty: Set[str] = set()

        # A given file-id can only appear once so we accumulate
        # the entries in a dict then build the actual delta at the end
        self._delta_entries_by_fileid: Dict[inventory.FileID, Tuple[str | None, str | None, inventory.FileID, inventory.InventoryEntry]] = {}
        if len(self.parents) == 0 or not self.rev_store.expects_rich_root():
            if self.parents:
                old_path = ""
            else:
                old_path = None
            # Need to explicitly add the root entry for the first revision
            # and for non rich-root inventories
            root_id = inventory.ROOT_ID
<<<<<<< HEAD
            root_ie = inventory.InventoryDirectory(root_id, "", None)
            root_ie.revision = self.revision_id
            self._add_entry((old_path, "", root_id, root_ie))
=======
            root_ie = inventory.InventoryDirectory(root_id, '', None, self.revision_id)
            self._add_entry((old_path, '', root_id, root_ie))
>>>>>>> 751e265c

    def _init_inventory(self) -> inventory.Inventory:
        return self.rev_store.init_inventory(self.revision_id)

    def get_inventory(self, revision_id: revision.RevisionID) -> inventory.Inventory:
        """Get the inventory for a revision id."""
        try:
            inv = self.cache_mgr.inventories[revision_id]
        except KeyError:
            if self.verbose:
                self.mutter("get_inventory cache miss for %s", revision_id)
            # Not cached so reconstruct from the RevisionStore
            inv = self.rev_store.get_inventory(revision_id)
            self.cache_mgr.inventories[revision_id] = inv
        return inv

    def _get_data(self, file_id: inventory.FileID) -> bytes:
        """Get the data bytes for a file-id."""
        return self.data_for_commit[file_id]

    def _get_lines(self, file_id: inventory.FileID) -> None:
        """Get the lines for a file-id."""
        return osutils.split_lines(self._get_data(file_id))

    def _get_per_file_parents(self, file_id: inventory.FileID) -> List[inventory.FileID]:
        """Get the lines for a file-id."""
        return self.per_file_parents_for_commit[file_id]

    def _get_inventories(self, revision_ids):
        """Get the inventories for revision-ids.

        This is a callback used by the RepositoryStore to
        speed up inventory reconstruction.
        """
        present = []
        inventories = []
        # If an inventory is in the cache, we assume it was
        # successfully loaded into the revision store
        for revision_id in revision_ids:
            try:
                inv = self.cache_mgr.inventories[revision_id]
                present.append(revision_id)
            except KeyError:
                if self.verbose:
                    self.note("get_inventories cache miss for %s", revision_id)
                # Not cached so reconstruct from the revision store
                try:
                    inv = self.get_inventory(revision_id)
                    present.append(revision_id)
                except BaseException:
                    inv = self._init_inventory()
                self.cache_mgr.inventories[revision_id] = inv
            inventories.append(inv)
        return present, inventories

    def bzr_file_id_and_new(self, path: str) -> Tuple[inventory.FileID, bool]:
        """Get a Bazaar file identifier and new flag for a path.

        :return: file_id, is_new where
          is_new = True if the file_id is newly created
        """
        if path not in self._paths_deleted_this_commit:
            # Try file-ids renamed in this commit
            id = self._modified_file_ids.get(path)
            if id is not None:
                return id, False

            # Try the basis inventory
            id = self.basis_inventory.path2id(path)
            if id is not None:
                return id, False

            # Try the other inventories
            if len(self.parents) > 1:
                for _inv in self.parent_invs[1:]:
                    id = self.basis_inventory.path2id(path)
                    if id is not None:
                        return id, False

        # Doesn't exist yet so create it
<<<<<<< HEAD
        dirname, basename = osutils.split(path)
        id = generate_ids.gen_file_id(basename)
        self.debug(
            "Generated new file id %s for '%s' in revision-id '%s'",
            id,
            path,
            self.revision_id,
        )
        self._new_file_ids[path] = id
        return id, True
=======
        basename = osutils.basename(path)
        file_id = generate_ids.gen_file_id(basename)
        self.debug("Generated new file id %s for '%s' in revision-id '%s'",
                   file_id, path, self.revision_id)
        self._new_file_ids[path] = file_id
        return file_id, True
>>>>>>> 751e265c

    def bzr_file_id(self, path) -> inventory.FileID:
        """Get a Bazaar file identifier for a path."""
        return self.bzr_file_id_and_new(path)[0]

    def _utf8_decode(self, field, value) -> str:
        try:
            return value.decode("utf-8")
        except UnicodeDecodeError:
            # The spec says fields are *typically* utf8 encoded
            # but that isn't enforced by git-fast-export (at least)
            self.warning(f"{field} not in utf8 - replacing unknown characters")
            return value.decode("utf-8", "replace")

    def _decode_path(self, path) -> str:
        try:
            return path.decode("utf-8")
        except UnicodeDecodeError:
            # The spec says fields are *typically* utf8 encoded
            # but that isn't enforced by git-fast-export (at least)
            self.warning(f"path {path!r} not in utf8 - replacing unknown characters")
            return path.decode("utf-8", "replace")

    def _format_name_email(self, section: str, name: str, email: str) -> str:
        """Format name & email as a string."""
        name = self._utf8_decode(f"{section} name", name)
        email = self._utf8_decode(f"{section} email", email)

        if email:
            return f"{name} <{email}>"
        else:
            return name

    def gen_revision_id(self) -> revision.RevisionID:
        """Generate a revision id.

        Subclasses may override this to produce deterministic ids say.
        """
        committer = self.command.committer
        # Perhaps 'who' being the person running the import is ok? If so,
        # it might be a bit quicker and give slightly better compression?
        who = self._format_name_email("committer", committer[0], committer[1])
        timestamp = committer[2]
        return generate_ids.gen_revision_id(who, timestamp)

    def build_revision(self):
        rev_props = self._legal_revision_properties(self.command.properties)
        if "branch-nick" not in rev_props:
            rev_props["branch-nick"] = self.cache_mgr.branch_mapper.git_to_bzr(
                self.branch_ref
            )
        self._save_author_info(rev_props)
        committer = self.command.committer
        who = self._format_name_email("committer", committer[0], committer[1])
        try:
            message = self.command.message.decode("utf-8")

        except UnicodeDecodeError:
            self.warning("commit message not in utf8 - replacing unknown characters")
            message = self.command.message.decode("utf-8", "replace")
        if not _serializer_handles_escaping:
            # We need to assume the bad ol' days
            message = escape_commit_message(message)
        return revision.Revision(
            timestamp=committer[2],
            timezone=committer[3],
            committer=who,
            message=message,
            revision_id=self.revision_id,
            properties=rev_props,
            inventory_sha1=None,
            parent_ids=self.parents,
        )

    def _legal_revision_properties(self, props: Dict[str, str]) -> Dict[str, str]:
        """Clean-up any revision properties we can't handle."""
        # For now, we just check for None because that's not allowed in 2.0rc1
        result = {}
        if props is not None:
            for name, value in props.items():
                if value is None:
                    self.warning(f"converting None to empty string for property {name}")
                    result[name] = ""
                else:
                    result[name] = value
        return result

    def _save_author_info(self, rev_props: Dict[str, str]) -> None:
        author = self.command.author
        if author is None:
            return
        if self.command.more_authors:
            authors = [author] + self.command.more_authors
            author_ids = [
                self._format_name_email("author", a[0], a[1]) for a in authors
            ]
        elif author != self.command.committer:
            author_ids = [self._format_name_email("author", author[0], author[1])]
        else:
            return
        # If we reach here, there are authors worth storing
        rev_props["authors"] = "\n".join(author_ids)

    def _modify_item(self, path: str, kind: str, is_executable: bool, data: bytes | None, inv: inventory.Inventory) -> None:
        """Add to or change an item in the inventory."""
        # If we've already added this, warn the user that we're ignoring it.
        # In the future, it might be nice to double check that the new data
        # is the same as the old but, frankly, exporters should be fixed
        # not to produce bad data streams in the first place ...
        existing = self._new_file_ids.get(path)
        if existing:
            # We don't warn about directories because it's fine for them
            # to be created already by a previous rename
            if kind != "directory":
                self.warning(f"{path} already added in this commit - ignoring")
            return

        # Create the new InventoryEntry
        basename, parent_id = self._ensure_directory(path, inv)
        file_id = self.bzr_file_id(path)
<<<<<<< HEAD
        ie = inventory.make_entry(kind, basename, parent_id, file_id)
        ie.revision = self.revision_id
        if kind == "file":
            ie.executable = is_executable
=======
        if kind == 'file':
            if data is None:
                raise AssertionError
            ie = inventory.InventoryFile(
                file_id, basename, parent_id, self.revision_id, executable=is_executable,
                text_sha1=osutils.sha_string(data), text_size=len(data))
>>>>>>> 751e265c
            # lines = osutils.split_lines(data)
            self.data_for_commit[file_id] = data
<<<<<<< HEAD
        elif kind == "directory":
            self.directory_entries[path] = ie
            # There are no lines stored for a directory so
            # make sure the cache used by get_lines knows that
            self.data_for_commit[file_id] = b""
        elif kind == "symlink":
            ie.symlink_target = self._decode_path(data)
=======
        elif kind == 'directory':
            ie = inventory.InventoryDirectory(
                file_id, basename, parent_id, self.revision_id)
            self.directory_entries[path] = ie
            # There are no lines stored for a directory so
            # make sure the cache used by get_lines knows that
            self.data_for_commit[file_id] = b''
        elif kind == 'symlink':
            ie = inventory.InventoryLink(
                file_id, basename, parent_id, self.revision_id, symlink_target=self._decode_path(data))
>>>>>>> 751e265c
            # There are no lines stored for a symlink so
            # make sure the cache used by get_lines knows that
            self.data_for_commit[file_id] = b""
        else:
            self.warning(
                f"Cannot import items of kind '{kind}' yet - ignoring '{path}'"
            )
            return
        # Record it
        try:
            old_ie = inv.get_entry(file_id)
        except errors.NoSuchId:
            try:
                self.record_new(path, ie)
            except:
                print(
                    f"failed to add path '{path}' with entry '{ie}' in command {self.command.id}"
                )
                print(f"parent's children are:\n{inv.get_children(ie.parent_id)!r}\n")
                raise
        else:
            if old_ie.kind == "directory":
                self.record_delete(path, old_ie)
            self.record_changed(path, ie)

    def _ensure_directory(self, path: str, inv: inventory.Inventory) -> Tuple[str, inventory.FileID]:
        """Ensure that the containing directory exists for 'path'."""
        dirname, basename = osutils.split(path)
        if dirname == "":
            # the root node doesn't get updated
            return basename, self.inventory_root_id
        try:
            ie = self._get_directory_entry(inv, dirname)
        except KeyError:
            # We will create this entry, since it doesn't exist
            pass
        else:
            return basename, ie.file_id

        # No directory existed, we will just create one, first, make sure
        # the parent exists
        dir_basename, parent_id = self._ensure_directory(dirname, inv)
        dir_file_id = self.bzr_file_id(dirname)
<<<<<<< HEAD
        ie = inventory.entry_factory["directory"](dir_file_id, dir_basename, parent_id)
        ie.revision = self.revision_id
=======
        ie = inventory.InventoryDirectory(dir_file_id,
                                                  dir_basename, parent_id, self.revision_id)
>>>>>>> 751e265c
        self.directory_entries[dirname] = ie
        # There are no lines stored for a directory so
        # make sure the cache used by get_lines knows that
        self.data_for_commit[dir_file_id] = b""

        # It's possible that a file or symlink with that file-id
        # already exists. If it does, we need to delete it.
        if inv.has_id(dir_file_id):
            self.record_delete(dirname, ie)
        self.record_new(dirname, ie)
        return basename, ie.file_id

    def _get_directory_entry(self, inv: inventory.Inventory, dirname: str) -> inventory.InventoryEntry:
        """Get the inventory entry for a directory.

        Raises KeyError if dirname is not a directory in inv.
        """
        result = self.directory_entries.get(dirname)
        if result is None:
            if dirname in self._paths_deleted_this_commit:
                raise KeyError
            try:
                file_id = inv.path2id(dirname)
            except errors.NoSuchId as e:
                # In a CHKInventory, this is raised if there's no root yet
                raise KeyError from e
            if file_id is None:
                raise KeyError
            result = inv.get_entry(file_id)
            # dirname must be a directory for us to return it
            if result.kind == "directory":
                self.directory_entries[dirname] = result
            else:
                raise KeyError
        return result

    def _delete_item(self, path: str, inv: inventory.Inventory) -> None:
        newly_added = self._new_file_ids.get(path)
        if newly_added:
            # We've only just added this path earlier in this commit.
            file_id = newly_added
            # note: delta entries look like (old, new, file-id, ie)
            ie = self._delta_entries_by_fileid[file_id][3]
        else:
            file_id = inv.path2id(path)
            if file_id is None:
                self.mutter("ignoring delete of %s as not in inventory", path)
                return
            try:
                ie = inv.get_entry(file_id)
            except errors.NoSuchId:
                self.mutter("ignoring delete of %s as not in inventory", path)
                return
        self.record_delete(path, ie)

<<<<<<< HEAD
    def _copy_item(self, src_path, dest_path, inv):
        newly_changed = self._new_file_ids.get(src_path) or self._modified_file_ids.get(
            src_path
        )
=======
    def _copy_item(self, src_path: str, dest_path: str, inv: inventory.Inventory) -> None:
        newly_changed = self._new_file_ids.get(src_path) or \
            self._modified_file_ids.get(src_path)
>>>>>>> 751e265c
        if newly_changed:
            # We've only just added/changed this path earlier in this commit.
            file_id = newly_changed
            # note: delta entries look like (old, new, file-id, ie)
            ie = self._delta_entries_by_fileid[file_id][3]
        else:
            file_id = inv.path2id(src_path)
            if file_id is None:
                self.warning(
                    "ignoring copy of %s to %s - source does not exist",
                    src_path,
                    dest_path,
                )
                return
            ie = inv.get_entry(file_id)
        if ie is None:
            raise AssertionError
        kind = ie.kind
        if kind == "file":
            if newly_changed:
                content = self.data_for_commit[file_id]
            else:
                revtree = self.rev_store.repo.revision_tree(self.parents[0])
                content = revtree.get_file_text(src_path)
            self._modify_item(dest_path, kind, ie.executable, content, inv)
        elif kind == "symlink":
            self._modify_item(
                dest_path, kind, False, ie.symlink_target.encode("utf-8"), inv
            )
        else:
            self.warning(
                "ignoring copy of %s %s - feature not yet supported", kind, dest_path
            )

<<<<<<< HEAD
    def _rename_item(self, old_path, new_path, inv):
        existing = self._new_file_ids.get(old_path) or self._modified_file_ids.get(
            old_path
        )
=======
    def _rename_item(self, old_path: str, new_path: str, inv: inventory.Inventory) -> None:
        existing = self._new_file_ids.get(old_path) or \
            self._modified_file_ids.get(old_path)
>>>>>>> 751e265c
        if existing:
            # We've only just added/modified this path earlier in this commit.
            # Change the add/modify of old_path to an add of new_path
            self._rename_pending_change(old_path, new_path, existing)
            return

        file_id = inv.path2id(old_path)
        if file_id is None:
            self.warning(
                f"ignoring rename of {old_path} to {new_path} - old path does not exist"
            )
            return
        ie = inv.get_entry(file_id)
        rev_id = ie.revision
        new_file_id = inv.path2id(new_path)
        if new_file_id is not None:
            self.record_delete(new_path, inv.get_entry(new_file_id))
        self.record_rename(old_path, new_path, file_id, ie)

        # The revision-id for this entry will be/has been updated and
        # that means the loader then needs to know what the "new" text is.
        # We therefore must go back to the revision store to get it.
        lines = self.rev_store.get_file_lines(rev_id, old_path)
        self.data_for_commit[file_id] = b"".join(lines)

    def _delete_all_items(self, inv: inventory.Inventory) -> None:
        if len(inv) == 0:
            return
        for path, ie in inv.iter_entries_by_dir():
            if path != "":
                self.record_delete(path, ie)

    def _warn_unless_in_merges(self, fileid: inventory.FileID, path: str) -> None:
        if len(self.parents) <= 1:
            return
        for parent in self.parents[1:]:
            if self.get_inventory(parent).has_id(fileid):
                return
        self.warning("ignoring delete of %s as not in parent inventories", path)

    def post_process_files(self) -> None:
        """Save the revision."""
        delta = self._get_final_delta()
        inv = self.rev_store.load_using_delta(
            self.revision,
            self.basis_inventory,
            delta,
            None,
            self._get_data,
            self._get_per_file_parents,
            self._get_inventories,
        )
        self.cache_mgr.inventories[self.revision_id] = inv
        # print "committed %s" % self.revision_id

    def _get_final_delta(self):
        """Generate the final delta.

        Smart post-processing of changes, e.g. pruning of directories
        that would become empty, goes here.
        """
        delta: List[Tuple[str | None, str | None, inventory.FileID, inventory.InventoryEntry]] = list(self._delta_entries_by_fileid.values())
        if self.prune_empty_dirs and self._dirs_that_might_become_empty:
            candidates = self._dirs_that_might_become_empty
            while candidates:
                never_born = set()
                parent_dirs_that_might_become_empty = set()
                for path, file_id in self._empty_after_delta(
                    InventoryDelta(delta), candidates
                ):
                    newly_added = self._new_file_ids.get(path)
                    if newly_added:
                        never_born.add(newly_added)
                    else:
                        delta.append((path, None, file_id, None))
                    parent_dir = osutils.dirname(path)
                    if parent_dir:
                        parent_dirs_that_might_become_empty.add(parent_dir)
                candidates = parent_dirs_that_might_become_empty
                # Clean up entries that got deleted before they were ever added
                if never_born:
                    delta = [de for de in delta if de[2] not in never_born]
        return InventoryDelta(delta)

<<<<<<< HEAD
    def _empty_after_delta(self, delta, candidates):
        # self.mutter("delta so far is:\n%s" % "\n".join([str(de) for de in delta]))
        # self.mutter("candidates for deletion are:\n%s" % "\n".join([c for c in candidates]))
=======
    def _empty_after_delta(self, delta, candidates) -> List[Tuple[str, inventory.FileID]]:
        #self.mutter("delta so far is:\n%s" % "\n".join([str(de) for de in delta]))
        #self.mutter("candidates for deletion are:\n%s" % "\n".join([c for c in candidates]))
>>>>>>> 751e265c
        new_inv = self._get_proposed_inventory(delta)
        result = []
        for dir in candidates:
            file_id = new_inv.path2id(dir)
            if file_id is None:
                continue
            ie = new_inv.get_entry(file_id)
            if ie.kind != "directory":
                continue
            if len(new_inv.get_children(ie.file_id)) == 0:
                result.append((dir, file_id))
                if self.verbose:
                    self.note(f"pruning empty directory {dir}")
        return result

    def _get_proposed_inventory(self, delta) -> inventory.Inventory:
        if len(self.parents):
            # new_inv = self.basis_inventory._get_mutable_inventory()
            # Note that this will create unreferenced chk pages if we end up
            # deleting entries, because this 'test' inventory won't end up
            # used. However, it is cheaper than having to create a full copy of
            # the inventory for every commit.
            new_inv = self.basis_inventory.create_by_apply_delta(
                delta, b"not-a-valid-revision-id:"
            )
        else:
            new_inv = inventory.Inventory(revision_id=self.revision_id)
            # This is set in the delta so remove it to prevent a duplicate
            new_inv.remove_recursive_id(inventory.ROOT_ID)
            new_inv.apply_delta(delta)
        return new_inv

    def _add_entry(self, entry: Tuple[str | None, str | None, inventory.FileID, inventory.InventoryEntry]) -> None:
        # We need to combine the data if multiple entries have the same file-id.
        # For example, a rename followed by a modification looks like:
        #
        # (x, y, f, e) & (y, y, f, g) => (x, y, f, g)
        #
        # Likewise, a modification followed by a rename looks like:
        #
        # (x, x, f, e) & (x, y, f, g) => (x, y, f, g)
        #
        # Here's a rename followed by a delete and a modification followed by
        # a delete:
        #
        # (x, y, f, e) & (y, None, f, None) => (x, None, f, None)
        # (x, x, f, e) & (x, None, f, None) => (x, None, f, None)
        #
        # In summary, we use the original old-path, new new-path and new ie
        # when combining entries.
        old_path = entry[0]
        new_path = entry[1]
        file_id = entry[2]
        ie = entry[3]
        existing = self._delta_entries_by_fileid.get(file_id, None)
        if existing is not None:
            old_path = existing[0]
            entry = (old_path, new_path, file_id, ie)
        if new_path is None and old_path is None:
            # This is a delete cancelling a previous add
            del self._delta_entries_by_fileid[file_id]
            if existing is None or existing[1] is None:
                raise AssertionError
            parent_dir = osutils.dirname(existing[1])
            self.mutter("cancelling add of %s with parent %s", existing[1], parent_dir)
            if parent_dir:
                self._dirs_that_might_become_empty.add(parent_dir)
            return
        else:
            self._delta_entries_by_fileid[file_id] = entry

        # Collect parent directories that might become empty
        if new_path is None:
            if old_path is None:
                raise AssertionError
            # delete
            parent_dir = osutils.dirname(old_path)
            # note: no need to check the root
            if parent_dir:
                self._dirs_that_might_become_empty.add(parent_dir)
        elif old_path is not None and old_path != new_path:
            # rename
            old_parent_dir = osutils.dirname(old_path)
            new_parent_dir = osutils.dirname(new_path)
            if old_parent_dir and old_parent_dir != new_parent_dir:
                self._dirs_that_might_become_empty.add(old_parent_dir)

        # Calculate the per-file parents, if not already done
        if file_id in self.per_file_parents_for_commit:
            return
        if old_path is None:
            # add
            # If this is a merge, the file was most likely added already.
            # The per-file parent(s) must therefore be calculated and
            # we can't assume there are none.
<<<<<<< HEAD
            (
                per_file_parents,
                ie.revision,
            ) = self.rev_store.get_parents_and_revision_for_entry(ie)
=======
            per_file_parents, ie._revision = \
                self.rev_store.get_parents_and_revision_for_entry(ie)
>>>>>>> 751e265c
            self.per_file_parents_for_commit[file_id] = per_file_parents
        elif new_path is None:
            # delete
            pass
        elif old_path != new_path:
            # rename
            per_file_parents, _ = self.rev_store.get_parents_and_revision_for_entry(ie)
            self.per_file_parents_for_commit[file_id] = per_file_parents
        else:
            # modify
<<<<<<< HEAD
            (
                per_file_parents,
                ie.revision,
            ) = self.rev_store.get_parents_and_revision_for_entry(ie)
=======
            per_file_parents, ie._revision = \
                self.rev_store.get_parents_and_revision_for_entry(ie)
>>>>>>> 751e265c
            self.per_file_parents_for_commit[file_id] = per_file_parents

    def record_new(self, path: str, ie: inventory.InventoryEntry) -> None:
        self._add_entry((None, path, ie.file_id, ie))

    def record_changed(self, path: str, ie: inventory.InventoryEntry) -> None:
        self._add_entry((path, path, ie.file_id, ie))
        self._modified_file_ids[path] = ie.file_id

    def record_delete(self, path: str, ie: inventory.InventoryEntry) -> None:
        self._add_entry((path, None, ie.file_id, None))
        self._paths_deleted_this_commit.add(path)
        if ie.kind == "directory":
            try:
                del self.directory_entries[path]
            except KeyError:
                pass
            if self.basis_inventory.get_entry(ie.file_id).kind == "directory":
                for child_relpath, entry in self.basis_inventory.iter_entries_by_dir(
                    from_dir=ie.file_id
                ):
                    child_path = osutils.pathjoin(path, child_relpath)
                    self._add_entry((child_path, None, entry.file_id, None))
                    self._paths_deleted_this_commit.add(child_path)
                    if entry.kind == "directory":
                        try:
                            del self.directory_entries[child_path]
                        except KeyError:
                            pass

<<<<<<< HEAD
    def record_rename(self, old_path, new_path, file_id, old_ie):
        new_ie = old_ie.copy()
        new_basename, new_parent_id = self._ensure_directory(
            new_path, self.basis_inventory
        )
        new_ie.name = new_basename
        new_ie.parent_id = new_parent_id
        new_ie.revision = self.revision_id
=======
    def record_rename(self, old_path: str, new_path: str, file_id: inventory.FileID, old_ie: inventory.InventoryEntry) -> None:
        new_basename, new_parent_id = self._ensure_directory(new_path,
                                                             self.basis_inventory)
        new_ie = old_ie.derive(
            name=new_basename,
            parent_id=new_parent_id,
            revision=self.revision_id)
>>>>>>> 751e265c
        self._add_entry((old_path, new_path, file_id, new_ie))
        self._modified_file_ids[new_path] = file_id
        self._paths_deleted_this_commit.discard(new_path)
        if new_ie.kind == "directory":
            self.directory_entries[new_path] = new_ie

    def _rename_pending_change(self, old_path: str, new_path: str, file_id: inventory.FileID) -> None:
        """Instead of adding/modifying old-path, add new-path instead."""
        # note: delta entries look like (old, new, file-id, ie)
        old_ie = self._delta_entries_by_fileid[file_id][3]

        # Delete the old path. Note that this might trigger implicit
        # deletion of newly created parents that could now become empty.
        self.record_delete(old_path, old_ie)

        # Update the dictionaries used for tracking new file-ids
        if old_path in self._new_file_ids:
            del self._new_file_ids[old_path]
        else:
            del self._modified_file_ids[old_path]
        self._new_file_ids[new_path] = file_id

        # Create the new InventoryEntry
        kind = old_ie.kind
        basename, parent_id = self._ensure_directory(new_path, self.basis_inventory)
<<<<<<< HEAD
        ie = inventory.make_entry(kind, basename, parent_id, file_id)
        ie.revision = self.revision_id
        if kind == "file":
            ie.executable = old_ie.executable
            ie.text_sha1 = old_ie.text_sha1
            ie.text_size = old_ie.text_size
        elif kind == "symlink":
            ie.symlink_target = old_ie.symlink_target
=======
        if kind == 'file':
            ie = inventory.InventoryFile(
                file_id, basename, parent_id, self.revision_id,
                executable=old_ie.executable, text_sha1=old_ie.text_sha1,
                text_size=old_ie.text_size)
        elif kind == 'symlink':
            ie = inventory.InventoryLink(
                file_id, basename, parent_id, self.revision_id,
                symlink_target=old_ie.symlink_target)
        else:
            raise AssertionError("unknown kind: %s" % kind)
>>>>>>> 751e265c

        # Record it
        self.record_new(new_path, ie)

    def modify_handler(self, filecmd) -> None:
        (kind, executable) = mode_to_kind(filecmd.mode)
        if filecmd.dataref is not None:
            if kind == "directory":
                data = None
            elif kind == "tree-reference":
                data = filecmd.dataref
            else:
                data = self.cache_mgr.fetch_blob(filecmd.dataref)
        else:
            data = filecmd.data
        self.debug("modifying %s", filecmd.path)
        decoded_path = self._decode_path(filecmd.path)
        self._modify_item(decoded_path, kind, executable, data, self.basis_inventory)

    def delete_handler(self, filecmd) -> None:
        self.debug("deleting %s", filecmd.path)
        self._delete_item(self._decode_path(filecmd.path), self.basis_inventory)

    def copy_handler(self, filecmd) -> None:
        src_path = self._decode_path(filecmd.src_path)
        dest_path = self._decode_path(filecmd.dest_path)
        self.debug("copying %s to %s", src_path, dest_path)
        self._copy_item(src_path, dest_path, self.basis_inventory)

    def rename_handler(self, filecmd) -> None:
        old_path = self._decode_path(filecmd.old_path)
        new_path = self._decode_path(filecmd.new_path)
        self.debug("renaming %s to %s", old_path, new_path)
        self._rename_item(old_path, new_path, self.basis_inventory)

    def deleteall_handler(self, filecmd) -> None:
        self.debug("deleting all files (and also all directories)")
        self._delete_all_items(self.basis_inventory)<|MERGE_RESOLUTION|>--- conflicted
+++ resolved
@@ -41,14 +41,14 @@
 class CommitHandler(processor.CommitHandler):
     """Base class for Bazaar CommitHandlers."""
 
-<<<<<<< HEAD
     def __init__(
-        self, command, cache_mgr, rev_store, verbose=False, prune_empty_dirs=True
-    ):
-=======
-    def __init__(self, command, cache_mgr, rev_store, verbose: bool = False,
-                 prune_empty_dirs: bool = True) -> None:
->>>>>>> 751e265c
+        self,
+        command,
+        cache_mgr,
+        rev_store,
+        verbose: bool = False,
+        prune_empty_dirs: bool = True,
+    ) -> None:
         super().__init__(command)
         self.cache_mgr = cache_mgr
         self.rev_store = rev_store
@@ -96,7 +96,7 @@
         # cache of texts for this commit, indexed by file-id
         self.data_for_commit: Dict[bytes, bytes] = {}
         # if self.rev_store.expects_rich_root():
-        self.data_for_commit[inventory.ROOT_ID] = b''
+        self.data_for_commit[inventory.ROOT_ID] = b""
 
         # Track the heads and get the real parent list
         parents = self.cache_mgr.reftracker.track_heads(self.command)
@@ -119,7 +119,9 @@
         self.rev_store.start_new_revision(self.revision, self.parents, self.parent_invs)
 
         # cache of per-file parents for this commit, indexed by file-id
-        self.per_file_parents_for_commit: Dict[inventory.FileID, List[inventory.FileID]] = {}
+        self.per_file_parents_for_commit: Dict[
+            inventory.FileID, List[inventory.FileID]
+        ] = {}
         if self.rev_store.expects_rich_root():
             self.per_file_parents_for_commit[inventory.ROOT_ID] = []
 
@@ -140,7 +142,10 @@
 
         # A given file-id can only appear once so we accumulate
         # the entries in a dict then build the actual delta at the end
-        self._delta_entries_by_fileid: Dict[inventory.FileID, Tuple[str | None, str | None, inventory.FileID, inventory.InventoryEntry]] = {}
+        self._delta_entries_by_fileid: Dict[
+            inventory.FileID,
+            Tuple[str | None, str | None, inventory.FileID, inventory.InventoryEntry],
+        ] = {}
         if len(self.parents) == 0 or not self.rev_store.expects_rich_root():
             if self.parents:
                 old_path = ""
@@ -149,14 +154,8 @@
             # Need to explicitly add the root entry for the first revision
             # and for non rich-root inventories
             root_id = inventory.ROOT_ID
-<<<<<<< HEAD
-            root_ie = inventory.InventoryDirectory(root_id, "", None)
-            root_ie.revision = self.revision_id
+            root_ie = inventory.InventoryDirectory(root_id, "", None, self.revision_id)
             self._add_entry((old_path, "", root_id, root_ie))
-=======
-            root_ie = inventory.InventoryDirectory(root_id, '', None, self.revision_id)
-            self._add_entry((old_path, '', root_id, root_ie))
->>>>>>> 751e265c
 
     def _init_inventory(self) -> inventory.Inventory:
         return self.rev_store.init_inventory(self.revision_id)
@@ -181,7 +180,9 @@
         """Get the lines for a file-id."""
         return osutils.split_lines(self._get_data(file_id))
 
-    def _get_per_file_parents(self, file_id: inventory.FileID) -> List[inventory.FileID]:
+    def _get_per_file_parents(
+        self, file_id: inventory.FileID
+    ) -> List[inventory.FileID]:
         """Get the lines for a file-id."""
         return self.per_file_parents_for_commit[file_id]
 
@@ -237,25 +238,16 @@
                         return id, False
 
         # Doesn't exist yet so create it
-<<<<<<< HEAD
-        dirname, basename = osutils.split(path)
-        id = generate_ids.gen_file_id(basename)
+        basename = osutils.basename(path)
+        file_id = generate_ids.gen_file_id(basename)
         self.debug(
             "Generated new file id %s for '%s' in revision-id '%s'",
-            id,
+            file_id,
             path,
             self.revision_id,
         )
-        self._new_file_ids[path] = id
-        return id, True
-=======
-        basename = osutils.basename(path)
-        file_id = generate_ids.gen_file_id(basename)
-        self.debug("Generated new file id %s for '%s' in revision-id '%s'",
-                   file_id, path, self.revision_id)
         self._new_file_ids[path] = file_id
         return file_id, True
->>>>>>> 751e265c
 
     def bzr_file_id(self, path) -> inventory.FileID:
         """Get a Bazaar file identifier for a path."""
@@ -359,7 +351,14 @@
         # If we reach here, there are authors worth storing
         rev_props["authors"] = "\n".join(author_ids)
 
-    def _modify_item(self, path: str, kind: str, is_executable: bool, data: bytes | None, inv: inventory.Inventory) -> None:
+    def _modify_item(
+        self,
+        path: str,
+        kind: str,
+        is_executable: bool,
+        data: bytes | None,
+        inv: inventory.Inventory,
+    ) -> None:
         """Add to or change an item in the inventory."""
         # If we've already added this, warn the user that we're ignoring it.
         # In the future, it might be nice to double check that the new data
@@ -376,41 +375,36 @@
         # Create the new InventoryEntry
         basename, parent_id = self._ensure_directory(path, inv)
         file_id = self.bzr_file_id(path)
-<<<<<<< HEAD
-        ie = inventory.make_entry(kind, basename, parent_id, file_id)
-        ie.revision = self.revision_id
         if kind == "file":
-            ie.executable = is_executable
-=======
-        if kind == 'file':
             if data is None:
                 raise AssertionError
             ie = inventory.InventoryFile(
-                file_id, basename, parent_id, self.revision_id, executable=is_executable,
-                text_sha1=osutils.sha_string(data), text_size=len(data))
->>>>>>> 751e265c
+                file_id,
+                basename,
+                parent_id,
+                self.revision_id,
+                executable=is_executable,
+                text_sha1=osutils.sha_string(data),
+                text_size=len(data),
+            )
             # lines = osutils.split_lines(data)
             self.data_for_commit[file_id] = data
-<<<<<<< HEAD
         elif kind == "directory":
+            ie = inventory.InventoryDirectory(
+                file_id, basename, parent_id, self.revision_id
+            )
             self.directory_entries[path] = ie
             # There are no lines stored for a directory so
             # make sure the cache used by get_lines knows that
             self.data_for_commit[file_id] = b""
         elif kind == "symlink":
-            ie.symlink_target = self._decode_path(data)
-=======
-        elif kind == 'directory':
-            ie = inventory.InventoryDirectory(
-                file_id, basename, parent_id, self.revision_id)
-            self.directory_entries[path] = ie
-            # There are no lines stored for a directory so
-            # make sure the cache used by get_lines knows that
-            self.data_for_commit[file_id] = b''
-        elif kind == 'symlink':
             ie = inventory.InventoryLink(
-                file_id, basename, parent_id, self.revision_id, symlink_target=self._decode_path(data))
->>>>>>> 751e265c
+                file_id,
+                basename,
+                parent_id,
+                self.revision_id,
+                symlink_target=self._decode_path(data),
+            )
             # There are no lines stored for a symlink so
             # make sure the cache used by get_lines knows that
             self.data_for_commit[file_id] = b""
@@ -436,7 +430,9 @@
                 self.record_delete(path, old_ie)
             self.record_changed(path, ie)
 
-    def _ensure_directory(self, path: str, inv: inventory.Inventory) -> Tuple[str, inventory.FileID]:
+    def _ensure_directory(
+        self, path: str, inv: inventory.Inventory
+    ) -> Tuple[str, inventory.FileID]:
         """Ensure that the containing directory exists for 'path'."""
         dirname, basename = osutils.split(path)
         if dirname == "":
@@ -454,13 +450,9 @@
         # the parent exists
         dir_basename, parent_id = self._ensure_directory(dirname, inv)
         dir_file_id = self.bzr_file_id(dirname)
-<<<<<<< HEAD
-        ie = inventory.entry_factory["directory"](dir_file_id, dir_basename, parent_id)
-        ie.revision = self.revision_id
-=======
-        ie = inventory.InventoryDirectory(dir_file_id,
-                                                  dir_basename, parent_id, self.revision_id)
->>>>>>> 751e265c
+        ie = inventory.InventoryDirectory(
+            dir_file_id, dir_basename, parent_id, self.revision_id
+        )
         self.directory_entries[dirname] = ie
         # There are no lines stored for a directory so
         # make sure the cache used by get_lines knows that
@@ -473,7 +465,9 @@
         self.record_new(dirname, ie)
         return basename, ie.file_id
 
-    def _get_directory_entry(self, inv: inventory.Inventory, dirname: str) -> inventory.InventoryEntry:
+    def _get_directory_entry(
+        self, inv: inventory.Inventory, dirname: str
+    ) -> inventory.InventoryEntry:
         """Get the inventory entry for a directory.
 
         Raises KeyError if dirname is not a directory in inv.
@@ -516,16 +510,12 @@
                 return
         self.record_delete(path, ie)
 
-<<<<<<< HEAD
-    def _copy_item(self, src_path, dest_path, inv):
+    def _copy_item(
+        self, src_path: str, dest_path: str, inv: inventory.Inventory
+    ) -> None:
         newly_changed = self._new_file_ids.get(src_path) or self._modified_file_ids.get(
             src_path
         )
-=======
-    def _copy_item(self, src_path: str, dest_path: str, inv: inventory.Inventory) -> None:
-        newly_changed = self._new_file_ids.get(src_path) or \
-            self._modified_file_ids.get(src_path)
->>>>>>> 751e265c
         if newly_changed:
             # We've only just added/changed this path earlier in this commit.
             file_id = newly_changed
@@ -560,16 +550,12 @@
                 "ignoring copy of %s %s - feature not yet supported", kind, dest_path
             )
 
-<<<<<<< HEAD
-    def _rename_item(self, old_path, new_path, inv):
+    def _rename_item(
+        self, old_path: str, new_path: str, inv: inventory.Inventory
+    ) -> None:
         existing = self._new_file_ids.get(old_path) or self._modified_file_ids.get(
             old_path
         )
-=======
-    def _rename_item(self, old_path: str, new_path: str, inv: inventory.Inventory) -> None:
-        existing = self._new_file_ids.get(old_path) or \
-            self._modified_file_ids.get(old_path)
->>>>>>> 751e265c
         if existing:
             # We've only just added/modified this path earlier in this commit.
             # Change the add/modify of old_path to an add of new_path
@@ -631,7 +617,9 @@
         Smart post-processing of changes, e.g. pruning of directories
         that would become empty, goes here.
         """
-        delta: List[Tuple[str | None, str | None, inventory.FileID, inventory.InventoryEntry]] = list(self._delta_entries_by_fileid.values())
+        delta: List[
+            Tuple[str | None, str | None, inventory.FileID, inventory.InventoryEntry]
+        ] = list(self._delta_entries_by_fileid.values())
         if self.prune_empty_dirs and self._dirs_that_might_become_empty:
             candidates = self._dirs_that_might_become_empty
             while candidates:
@@ -654,15 +642,11 @@
                     delta = [de for de in delta if de[2] not in never_born]
         return InventoryDelta(delta)
 
-<<<<<<< HEAD
-    def _empty_after_delta(self, delta, candidates):
+    def _empty_after_delta(
+        self, delta, candidates
+    ) -> List[Tuple[str, inventory.FileID]]:
         # self.mutter("delta so far is:\n%s" % "\n".join([str(de) for de in delta]))
         # self.mutter("candidates for deletion are:\n%s" % "\n".join([c for c in candidates]))
-=======
-    def _empty_after_delta(self, delta, candidates) -> List[Tuple[str, inventory.FileID]]:
-        #self.mutter("delta so far is:\n%s" % "\n".join([str(de) for de in delta]))
-        #self.mutter("candidates for deletion are:\n%s" % "\n".join([c for c in candidates]))
->>>>>>> 751e265c
         new_inv = self._get_proposed_inventory(delta)
         result = []
         for dir in candidates:
@@ -695,7 +679,12 @@
             new_inv.apply_delta(delta)
         return new_inv
 
-    def _add_entry(self, entry: Tuple[str | None, str | None, inventory.FileID, inventory.InventoryEntry]) -> None:
+    def _add_entry(
+        self,
+        entry: Tuple[
+            str | None, str | None, inventory.FileID, inventory.InventoryEntry
+        ],
+    ) -> None:
         # We need to combine the data if multiple entries have the same file-id.
         # For example, a rename followed by a modification looks like:
         #
@@ -758,15 +747,10 @@
             # If this is a merge, the file was most likely added already.
             # The per-file parent(s) must therefore be calculated and
             # we can't assume there are none.
-<<<<<<< HEAD
             (
                 per_file_parents,
-                ie.revision,
+                ie._revision,
             ) = self.rev_store.get_parents_and_revision_for_entry(ie)
-=======
-            per_file_parents, ie._revision = \
-                self.rev_store.get_parents_and_revision_for_entry(ie)
->>>>>>> 751e265c
             self.per_file_parents_for_commit[file_id] = per_file_parents
         elif new_path is None:
             # delete
@@ -777,15 +761,10 @@
             self.per_file_parents_for_commit[file_id] = per_file_parents
         else:
             # modify
-<<<<<<< HEAD
             (
                 per_file_parents,
-                ie.revision,
+                ie._revision,
             ) = self.rev_store.get_parents_and_revision_for_entry(ie)
-=======
-            per_file_parents, ie._revision = \
-                self.rev_store.get_parents_and_revision_for_entry(ie)
->>>>>>> 751e265c
             self.per_file_parents_for_commit[file_id] = per_file_parents
 
     def record_new(self, path: str, ie: inventory.InventoryEntry) -> None:
@@ -816,31 +795,28 @@
                         except KeyError:
                             pass
 
-<<<<<<< HEAD
-    def record_rename(self, old_path, new_path, file_id, old_ie):
-        new_ie = old_ie.copy()
+    def record_rename(
+        self,
+        old_path: str,
+        new_path: str,
+        file_id: inventory.FileID,
+        old_ie: inventory.InventoryEntry,
+    ) -> None:
         new_basename, new_parent_id = self._ensure_directory(
             new_path, self.basis_inventory
         )
-        new_ie.name = new_basename
-        new_ie.parent_id = new_parent_id
-        new_ie.revision = self.revision_id
-=======
-    def record_rename(self, old_path: str, new_path: str, file_id: inventory.FileID, old_ie: inventory.InventoryEntry) -> None:
-        new_basename, new_parent_id = self._ensure_directory(new_path,
-                                                             self.basis_inventory)
         new_ie = old_ie.derive(
-            name=new_basename,
-            parent_id=new_parent_id,
-            revision=self.revision_id)
->>>>>>> 751e265c
+            name=new_basename, parent_id=new_parent_id, revision=self.revision_id
+        )
         self._add_entry((old_path, new_path, file_id, new_ie))
         self._modified_file_ids[new_path] = file_id
         self._paths_deleted_this_commit.discard(new_path)
         if new_ie.kind == "directory":
             self.directory_entries[new_path] = new_ie
 
-    def _rename_pending_change(self, old_path: str, new_path: str, file_id: inventory.FileID) -> None:
+    def _rename_pending_change(
+        self, old_path: str, new_path: str, file_id: inventory.FileID
+    ) -> None:
         """Instead of adding/modifying old-path, add new-path instead."""
         # note: delta entries look like (old, new, file-id, ie)
         old_ie = self._delta_entries_by_fileid[file_id][3]
@@ -859,28 +835,26 @@
         # Create the new InventoryEntry
         kind = old_ie.kind
         basename, parent_id = self._ensure_directory(new_path, self.basis_inventory)
-<<<<<<< HEAD
-        ie = inventory.make_entry(kind, basename, parent_id, file_id)
-        ie.revision = self.revision_id
         if kind == "file":
-            ie.executable = old_ie.executable
-            ie.text_sha1 = old_ie.text_sha1
-            ie.text_size = old_ie.text_size
+            ie = inventory.InventoryFile(
+                file_id,
+                basename,
+                parent_id,
+                self.revision_id,
+                executable=old_ie.executable,
+                text_sha1=old_ie.text_sha1,
+                text_size=old_ie.text_size,
+            )
         elif kind == "symlink":
-            ie.symlink_target = old_ie.symlink_target
-=======
-        if kind == 'file':
-            ie = inventory.InventoryFile(
-                file_id, basename, parent_id, self.revision_id,
-                executable=old_ie.executable, text_sha1=old_ie.text_sha1,
-                text_size=old_ie.text_size)
-        elif kind == 'symlink':
             ie = inventory.InventoryLink(
-                file_id, basename, parent_id, self.revision_id,
-                symlink_target=old_ie.symlink_target)
+                file_id,
+                basename,
+                parent_id,
+                self.revision_id,
+                symlink_target=old_ie.symlink_target,
+            )
         else:
             raise AssertionError("unknown kind: %s" % kind)
->>>>>>> 751e265c
 
         # Record it
         self.record_new(new_path, ie)
