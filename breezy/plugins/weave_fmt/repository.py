# Copyright (C) 2007-2011 Canonical Ltd
#
# This program is free software; you can redistribute it and/or modify
# it under the terms of the GNU General Public License as published by
# the Free Software Foundation; either version 2 of the License, or
# (at your option) any later version.
#
# This program is distributed in the hope that it will be useful,
# but WITHOUT ANY WARRANTY; without even the implied warranty of
# MERCHANTABILITY or FITNESS FOR A PARTICULAR PURPOSE.  See the
# GNU General Public License for more details.
#
# You should have received a copy of the GNU General Public License
# along with this program; if not, write to the Free Software
# Foundation, Inc., 51 Franklin Street, Fifth Floor, Boston, MA 02110-1301 USA

"""Deprecated weave-based repository formats.

Weave based formats scaled linearly with history size and could not represent
ghosts.
"""

from __future__ import absolute_import

import gzip
import os

from ...lazy_import import lazy_import
lazy_import(globals(), """
import itertools

from breezy import (
    graph as _mod_graph,
    ui,
    )
from breezy.bzr import (
    xml5,
    )
""")
from ... import (
    debug,
    errors,
    lockable_files,
    lockdir,
    osutils,
    trace,
    tuned_gzip,
    urlutils,
    )
from ...bzr import (
    versionedfile,
    weave,
    weavefile,
    )
from ...decorators import needs_read_lock, needs_write_lock
from ...repository import (
    InterRepository,
    )
from ...bzr.repository import (
    RepositoryFormatMetaDir,
    )
from ...sixish import (
    BytesIO,
    )
<<<<<<< HEAD
from ...store.text import TextStore
from ...bzr.versionedfile import (
=======
from .store.text import TextStore
from ...versionedfile import (
>>>>>>> d2416345
    AbsentContentFactory,
    FulltextContentFactory,
    VersionedFiles,
    )
from ...bzr.vf_repository import (
    InterSameDataRepository,
    VersionedFileCommitBuilder,
    VersionedFileRepository,
    VersionedFileRepositoryFormat,
    MetaDirVersionedFileRepository,
    MetaDirVersionedFileRepositoryFormat,
    )

from . import bzrdir as weave_bzrdir


class AllInOneRepository(VersionedFileRepository):
    """Legacy support - the repository behaviour for all-in-one branches."""

    @property
    def _serializer(self):
        return xml5.serializer_v5

    def _escape(self, file_or_path):
        if not isinstance(file_or_path, basestring):
            file_or_path = '/'.join(file_or_path)
        if file_or_path == '':
            return u''
        return urlutils.escape(osutils.safe_unicode(file_or_path))

    def __init__(self, _format, a_controldir):
        # we reuse one control files instance.
        dir_mode = a_controldir._get_dir_mode()
        file_mode = a_controldir._get_file_mode()

        def get_store(name, compressed=True, prefixed=False):
            # FIXME: This approach of assuming stores are all entirely compressed
            # or entirely uncompressed is tidy, but breaks upgrade from
            # some existing branches where there's a mixture; we probably
            # still want the option to look for both.
            relpath = self._escape(name)
            store = TextStore(a_controldir.transport.clone(relpath),
                              prefixed=prefixed, compressed=compressed,
                              dir_mode=dir_mode,
                              file_mode=file_mode)
            return store

        # not broken out yet because the controlweaves|inventory_store
        # and texts bits are still different.
        if isinstance(_format, RepositoryFormat4):
            # cannot remove these - there is still no consistent api
            # which allows access to this old info.
            self.inventory_store = get_store('inventory-store')
            self._text_store = get_store('text-store')
        super(AllInOneRepository, self).__init__(_format, a_controldir, a_controldir._control_files)

    @needs_read_lock
    def _all_possible_ids(self):
        """Return all the possible revisions that we could find."""
        if 'evil' in debug.debug_flags:
            trace.mutter_callsite(
                3, "_all_possible_ids scales with size of history.")
        return [key[-1] for key in self.inventories.keys()]

    @needs_read_lock
    def _all_revision_ids(self):
        """Returns a list of all the revision ids in the repository.

        These are in as much topological order as the underlying store can
        present: for weaves ghosts may lead to a lack of correctness until
        the reweave updates the parents list.
        """
        return [key[-1] for key in self.revisions.keys()]

    def _activate_new_inventory(self):
        """Put a replacement inventory.new into use as inventories."""
        # Copy the content across
        t = self.controldir._control_files._transport
        t.copy('inventory.new.weave', 'inventory.weave')
        # delete the temp inventory
        t.delete('inventory.new.weave')
        # Check we can parse the new weave properly as a sanity check
        self.inventories.keys()

    def _backup_inventory(self):
        t = self.controldir._control_files._transport
        t.copy('inventory.weave', 'inventory.backup.weave')

    def _temp_inventories(self):
        t = self.controldir._control_files._transport
        return self._format._get_inventories(t, self, 'inventory.new')

    def get_commit_builder(self, branch, parents, config, timestamp=None,
                           timezone=None, committer=None, revprops=None,
                           revision_id=None, lossy=False):
        self._check_ascii_revisionid(revision_id, self.get_commit_builder)
        result = VersionedFileCommitBuilder(self, parents, config, timestamp,
            timezone, committer, revprops, revision_id, lossy=lossy)
        self.start_write_group()
        return result

    @needs_read_lock
    def get_revisions(self, revision_ids):
        revs = self._get_revisions(revision_ids)
        return revs

    def _inventory_add_lines(self, revision_id, parents, lines,
        check_content=True):
        """Store lines in inv_vf and return the sha1 of the inventory."""
        present_parents = self.get_graph().get_parent_map(parents)
        final_parents = []
        for parent in parents:
            if parent in present_parents:
                final_parents.append((parent,))
        return self.inventories.add_lines((revision_id,), final_parents, lines,
            check_content=check_content)[0]

    def is_shared(self):
        """AllInOne repositories cannot be shared."""
        return False

    @needs_write_lock
    def set_make_working_trees(self, new_value):
        """Set the policy flag for making working trees when creating branches.

        This only applies to branches that use this repository.

        The default is 'True'.
        :param new_value: True to restore the default, False to disable making
                          working trees.
        """
        raise errors.RepositoryUpgradeRequired(self.user_url)

    def make_working_trees(self):
        """Returns the policy for making working trees on new branches."""
        return True


class WeaveMetaDirRepository(MetaDirVersionedFileRepository):
    """A subclass of MetaDirRepository to set weave specific policy."""

    def __init__(self, _format, a_controldir, control_files):
        super(WeaveMetaDirRepository, self).__init__(_format, a_controldir, control_files)
        self._serializer = _format._serializer

    @needs_read_lock
    def _all_possible_ids(self):
        """Return all the possible revisions that we could find."""
        if 'evil' in debug.debug_flags:
            trace.mutter_callsite(
                3, "_all_possible_ids scales with size of history.")
        return [key[-1] for key in self.inventories.keys()]

    @needs_read_lock
    def _all_revision_ids(self):
        """Returns a list of all the revision ids in the repository.

        These are in as much topological order as the underlying store can
        present: for weaves ghosts may lead to a lack of correctness until
        the reweave updates the parents list.
        """
        return [key[-1] for key in self.revisions.keys()]

    def _activate_new_inventory(self):
        """Put a replacement inventory.new into use as inventories."""
        # Copy the content across
        t = self._transport
        t.copy('inventory.new.weave', 'inventory.weave')
        # delete the temp inventory
        t.delete('inventory.new.weave')
        # Check we can parse the new weave properly as a sanity check
        self.inventories.keys()

    def _backup_inventory(self):
        t = self._transport
        t.copy('inventory.weave', 'inventory.backup.weave')

    def _temp_inventories(self):
        t = self._transport
        return self._format._get_inventories(t, self, 'inventory.new')

    def get_commit_builder(self, branch, parents, config, timestamp=None,
                           timezone=None, committer=None, revprops=None,
                           revision_id=None, lossy=False):
        self._check_ascii_revisionid(revision_id, self.get_commit_builder)
        result = VersionedFileCommitBuilder(self, parents, config, timestamp,
            timezone, committer, revprops, revision_id, lossy=lossy)
        self.start_write_group()
        return result

    @needs_read_lock
    def get_revision(self, revision_id):
        """Return the Revision object for a named revision"""
        r = self.get_revision_reconcile(revision_id)
        return r

    def _inventory_add_lines(self, revision_id, parents, lines,
        check_content=True):
        """Store lines in inv_vf and return the sha1 of the inventory."""
        present_parents = self.get_graph().get_parent_map(parents)
        final_parents = []
        for parent in parents:
            if parent in present_parents:
                final_parents.append((parent,))
        return self.inventories.add_lines((revision_id,), final_parents, lines,
            check_content=check_content)[0]


class PreSplitOutRepositoryFormat(VersionedFileRepositoryFormat):
    """Base class for the pre split out repository formats."""

    rich_root_data = False
    supports_tree_reference = False
    supports_ghosts = False
    supports_external_lookups = False
    supports_chks = False
    supports_nesting_repositories = True
    _fetch_order = 'topological'
    _fetch_reconcile = True
    fast_deltas = False
    supports_leaving_lock = False
    # XXX: This is an old format that we don't support full checking on, so
    # just claim that checking for this inconsistency is not required.
    revision_graph_can_have_wrong_parents = False

    def initialize(self, a_controldir, shared=False, _internal=False):
        """Create a weave repository."""
        if shared:
            raise errors.IncompatibleFormat(self, a_controldir._format)

        if not _internal:
            # always initialized when the bzrdir is.
            return self.open(a_controldir, _found=True)

        # Create an empty weave
        sio = BytesIO()
        weavefile.write_weave_v5(weave.Weave(), sio)
        empty_weave = sio.getvalue()

        trace.mutter('creating repository in %s.', a_controldir.transport.base)

        # FIXME: RBC 20060125 don't peek under the covers
        # NB: no need to escape relative paths that are url safe.
        control_files = lockable_files.LockableFiles(a_controldir.transport,
            'branch-lock', lockable_files.TransportLock)
        control_files.create_lock()
        control_files.lock_write()
        transport = a_controldir.transport
        try:
            transport.mkdir_multi(['revision-store', 'weaves'],
                mode=a_controldir._get_dir_mode())
            transport.put_bytes_non_atomic('inventory.weave', empty_weave,
                mode=a_controldir._get_file_mode())
        finally:
            control_files.unlock()
        repository = self.open(a_controldir, _found=True)
        self._run_post_repo_init_hooks(repository, a_controldir, shared)
        return repository

    def open(self, a_controldir, _found=False):
        """See RepositoryFormat.open()."""
        if not _found:
            # we are being called directly and must probe.
            raise NotImplementedError

        repo_transport = a_controldir.get_repository_transport(None)
        result = AllInOneRepository(_format=self, a_controldir=a_controldir)
        result.revisions = self._get_revisions(repo_transport, result)
        result.signatures = self._get_signatures(repo_transport, result)
        result.inventories = self._get_inventories(repo_transport, result)
        result.texts = self._get_texts(repo_transport, result)
        result.chk_bytes = None
        return result

    def is_deprecated(self):
        return True


class RepositoryFormat4(PreSplitOutRepositoryFormat):
    """Bzr repository format 4.

    This repository format has:
     - flat stores
     - TextStores for texts, inventories,revisions.

    This format is deprecated: it indexes texts using a text id which is
    removed in format 5; initialization and write support for this format
    has been removed.
    """

    supports_funky_characters = False

    _matchingbzrdir = weave_bzrdir.BzrDirFormat4()

    def get_format_description(self):
        """See RepositoryFormat.get_format_description()."""
        return "Repository format 4"

    def initialize(self, url, shared=False, _internal=False):
        """Format 4 branches cannot be created."""
        raise errors.UninitializableFormat(self)

    def is_supported(self):
        """Format 4 is not supported.

        It is not supported because the model changed from 4 to 5 and the
        conversion logic is expensive - so doing it on the fly was not
        feasible.
        """
        return False

    def _get_inventories(self, repo_transport, repo, name='inventory'):
        # No inventories store written so far.
        return None

    def _get_revisions(self, repo_transport, repo):
        from .xml4 import serializer_v4
        return RevisionTextStore(repo_transport.clone('revision-store'),
            serializer_v4, True, versionedfile.PrefixMapper(),
            repo.is_locked, repo.is_write_locked)

    def _get_signatures(self, repo_transport, repo):
        return SignatureTextStore(repo_transport.clone('revision-store'),
            False, versionedfile.PrefixMapper(),
            repo.is_locked, repo.is_write_locked)

    def _get_texts(self, repo_transport, repo):
        return None


class RepositoryFormat5(PreSplitOutRepositoryFormat):
    """Bzr control format 5.

    This repository format has:
     - weaves for file texts and inventory
     - flat stores
     - TextStores for revisions and signatures.
    """

    _versionedfile_class = weave.WeaveFile
    _matchingbzrdir = weave_bzrdir.BzrDirFormat5()
    supports_funky_characters = False

    @property
    def _serializer(self):
        return xml5.serializer_v5

    def get_format_description(self):
        """See RepositoryFormat.get_format_description()."""
        return "Weave repository format 5"

    def network_name(self):
        """The network name for this format is the control dirs disk label."""
        return self._matchingbzrdir.get_format_string()

    def _get_inventories(self, repo_transport, repo, name='inventory'):
        mapper = versionedfile.ConstantMapper(name)
        return versionedfile.ThunkedVersionedFiles(repo_transport,
            weave.WeaveFile, mapper, repo.is_locked)

    def _get_revisions(self, repo_transport, repo):
        return RevisionTextStore(repo_transport.clone('revision-store'),
            xml5.serializer_v5, False, versionedfile.PrefixMapper(),
            repo.is_locked, repo.is_write_locked)

    def _get_signatures(self, repo_transport, repo):
        return SignatureTextStore(repo_transport.clone('revision-store'),
            False, versionedfile.PrefixMapper(),
            repo.is_locked, repo.is_write_locked)

    def _get_texts(self, repo_transport, repo):
        mapper = versionedfile.PrefixMapper()
        base_transport = repo_transport.clone('weaves')
        return versionedfile.ThunkedVersionedFiles(base_transport,
            weave.WeaveFile, mapper, repo.is_locked)


class RepositoryFormat6(PreSplitOutRepositoryFormat):
    """Bzr control format 6.

    This repository format has:
     - weaves for file texts and inventory
     - hash subdirectory based stores.
     - TextStores for revisions and signatures.
    """

    _versionedfile_class = weave.WeaveFile
    _matchingbzrdir = weave_bzrdir.BzrDirFormat6()
    supports_funky_characters = False
    @property
    def _serializer(self):
        return xml5.serializer_v5

    def get_format_description(self):
        """See RepositoryFormat.get_format_description()."""
        return "Weave repository format 6"

    def network_name(self):
        """The network name for this format is the control dirs disk label."""
        return self._matchingbzrdir.get_format_string()

    def _get_inventories(self, repo_transport, repo, name='inventory'):
        mapper = versionedfile.ConstantMapper(name)
        return versionedfile.ThunkedVersionedFiles(repo_transport,
            weave.WeaveFile, mapper, repo.is_locked)

    def _get_revisions(self, repo_transport, repo):
        return RevisionTextStore(repo_transport.clone('revision-store'),
            xml5.serializer_v5, False, versionedfile.HashPrefixMapper(),
            repo.is_locked, repo.is_write_locked)

    def _get_signatures(self, repo_transport, repo):
        return SignatureTextStore(repo_transport.clone('revision-store'),
            False, versionedfile.HashPrefixMapper(),
            repo.is_locked, repo.is_write_locked)

    def _get_texts(self, repo_transport, repo):
        mapper = versionedfile.HashPrefixMapper()
        base_transport = repo_transport.clone('weaves')
        return versionedfile.ThunkedVersionedFiles(base_transport,
            weave.WeaveFile, mapper, repo.is_locked)


class RepositoryFormat7(MetaDirVersionedFileRepositoryFormat):
    """Bzr repository 7.

    This repository format has:
     - weaves for file texts and inventory
     - hash subdirectory based stores.
     - TextStores for revisions and signatures.
     - a format marker of its own
     - an optional 'shared-storage' flag
     - an optional 'no-working-trees' flag
    """

    _versionedfile_class = weave.WeaveFile
    supports_ghosts = False
    supports_chks = False
    supports_funky_characters = False
    revision_graph_can_have_wrong_parents = False

    _fetch_order = 'topological'
    _fetch_reconcile = True
    fast_deltas = False
    @property
    def _serializer(self):
        return xml5.serializer_v5

    @classmethod
    def get_format_string(cls):
        """See RepositoryFormat.get_format_string()."""
        return "Bazaar-NG Repository format 7"

    def get_format_description(self):
        """See RepositoryFormat.get_format_description()."""
        return "Weave repository format 7"

    def _get_inventories(self, repo_transport, repo, name='inventory'):
        mapper = versionedfile.ConstantMapper(name)
        return versionedfile.ThunkedVersionedFiles(repo_transport,
            weave.WeaveFile, mapper, repo.is_locked)

    def _get_revisions(self, repo_transport, repo):
        return RevisionTextStore(repo_transport.clone('revision-store'),
            xml5.serializer_v5, True, versionedfile.HashPrefixMapper(),
            repo.is_locked, repo.is_write_locked)

    def _get_signatures(self, repo_transport, repo):
        return SignatureTextStore(repo_transport.clone('revision-store'),
            True, versionedfile.HashPrefixMapper(),
            repo.is_locked, repo.is_write_locked)

    def _get_texts(self, repo_transport, repo):
        mapper = versionedfile.HashPrefixMapper()
        base_transport = repo_transport.clone('weaves')
        return versionedfile.ThunkedVersionedFiles(base_transport,
            weave.WeaveFile, mapper, repo.is_locked)

    def initialize(self, a_controldir, shared=False):
        """Create a weave repository.

        :param shared: If true the repository will be initialized as a shared
                       repository.
        """
        # Create an empty weave
        sio = BytesIO()
        weavefile.write_weave_v5(weave.Weave(), sio)
        empty_weave = sio.getvalue()

        trace.mutter('creating repository in %s.', a_controldir.transport.base)
        dirs = ['revision-store', 'weaves']
        files = [('inventory.weave', BytesIO(empty_weave)),
                 ]
        utf8_files = [('format', self.get_format_string())]

        self._upload_blank_content(a_controldir, dirs, files, utf8_files, shared)
        return self.open(a_controldir=a_controldir, _found=True)

    def open(self, a_controldir, _found=False, _override_transport=None):
        """See RepositoryFormat.open().

        :param _override_transport: INTERNAL USE ONLY. Allows opening the
                                    repository at a slightly different url
                                    than normal. I.e. during 'upgrade'.
        """
        if not _found:
            format = RepositoryFormatMetaDir.find_format(a_controldir)
        if _override_transport is not None:
            repo_transport = _override_transport
        else:
            repo_transport = a_controldir.get_repository_transport(None)
        control_files = lockable_files.LockableFiles(repo_transport,
                                'lock', lockdir.LockDir)
        result = WeaveMetaDirRepository(_format=self, a_controldir=a_controldir,
            control_files=control_files)
        result.revisions = self._get_revisions(repo_transport, result)
        result.signatures = self._get_signatures(repo_transport, result)
        result.inventories = self._get_inventories(repo_transport, result)
        result.texts = self._get_texts(repo_transport, result)
        result.chk_bytes = None
        result._transport = repo_transport
        return result

    def is_deprecated(self):
        return True


class TextVersionedFiles(VersionedFiles):
    """Just-a-bunch-of-files based VersionedFile stores."""

    def __init__(self, transport, compressed, mapper, is_locked, can_write):
        self._compressed = compressed
        self._transport = transport
        self._mapper = mapper
        if self._compressed:
            self._ext = '.gz'
        else:
            self._ext = ''
        self._is_locked = is_locked
        self._can_write = can_write

    def add_lines(self, key, parents, lines):
        """Add a revision to the store."""
        if not self._is_locked():
            raise errors.ObjectNotLocked(self)
        if not self._can_write():
            raise errors.ReadOnlyError(self)
        if '/' in key[-1]:
            raise ValueError('bad idea to put / in %r' % (key,))
        text = ''.join(lines)
        if self._compressed:
            text = tuned_gzip.bytes_to_gzip(text)
        path = self._map(key)
        self._transport.put_bytes_non_atomic(path, text, create_parent_dir=True)

    def insert_record_stream(self, stream):
        adapters = {}
        for record in stream:
            # Raise an error when a record is missing.
            if record.storage_kind == 'absent':
                raise errors.RevisionNotPresent([record.key[0]], self)
            # adapt to non-tuple interface
            if record.storage_kind == 'fulltext':
                self.add_lines(record.key, None,
                    osutils.split_lines(record.get_bytes_as('fulltext')))
            else:
                adapter_key = record.storage_kind, 'fulltext'
                try:
                    adapter = adapters[adapter_key]
                except KeyError:
                    adapter_factory = adapter_registry.get(adapter_key)
                    adapter = adapter_factory(self)
                    adapters[adapter_key] = adapter
                lines = osutils.split_lines(adapter.get_bytes(
                    record, record.get_bytes_as(record.storage_kind)))
                try:
                    self.add_lines(record.key, None, lines)
                except errors.RevisionAlreadyPresent:
                    pass

    def _load_text(self, key):
        if not self._is_locked():
            raise errors.ObjectNotLocked(self)
        path = self._map(key)
        try:
            text = self._transport.get_bytes(path)
            compressed = self._compressed
        except errors.NoSuchFile:
            if self._compressed:
                # try without the .gz
                path = path[:-3]
                try:
                    text = self._transport.get_bytes(path)
                    compressed = False
                except errors.NoSuchFile:
                    return None
            else:
                return None
        if compressed:
            text = gzip.GzipFile(mode='rb', fileobj=BytesIO(text)).read()
        return text

    def _map(self, key):
        return self._mapper.map(key) + self._ext


class RevisionTextStore(TextVersionedFiles):
    """Legacy thunk for format 4 repositories."""

    def __init__(self, transport, serializer, compressed, mapper, is_locked,
        can_write):
        """Create a RevisionTextStore at transport with serializer."""
        TextVersionedFiles.__init__(self, transport, compressed, mapper,
            is_locked, can_write)
        self._serializer = serializer

    def _load_text_parents(self, key):
        text = self._load_text(key)
        if text is None:
            return None, None
        parents = self._serializer.read_revision_from_string(text).parent_ids
        return text, tuple((parent,) for parent in parents)

    def get_parent_map(self, keys):
        result = {}
        for key in keys:
            parents = self._load_text_parents(key)[1]
            if parents is None:
                continue
            result[key] = parents
        return result

    def get_known_graph_ancestry(self, keys):
        """Get a KnownGraph instance with the ancestry of keys."""
        keys = self.keys()
        parent_map = self.get_parent_map(keys)
        kg = _mod_graph.KnownGraph(parent_map)
        return kg

    def get_record_stream(self, keys, sort_order, include_delta_closure):
        for key in keys:
            text, parents = self._load_text_parents(key)
            if text is None:
                yield AbsentContentFactory(key)
            else:
                yield FulltextContentFactory(key, parents, None, text)

    def keys(self):
        if not self._is_locked():
            raise errors.ObjectNotLocked(self)
        relpaths = set()
        for quoted_relpath in self._transport.iter_files_recursive():
            relpath = urlutils.unquote(quoted_relpath)
            path, ext = os.path.splitext(relpath)
            if ext == '.gz':
                relpath = path
            if not relpath.endswith('.sig'):
                relpaths.add(relpath)
        paths = list(relpaths)
        return {self._mapper.unmap(path) for path in paths}


class SignatureTextStore(TextVersionedFiles):
    """Legacy thunk for format 4-7 repositories."""

    def __init__(self, transport, compressed, mapper, is_locked, can_write):
        TextVersionedFiles.__init__(self, transport, compressed, mapper,
            is_locked, can_write)
        self._ext = '.sig' + self._ext

    def get_parent_map(self, keys):
        result = {}
        for key in keys:
            text = self._load_text(key)
            if text is None:
                continue
            result[key] = None
        return result

    def get_record_stream(self, keys, sort_order, include_delta_closure):
        for key in keys:
            text = self._load_text(key)
            if text is None:
                yield AbsentContentFactory(key)
            else:
                yield FulltextContentFactory(key, None, None, text)

    def keys(self):
        if not self._is_locked():
            raise errors.ObjectNotLocked(self)
        relpaths = set()
        for quoted_relpath in self._transport.iter_files_recursive():
            relpath = urlutils.unquote(quoted_relpath)
            path, ext = os.path.splitext(relpath)
            if ext == '.gz':
                relpath = path
            if not relpath.endswith('.sig'):
                continue
            relpaths.add(relpath[:-4])
        paths = list(relpaths)
        return {self._mapper.unmap(path) for path in paths}


class InterWeaveRepo(InterSameDataRepository):
    """Optimised code paths between Weave based repositories.
    """

    @classmethod
    def _get_repo_format_to_test(self):
        return RepositoryFormat7()

    @staticmethod
    def is_compatible(source, target):
        """Be compatible with known Weave formats.

        We don't test for the stores being of specific types because that
        could lead to confusing results, and there is no need to be
        overly general.
        """
        try:
            return (isinstance(source._format, (RepositoryFormat5,
                                                RepositoryFormat6,
                                                RepositoryFormat7)) and
                    isinstance(target._format, (RepositoryFormat5,
                                                RepositoryFormat6,
                                                RepositoryFormat7)))
        except AttributeError:
            return False

    @needs_write_lock
    def copy_content(self, revision_id=None):
        """See InterRepository.copy_content()."""
        # weave specific optimised path:
        try:
            self.target.set_make_working_trees(self.source.make_working_trees())
        except (errors.RepositoryUpgradeRequired, NotImplemented):
            pass
        # FIXME do not peek!
        if self.source._transport.listable():
            pb = ui.ui_factory.nested_progress_bar()
            try:
                self.target.texts.insert_record_stream(
                    self.source.texts.get_record_stream(
                        self.source.texts.keys(), 'topological', False))
                pb.update('Copying inventory', 0, 1)
                self.target.inventories.insert_record_stream(
                    self.source.inventories.get_record_stream(
                        self.source.inventories.keys(), 'topological', False))
                self.target.signatures.insert_record_stream(
                    self.source.signatures.get_record_stream(
                        self.source.signatures.keys(),
                        'unordered', True))
                self.target.revisions.insert_record_stream(
                    self.source.revisions.get_record_stream(
                        self.source.revisions.keys(),
                        'topological', True))
            finally:
                pb.finished()
        else:
            self.target.fetch(self.source, revision_id=revision_id)

    @needs_read_lock
    def search_missing_revision_ids(self,
            find_ghosts=True, revision_ids=None, if_present_ids=None,
            limit=None):
        """See InterRepository.search_missing_revision_ids()."""
        # we want all revisions to satisfy revision_id in source.
        # but we don't want to stat every file here and there.
        # we want then, all revisions other needs to satisfy revision_id
        # checked, but not those that we have locally.
        # so the first thing is to get a subset of the revisions to
        # satisfy revision_id in source, and then eliminate those that
        # we do already have.
        # this is slow on high latency connection to self, but as this
        # disk format scales terribly for push anyway due to rewriting
        # inventory.weave, this is considered acceptable.
        # - RBC 20060209
        source_ids_set = self._present_source_revisions_for(
            revision_ids, if_present_ids)
        # source_ids is the worst possible case we may need to pull.
        # now we want to filter source_ids against what we actually
        # have in target, but don't try to check for existence where we know
        # we do not have a revision as that would be pointless.
        target_ids = set(self.target._all_possible_ids())
        possibly_present_revisions = target_ids.intersection(source_ids_set)
        actually_present_revisions = set(
            self.target._eliminate_revisions_not_present(possibly_present_revisions))
        required_revisions = source_ids_set.difference(actually_present_revisions)
        if revision_ids is not None:
            # we used get_ancestry to determine source_ids then we are assured all
            # revisions referenced are present as they are installed in topological order.
            # and the tip revision was validated by get_ancestry.
            result_set = required_revisions
        else:
            # if we just grabbed the possibly available ids, then
            # we only have an estimate of whats available and need to validate
            # that against the revision records.
            result_set = set(
                self.source._eliminate_revisions_not_present(required_revisions))
        if limit is not None:
            topo_ordered = self.get_graph().iter_topo_order(result_set)
            result_set = set(itertools.islice(topo_ordered, limit))
        return self.source.revision_ids_to_search_result(result_set)


InterRepository.register_optimiser(InterWeaveRepo)


def get_extra_interrepo_test_combinations():
    from ...bzr import knitrepo
    return [(InterRepository, RepositoryFormat5(),
        knitrepo.RepositoryFormatKnit3())]<|MERGE_RESOLUTION|>--- conflicted
+++ resolved
@@ -62,13 +62,8 @@
 from ...sixish import (
     BytesIO,
     )
-<<<<<<< HEAD
-from ...store.text import TextStore
+from .store.text import TextStore
 from ...bzr.versionedfile import (
-=======
-from .store.text import TextStore
-from ...versionedfile import (
->>>>>>> d2416345
     AbsentContentFactory,
     FulltextContentFactory,
     VersionedFiles,
