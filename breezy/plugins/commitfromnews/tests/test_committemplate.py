--- conflicted
+++ resolved
@@ -95,7 +95,7 @@
         builder = self.make_branch_builder('test')
         builder.start_series()
         orig_content = INITIAL_NEWS_CONTENT
-        mod_content = """----------------------------
+        mod_content = b"""----------------------------
 commitfromnews release notes
 ----------------------------
 
@@ -118,11 +118,7 @@
              ('add', ('NEWS', b'foo-id', 'file', orig_content)),
              ], revision_id=b'BASE-id')
         builder.build_snapshot(None,
-<<<<<<< HEAD
             [('modify', ('NEWS', mod_content)),
-=======
-            [('modify', (b'foo-id', mod_content)),
->>>>>>> 443b542c
              ],
             message_callback=msgeditor.generate_commit_message_template)
         builder.finish_series()
@@ -134,7 +130,7 @@
         builder = self.make_branch_builder('test')
         builder.start_series()
         orig_content = INITIAL_NEWS_CONTENT
-        mod_content = """----------------------------
+        mod_content = b"""----------------------------
 commitfromnews release notes
 ----------------------------
 
@@ -159,11 +155,7 @@
              ('add', ('NEWS', b'foo-id', 'file', orig_content)),
              ], revision_id=b'BASE-id')
         builder.build_snapshot(None,
-<<<<<<< HEAD
             [('modify', ('NEWS', mod_content)),
-=======
-            [('modify', (b'foo-id', mod_content)),
->>>>>>> 443b542c
              ],
             message_callback=msgeditor.generate_commit_message_template)
         builder.finish_series()
