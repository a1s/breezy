--- conflicted
+++ resolved
@@ -110,6 +110,8 @@
             series=series,
             project=project)
         scheme, netloc, path, query, fragment = urlsplit(url)
+    elif scheme == 'lp+bzr':
+        scheme = 'lp'
     return url, path
 
 
@@ -155,56 +157,6 @@
                 path=url, extra=fault.faultString)
         return result
 
-<<<<<<< HEAD
-    def _update_url_scheme(self, url):
-        # Do ubuntu: and debianlp: expansions.
-        scheme, netloc, path, query, fragment = urlsplit(url)
-        if scheme in ('ubuntu', 'debianlp'):
-            if scheme == 'ubuntu':
-                distro = 'ubuntu'
-            elif scheme == 'debianlp':
-                distro = 'debian'
-                # No shortcuts for Debian distroseries.
-            else:
-                raise AssertionError('scheme should be ubuntu: or debianlp:')
-            # Split the path.  It's either going to be 'project' or
-            # 'series/project', but recognize that it may be a series we don't
-            # know about.
-            path_parts = path.split('/')
-            if len(path_parts) == 1:
-                # It's just a project name.
-                lp_url_template = 'lp:%(distro)s/%(project)s'
-                project = path_parts[0]
-                series = None
-            elif len(path_parts) == 2:
-                # It's a series and project.
-                lp_url_template = 'lp:%(distro)s/%(series)s/%(project)s'
-                series, project = path_parts
-            else:
-                # There are either 0 or > 2 path parts, neither of which is
-                # supported for these schemes.
-                raise InvalidURL('Bad path: %s' % url)
-            # Hack the url and let the following do the final resolution.
-            url = lp_url_template % dict(
-                distro=distro,
-                series=series,
-                project=project)
-            scheme, netloc, path, query, fragment = urlsplit(url)
-        elif scheme == 'lp+bzr':
-            scheme = 'lp'
-        return url, path
-
-    def _expand_user(self, path, url, lp_login):
-        if path.startswith('~/'):
-            if lp_login is None:
-                raise InvalidURL(path=url,
-                                 extra='Cannot resolve "~" to your username.'
-                                 ' See "bzr help launchpad-login"')
-            path = '~' + lp_login + path[1:]
-        return path
-
-=======
->>>>>>> d9ee0e40
     def _resolve(self, url,
                  _request_factory=ResolveLaunchpadPathRequest,
                  _lp_login=None):
