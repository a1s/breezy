# Copyright (C) 2009-2018 Jelmer Vernooij <jelmer@jelmer.uk>
#
# This program is free software; you can redistribute it and/or modify
# it under the terms of the GNU General Public License as published by
# the Free Software Foundation; either version 2 of the License, or
# (at your option) any later version.
#
# This program is distributed in the hope that it will be useful,
# but WITHOUT ANY WARRANTY; without even the implied warranty of
# MERCHANTABILITY or FITNESS FOR A PARTICULAR PURPOSE.  See the
# GNU General Public License for more details.
#
# You should have received a copy of the GNU General Public License
# along with this program; if not, write to the Free Software
# Foundation, Inc., 51 Franklin Street, Fifth Floor, Boston, MA 02110-1301 USA

"""Map from Git sha's to Bazaar objects."""

from __future__ import absolute_import

from dulwich.objects import (
    sha_to_hex,
    hex_to_sha,
    )
import os
import threading

from dulwich.objects import (
    ShaFile,
    )

from ... import (
    errors as bzr_errors,
    osutils,
    registry,
    trace,
    )
from ...bzr import (
    btree_index as _mod_btree_index,
    index as _mod_index,
    versionedfile,
    )
from ...sixish import (
    viewitems,
    viewkeys,
    viewvalues,
    )
from ...transport import (
    get_transport,
    )


def get_cache_dir():
    try:
        from xdg.BaseDirectory import xdg_cache_home
    except ImportError:
        from ...config import config_dir
        ret = os.path.join(config_dir(), "git")
    else:
        ret = os.path.join(xdg_cache_home, "breezy", "git")
    if not os.path.isdir(ret):
        os.makedirs(ret)
    return ret


def get_remote_cache_transport(repository):
    """Retrieve the transport to use when accessing (unwritable) remote 
    repositories.
    """
    uuid = getattr(repository, "uuid", None)
    if uuid is None:
        path = get_cache_dir()
    else:
        path = os.path.join(get_cache_dir(), uuid)
        if not os.path.isdir(path):
            os.mkdir(path)
    return get_transport(path)


def check_pysqlite_version(sqlite3):
    """Check that sqlite library is compatible.

    """
    if (sqlite3.sqlite_version_info[0] < 3 or
            (sqlite3.sqlite_version_info[0] == 3 and
             sqlite3.sqlite_version_info[1] < 3)):
        trace.warning('Needs at least sqlite 3.3.x')
        raise bzr_errors.BzrError("incompatible sqlite library")

try:
    try:
        import sqlite3
        check_pysqlite_version(sqlite3)
    except (ImportError, bzr_errors.BzrError) as e:
        from pysqlite2 import dbapi2 as sqlite3
        check_pysqlite_version(sqlite3)
except:
    trace.warning('Needs at least Python2.5 or Python2.4 with the pysqlite2 '
            'module')
    raise bzr_errors.BzrError("missing sqlite library")


_mapdbs = threading.local()
def mapdbs():
    """Get a cache for this thread's db connections."""
    try:
        return _mapdbs.cache
    except AttributeError:
        _mapdbs.cache = {}
        return _mapdbs.cache


class GitShaMap(object):
    """Git<->Bzr revision id mapping database."""

    def lookup_git_sha(self, sha):
        """Lookup a Git sha in the database.
        :param sha: Git object sha
        :return: list with (type, type_data) tuples with type_data:
            commit: revid, tree_sha, verifiers
            blob: fileid, revid
            tree: fileid, revid
        """
        raise NotImplementedError(self.lookup_git_sha)

    def lookup_blob_id(self, file_id, revision):
        """Retrieve a Git blob SHA by file id.

        :param file_id: File id of the file/symlink
        :param revision: revision in which the file was last changed.
        """
        raise NotImplementedError(self.lookup_blob_id)

    def lookup_tree_id(self, file_id, revision):
        """Retrieve a Git tree SHA by file id.
        """
        raise NotImplementedError(self.lookup_tree_id)

    def lookup_commit(self, revid):
        """Retrieve a Git commit SHA by Bazaar revision id.
        """
        raise NotImplementedError(self.lookup_commit)

    def revids(self):
        """List the revision ids known."""
        raise NotImplementedError(self.revids)

    def missing_revisions(self, revids):
        """Return set of all the revisions that are not present."""
        present_revids = set(self.revids())
        if not isinstance(revids, set):
            revids = set(revids)
        return revids - present_revids

    def sha1s(self):
        """List the SHA1s."""
        raise NotImplementedError(self.sha1s)

    def start_write_group(self):
        """Start writing changes."""

    def commit_write_group(self):
        """Commit any pending changes."""

    def abort_write_group(self):
        """Abort any pending changes."""


class ContentCache(object):
    """Object that can cache Git objects."""

    def add(self, object):
        """Add an object."""
        raise NotImplementedError(self.add)

    def add_multi(self, objects):
        """Add multiple objects."""
        for obj in objects:
            self.add(obj)

    def __getitem__(self, sha):
        """Retrieve an item, by SHA."""
        raise NotImplementedError(self.__getitem__)


class BzrGitCacheFormat(object):
    """Bazaar-Git Cache Format."""

    def get_format_string(self):
        """Return a single-line unique format string for this cache format."""
        raise NotImplementedError(self.get_format_string)

    def open(self, transport):
        """Open this format on a transport."""
        raise NotImplementedError(self.open)

    def initialize(self, transport):
        """Create a new instance of this cache format at transport."""
        transport.put_bytes('format', self.get_format_string())

    @classmethod
    def from_transport(self, transport):
        """Open a cache file present on a transport, or initialize one.

        :param transport: Transport to use
        :return: A BzrGitCache instance
        """
        try:
            format_name = transport.get_bytes('format')
            format = formats.get(format_name)
        except bzr_errors.NoSuchFile:
            format = formats.get('default')
            format.initialize(transport)
        return format.open(transport)

    @classmethod
    def from_repository(cls, repository):
        """Open a cache file for a repository.

        This will use the repository's transport to store the cache file, or
        use the users global cache directory if the repository has no 
        transport associated with it.

        :param repository: Repository to open the cache for
        :return: A `BzrGitCache`
        """
        from ...transport.local import LocalTransport
        repo_transport = getattr(repository, "_transport", None)
        if (repo_transport is not None and
            isinstance(repo_transport, LocalTransport)):
            # Even if we don't write to this repo, we should be able
            # to update its cache.
            try:
                repo_transport = remove_readonly_transport_decorator(repo_transport)
            except bzr_errors.ReadOnlyError:
                transport = None
            else:
                try:
                    repo_transport.mkdir('git')
                except bzr_errors.FileExists:
                    pass
                transport = repo_transport.clone('git')
        else:
            transport = None
        if transport is None:
            transport = get_remote_cache_transport(repository)
        return cls.from_transport(transport)


class CacheUpdater(object):
    """Base class for objects that can update a bzr-git cache."""

    def add_object(self, obj, bzr_key_data, path):
        """Add an object.

        :param obj: Object type ("commit", "blob" or "tree")
        :param bzr_key_data: bzr key store data or testament_sha in case
            of commit
        :param path: Path of the object (optional)
        """
        raise NotImplementedError(self.add_object)

    def finish(self):
        raise NotImplementedError(self.finish)


class BzrGitCache(object):
    """Caching backend."""

    def __init__(self, idmap, cache_updater_klass):
        self.idmap = idmap
        self._cache_updater_klass = cache_updater_klass

    def get_updater(self, rev):
        """Update an object that implements the CacheUpdater interface for 
        updating this cache.
        """
        return self._cache_updater_klass(self, rev)


DictBzrGitCache = lambda: BzrGitCache(DictGitShaMap(), DictCacheUpdater)


class DictCacheUpdater(CacheUpdater):
    """Cache updater for dict-based caches."""

    def __init__(self, cache, rev):
        self.cache = cache
        self.revid = rev.revision_id
        self.parent_revids = rev.parent_ids
        self._commit = None
        self._entries = []

    def add_object(self, obj, bzr_key_data, path):
        if isinstance(obj, tuple):
            (type_name, hexsha) = obj
        else:
            type_name = obj.type_name.decode('ascii')
            hexsha = obj.id
        if not isinstance(hexsha, bytes):
            raise TypeError(hexsha)
        if type_name == "commit":
            self._commit = obj
            if type(bzr_key_data) is not dict:
                raise TypeError(bzr_key_data)
            key = self.revid
            type_data = (self.revid, self._commit.tree, bzr_key_data)
            self.cache.idmap._by_revid[self.revid] = hexsha
        elif type_name in ("blob", "tree"):
            if bzr_key_data is not None:
                key = type_data = bzr_key_data
                self.cache.idmap._by_fileid.setdefault(type_data[1], {})[type_data[0]] = hexsha
        else:
            raise AssertionError
        entry = (type_name, type_data)
        self.cache.idmap._by_sha.setdefault(hexsha, {})[key] = entry

    def finish(self):
        if self._commit is None:
            raise AssertionError("No commit object added")
        return self._commit


class DictGitShaMap(GitShaMap):
    """Git SHA map that uses a dictionary."""

    def __init__(self):
        self._by_sha = {}
        self._by_fileid = {}
        self._by_revid = {}

    def lookup_blob_id(self, fileid, revision):
        return self._by_fileid[revision][fileid]

    def lookup_git_sha(self, sha):
        if not isinstance(sha, bytes):
            raise TypeError(sha)
        for entry in viewvalues(self._by_sha[sha]):
            yield entry

    def lookup_tree_id(self, fileid, revision):
        return self._by_fileid[revision][fileid]

    def lookup_commit(self, revid):
        return self._by_revid[revid]

    def revids(self):
        for key, entries in viewitems(self._by_sha):
            for (type, type_data) in viewvalues(entries):
                if type == "commit":
                    yield type_data[0]

    def sha1s(self):
        return viewkeys(self._by_sha)


class SqliteCacheUpdater(CacheUpdater):

    def __init__(self, cache, rev):
        self.cache = cache
        self.db = self.cache.idmap.db
        self.revid = rev.revision_id
        self._commit = None
        self._trees = []
        self._blobs = []

    def add_object(self, obj, bzr_key_data, path):
        if isinstance(obj, tuple):
            (type_name, hexsha) = obj
        else:
            type_name = obj.type_name.decode('ascii')
            hexsha = obj.id
        if not isinstance(hexsha, bytes):
            raise TypeError(hexsha)
        if type_name == "commit":
            self._commit = obj
            if type(bzr_key_data) is not dict:
                raise TypeError(bzr_key_data)
            self._testament3_sha1 = bzr_key_data.get("testament3-sha1")
        elif type_name == "tree":
            if bzr_key_data is not None:
                self._trees.append((hexsha, bzr_key_data[0], bzr_key_data[1]))
        elif type_name == "blob":
            if bzr_key_data is not None:
                self._blobs.append((hexsha, bzr_key_data[0], bzr_key_data[1]))
        else:
            raise AssertionError

    def finish(self):
        if self._commit is None:
            raise AssertionError("No commit object added")
        self.db.executemany(
            "replace into trees (sha1, fileid, revid) values (?, ?, ?)",
            self._trees)
        self.db.executemany(
            "replace into blobs (sha1, fileid, revid) values (?, ?, ?)",
            self._blobs)
        self.db.execute(
            "replace into commits (sha1, revid, tree_sha, testament3_sha1) values (?, ?, ?, ?)",
            (self._commit.id, self.revid, self._commit.tree, self._testament3_sha1))
        return self._commit


SqliteBzrGitCache = lambda p: BzrGitCache(SqliteGitShaMap(p), SqliteCacheUpdater)


class SqliteGitCacheFormat(BzrGitCacheFormat):

    def get_format_string(self):
        return b'bzr-git sha map version 1 using sqlite\n'

    def open(self, transport):
        try:
            basepath = transport.local_abspath(".")
        except bzr_errors.NotLocalUrl:
            basepath = get_cache_dir()
        return SqliteBzrGitCache(os.path.join(basepath, "idmap.db"))


class SqliteGitShaMap(GitShaMap):
    """Bazaar GIT Sha map that uses a sqlite database for storage."""

    def __init__(self, path=None):
        self.path = path
        if path is None:
            self.db = sqlite3.connect(":memory:")
        else:
            if path not in mapdbs():
                mapdbs()[path] = sqlite3.connect(path)
            self.db = mapdbs()[path]
        self.db.text_factory = str
        self.db.executescript("""
        create table if not exists commits(
            sha1 text not null check(length(sha1) == 40),
            revid text not null,
            tree_sha text not null check(length(tree_sha) == 40)
        );
        create index if not exists commit_sha1 on commits(sha1);
        create unique index if not exists commit_revid on commits(revid);
        create table if not exists blobs(
            sha1 text not null check(length(sha1) == 40),
            fileid text not null,
            revid text not null
        );
        create index if not exists blobs_sha1 on blobs(sha1);
        create unique index if not exists blobs_fileid_revid on blobs(fileid, revid);
        create table if not exists trees(
            sha1 text unique not null check(length(sha1) == 40),
            fileid text not null,
            revid text not null
        );
        create unique index if not exists trees_sha1 on trees(sha1);
        create unique index if not exists trees_fileid_revid on trees(fileid, revid);
""")
        try:
            self.db.executescript(
                "ALTER TABLE commits ADD testament3_sha1 TEXT;")
        except sqlite3.OperationalError:
            pass # Column already exists.

    def __repr__(self):
        return "%s(%r)" % (self.__class__.__name__, self.path)

    def lookup_commit(self, revid):
        cursor = self.db.execute("select sha1 from commits where revid = ?", 
            (revid,))
        row = cursor.fetchone()
        if row is not None:
            return row[0]
        raise KeyError

    def commit_write_group(self):
        self.db.commit()

    def lookup_blob_id(self, fileid, revision):
        row = self.db.execute("select sha1 from blobs where fileid = ? and revid = ?", (fileid, revision)).fetchone()
        if row is not None:
            return row[0]
        raise KeyError(fileid)

    def lookup_tree_id(self, fileid, revision):
        row = self.db.execute("select sha1 from trees where fileid = ? and revid = ?", (fileid, revision)).fetchone()
        if row is not None:
            return row[0]
        raise KeyError(fileid)

    def lookup_git_sha(self, sha):
        """Lookup a Git sha in the database.

        :param sha: Git object sha
        :return: (type, type_data) with type_data:
            commit: revid, tree sha, verifiers
            tree: fileid, revid
            blob: fileid, revid
        """
        found = False
        cursor = self.db.execute("select revid, tree_sha, testament3_sha1 from commits where sha1 = ?", (sha,))
        for row in cursor.fetchall():
            found = True
            if row[2] is not None:
                verifiers = {"testament3-sha1": row[2]}
            else:
                verifiers = {}
            yield ("commit", (row[0], row[1], verifiers))
        cursor = self.db.execute("select fileid, revid from blobs where sha1 = ?", (sha,))
        for row in cursor.fetchall():
            found = True
            yield ("blob", row)
        cursor = self.db.execute("select fileid, revid from trees where sha1 = ?", (sha,))
        for row in cursor.fetchall():
            found = True
            yield ("tree", row)
        if not found:
            raise KeyError(sha)

    def revids(self):
        """List the revision ids known."""
        return (row for (row,) in self.db.execute("select revid from commits"))

    def sha1s(self):
        """List the SHA1s."""
        for table in ("blobs", "commits", "trees"):
            for (sha,) in self.db.execute("select sha1 from %s" % table):
                yield sha.encode('ascii')


class TdbCacheUpdater(CacheUpdater):
    """Cache updater for tdb-based caches."""

    def __init__(self, cache, rev):
        self.cache = cache
        self.db = cache.idmap.db
        self.revid = rev.revision_id
        self.parent_revids = rev.parent_ids
        self._commit = None
        self._entries = []

    def add_object(self, obj, bzr_key_data, path):
        if isinstance(obj, tuple):
            (type_name, hexsha) = obj
            sha = hex_to_sha(hexsha)
        else:
            type_name = obj.type_name.decode('ascii')
            sha = obj.sha().digest()
        if type_name == "commit":
            self.db[b"commit\0" + self.revid] = b"\0".join((sha, obj.tree))
            if type(bzr_key_data) is not dict:
                raise TypeError(bzr_key_data)
            type_data = (self.revid, obj.tree)
            try:
                type_data += (bzr_key_data["testament3-sha1"],)
            except KeyError:
                pass
            self._commit = obj
        elif type_name == "blob":
            if bzr_key_data is None:
                return
            self.db[b"\0".join((b"blob", bzr_key_data[0], bzr_key_data[1]))] = sha
            type_data = bzr_key_data
        elif type_name == "tree":
            if bzr_key_data is None:
                return
            type_data = bzr_key_data
        else:
            raise AssertionError
        entry = b"\0".join((type_name.encode('ascii'), ) + type_data) + b"\n"
        key = b"git\0" + sha
        try:
            oldval = self.db[key]
        except KeyError:
            self.db[key] = entry
        else:
            if not oldval.endswith(b'\n'):
                self.db[key] = b"".join([oldval, b"\n", entry])
            else:
                self.db[key] = b"".join([oldval, entry])

    def finish(self):
        if self._commit is None:
            raise AssertionError("No commit object added")
        return self._commit


TdbBzrGitCache = lambda p: BzrGitCache(TdbGitShaMap(p), TdbCacheUpdater)


class TdbGitCacheFormat(BzrGitCacheFormat):
    """Cache format for tdb-based caches."""

    def get_format_string(self):
        return b'bzr-git sha map version 3 using tdb\n'

    def open(self, transport):
        try:
            basepath = transport.local_abspath(".").encode(osutils._fs_enc)
        except bzr_errors.NotLocalUrl:
            basepath = get_cache_dir()
        if not isinstance(basepath, str):
            raise TypeError(basepath)
        try:
            return TdbBzrGitCache(os.path.join(basepath, "idmap.tdb"))
        except ImportError:
            raise ImportError(
                "Unable to open existing bzr-git cache because 'tdb' is not "
                "installed.")


class TdbGitShaMap(GitShaMap):
    """SHA Map that uses a TDB database.

    Entries:

    "git <sha1>" -> "<type> <type-data1> <type-data2>"
    "commit revid" -> "<sha1> <tree-id>"
    "tree fileid revid" -> "<sha1>"
    "blob fileid revid" -> "<sha1>"
    """

    TDB_MAP_VERSION = 3
    TDB_HASH_SIZE = 50000

    def __init__(self, path=None):
        import tdb
        self.path = path
        if path is None:
            self.db = {}
        else:
            if path not in mapdbs():
                mapdbs()[path] = tdb.Tdb(path, self.TDB_HASH_SIZE, tdb.DEFAULT,
                                          os.O_RDWR|os.O_CREAT)
            self.db = mapdbs()[path]
        try:
            if int(self.db[b"version"]) not in (2, 3):
                trace.warning("SHA Map is incompatible (%s -> %d), rebuilding database.",
                              self.db[b"version"], self.TDB_MAP_VERSION)
                self.db.clear()
        except KeyError:
            pass
        self.db[b"version"] = b'%d' % self.TDB_MAP_VERSION

    def start_write_group(self):
        """Start writing changes."""
        self.db.transaction_start()

    def commit_write_group(self):
        """Commit any pending changes."""
        self.db.transaction_commit()

    def abort_write_group(self):
        """Abort any pending changes."""
        self.db.transaction_cancel()

    def __repr__(self):
        return "%s(%r)" % (self.__class__.__name__, self.path)

    def lookup_commit(self, revid):
        try:
            return sha_to_hex(self.db[b"commit\0" + revid][:20])
        except KeyError:
            raise KeyError("No cache entry for %r" % revid)

    def lookup_blob_id(self, fileid, revision):
        return sha_to_hex(self.db[b"\0".join((b"blob", fileid, revision))])

    def lookup_git_sha(self, sha):
        """Lookup a Git sha in the database.

        :param sha: Git object sha
        :return: (type, type_data) with type_data:
            commit: revid, tree sha
            blob: fileid, revid
            tree: fileid, revid
        """
        if len(sha) == 40:
            sha = hex_to_sha(sha)
        value = self.db[b"git\0" + sha]
        for data in value.splitlines():
            data = data.split(b"\0")
            type_name = data[0].decode('ascii')
            if type_name == "commit":
                if len(data) == 3:
                    yield (type_name, (data[1], data[2], {}))
                else:
                    yield (type_name, (data[1], data[2], {"testament3-sha1": data[3]}))
            elif type_name in ("tree", "blob"):
                yield (type_name, tuple(data[1:]))
            else:
                raise AssertionError("unknown type %r" % type_name)

    def missing_revisions(self, revids):
        ret = set()
        for revid in revids:
            if self.db.get(b"commit\0" + revid) is None:
                ret.add(revid)
        return ret

    def _keys(self):
        try:
<<<<<<< HEAD
            return self.db.keys()
        except AttributeError:  # python < 3
            return self.db.iterkeys()
=======
            return self.db.iterkeys()
        except AttributeError:
            return self.db.keys()
>>>>>>> cd82ef9a

    def revids(self):
        """List the revision ids known."""
        for key in self._keys():
            if key.startswith(b"commit\0"):
                yield key[7:]

    def sha1s(self):
        """List the SHA1s."""
        for key in self._keys():
            if key.startswith(b"git\0"):
                yield sha_to_hex(key[4:])


class VersionedFilesContentCache(ContentCache):

    def __init__(self, vf):
        self._vf = vf

    def add(self, obj):
        self._vf.insert_record_stream(
            [versionedfile.ChunkedContentFactory((obj.id,), [], None,
                obj.as_legacy_object_chunks())])

    def __getitem__(self, sha):
        stream = self._vf.get_record_stream([(sha,)], 'unordered', True)
        entry = next(stream)
        if entry.storage_kind == 'absent':
            raise KeyError(sha)
        return ShaFile._parse_legacy_object(entry.get_bytes_as('fulltext'))


class IndexCacheUpdater(CacheUpdater):

    def __init__(self, cache, rev):
        self.cache = cache
        self.revid = rev.revision_id
        self.parent_revids = rev.parent_ids
        self._commit = None
        self._entries = []

    def add_object(self, obj, bzr_key_data, path):
        if isinstance(obj, tuple):
            (type_name, hexsha) = obj
        else:
            type_name = obj.type_name.decode('ascii')
            hexsha = obj.id
        if type_name == "commit":
            self._commit = obj
            if type(bzr_key_data) is not dict:
                raise TypeError(bzr_key_data)
            self.cache.idmap._add_git_sha(hexsha, b"commit",
                (self.revid, obj.tree, bzr_key_data))
            self.cache.idmap._add_node((b"commit", self.revid, b"X"),
                b" ".join((hexsha, obj.tree)))
        elif type_name == "blob":
            self.cache.idmap._add_git_sha(hexsha, b"blob", bzr_key_data)
            self.cache.idmap._add_node((b"blob", bzr_key_data[0],
                bzr_key_data[1]), hexsha)
        elif type_name == "tree":
            self.cache.idmap._add_git_sha(hexsha, b"tree", bzr_key_data)
        else:
            raise AssertionError

    def finish(self):
        return self._commit


class IndexBzrGitCache(BzrGitCache):

    def __init__(self, transport=None):
        mapper = versionedfile.ConstantMapper("trees")
        shamap = IndexGitShaMap(transport.clone('index'))
        from .transportgit import TransportObjectStore
        super(IndexBzrGitCache, self).__init__(shamap, IndexCacheUpdater)


class IndexGitCacheFormat(BzrGitCacheFormat):

    def get_format_string(self):
        return b'bzr-git sha map with git object cache version 1\n'

    def initialize(self, transport):
        super(IndexGitCacheFormat, self).initialize(transport)
        transport.mkdir('index')
        transport.mkdir('objects')
        from .transportgit import TransportObjectStore
        TransportObjectStore.init(transport.clone('objects'))

    def open(self, transport):
        return IndexBzrGitCache(transport)


class IndexGitShaMap(GitShaMap):
    """SHA Map that uses the Bazaar APIs to store a cache.

    BTree Index file with the following contents:

    ("git", <sha1>, "X") -> "<type> <type-data1> <type-data2>"
    ("commit", <revid>, "X") -> "<sha1> <tree-id>"
    ("blob", <fileid>, <revid>) -> <sha1>

    """

    def __init__(self, transport=None):
        self._name = None
        if transport is None:
            self._transport = None
            self._index = _mod_index.InMemoryGraphIndex(0, key_elements=3)
            self._builder = self._index
        else:
            self._builder = None
            self._transport = transport
            self._index = _mod_index.CombinedGraphIndex([])
            for name in self._transport.list_dir("."):
                if not name.endswith(".rix"):
                    continue
                x = _mod_btree_index.BTreeGraphIndex(self._transport, name,
                    self._transport.stat(name).st_size)
                self._index.insert_index(0, x)

    @classmethod
    def from_repository(cls, repository):
        transport = getattr(repository, "_transport", None)
        if transport is not None:
            try:
                transport.mkdir('git')
            except bzr_errors.FileExists:
                pass
            return cls(transport.clone('git'))
        from ...transport import get_transport
        return cls(get_transport(get_cache_dir()))

    def __repr__(self):
        if self._transport is not None:
            return "%s(%r)" % (self.__class__.__name__, self._transport.base)
        else:
            return "%s()" % (self.__class__.__name__)

    def repack(self):
        if self._builder is not None:
            raise errors.BzrError('builder already open')
        self.start_write_group()
        self._builder.add_nodes(
            ((key, value) for (_, key, value) in
                self._index.iter_all_entries()))
        to_remove = []
        for name in self._transport.list_dir('.'):
            if name.endswith('.rix'):
                to_remove.append(name)
        self.commit_write_group()
        del self._index.indices[1:]
        for name in to_remove:
            self._transport.rename(name, name + '.old')

    def start_write_group(self):
        if self._builder is not None:
            raise errors.BzrError('builder already open')
        self._builder = _mod_btree_index.BTreeBuilder(0, key_elements=3)
        self._name = osutils.sha()

    def commit_write_group(self):
        if self._builder is None:
            raise errors.BzrError('builder not open')
        stream = self._builder.finish()
        name = self._name.hexdigest() + ".rix"
        size = self._transport.put_file(name, stream)
        index = _mod_btree_index.BTreeGraphIndex(self._transport, name, size)
        self._index.insert_index(0, index)
        self._builder = None
        self._name = None

    def abort_write_group(self):
        if self._builder is None:
            raise errors.BzrError('builder not open')
        self._builder = None
        self._name = None

    def _add_node(self, key, value):
        try:
            self._get_entry(key)
        except KeyError:
            self._builder.add_node(key, value)
            return False
        else:
            return True

    def _get_entry(self, key):
        entries = self._index.iter_entries([key])
        try:
            return next(entries)[2]
        except StopIteration:
            if self._builder is None:
                raise KeyError
            entries = self._builder.iter_entries([key])
            try:
                return next(entries)[2]
            except StopIteration:
                raise KeyError

    def _iter_entries_prefix(self, prefix):
        for entry in self._index.iter_entries_prefix([prefix]):
            yield (entry[1], entry[2])
        if self._builder is not None:
            for entry in self._builder.iter_entries_prefix([prefix]):
                yield (entry[1], entry[2])

    def lookup_commit(self, revid):
        return self._get_entry((b"commit", revid, b"X"))[:40]

    def _add_git_sha(self, hexsha, type, type_data):
        if hexsha is not None:
            self._name.update(hexsha)
            if type == b"commit":
                td = (type_data[0], type_data[1])
                try:
                    td += (type_data[2]["testament3-sha1"],)
                except KeyError:
                    pass
            else:
                td = type_data
            self._add_node((b"git", hexsha, b"X"), b" ".join((type,) + td))
        else:
            # This object is not represented in Git - perhaps an empty
            # directory?
            self._name.update(type + b" ".join(type_data))

    def lookup_blob_id(self, fileid, revision):
        return self._get_entry((b"blob", fileid, revision))

    def lookup_git_sha(self, sha):
        if len(sha) == 20:
            sha = sha_to_hex(sha)
        value = self._get_entry((b"git", sha, b"X"))
        data = value.split(b" ", 3)
        if data[0] == b"commit":
            try:
                if data[3]:
                    verifiers = {"testament3-sha1": data[3]}
                else:
                    verifiers = {}
            except IndexError:
                verifiers = {}
            yield ("commit", (data[1], data[2], verifiers))
        else:
            yield (data[0].decode('ascii'), tuple(data[1:]))

    def revids(self):
        """List the revision ids known."""
        for key, value in self._iter_entries_prefix((b"commit", None, None)):
            yield key[1]

    def missing_revisions(self, revids):
        """Return set of all the revisions that are not present."""
        missing_revids = set(revids)
        for _, key, value in self._index.iter_entries((
            (b"commit", revid, b"X") for revid in revids)):
            missing_revids.remove(key[1])
        return missing_revids

    def sha1s(self):
        """List the SHA1s."""
        for key, value in self._iter_entries_prefix((b"git", None, None)):
            yield key[1]


formats = registry.Registry()
formats.register(TdbGitCacheFormat().get_format_string(),
    TdbGitCacheFormat())
formats.register(SqliteGitCacheFormat().get_format_string(),
    SqliteGitCacheFormat())
formats.register(IndexGitCacheFormat().get_format_string(),
    IndexGitCacheFormat())
# In the future, this will become the default:
formats.register('default', IndexGitCacheFormat())



def migrate_ancient_formats(repo_transport):
    # Migrate older cache formats
    repo_transport = remove_readonly_transport_decorator(repo_transport)
    has_sqlite = repo_transport.has("git.db")
    has_tdb = repo_transport.has("git.tdb")
    if not has_sqlite or has_tdb:
        return
    try:
        repo_transport.mkdir("git")
    except bzr_errors.FileExists:
        return
    # Prefer migrating git.db over git.tdb, since the latter may not 
    # be openable on some platforms.
    if has_sqlite:
        SqliteGitCacheFormat().initialize(repo_transport.clone("git"))
        repo_transport.rename("git.db", "git/idmap.db")
    elif has_tdb:
        TdbGitCacheFormat().initialize(repo_transport.clone("git"))
        repo_transport.rename("git.tdb", "git/idmap.tdb")


def remove_readonly_transport_decorator(transport):
    if transport.is_readonly():
        try:
            return transport._decorated
        except AttributeError:
            raise bzr_errors.ReadOnlyError(transport)
    return transport


def from_repository(repository):
    """Open a cache file for a repository.

    If the repository is remote and there is no transport available from it
    this will use a local file in the users cache directory
    (typically ~/.cache/bazaar/git/)

    :param repository: A repository object
    """
    repo_transport = getattr(repository, "_transport", None)
    if repo_transport is not None:
        try:
            migrate_ancient_formats(repo_transport)
        except bzr_errors.ReadOnlyError:
            pass # Not much we can do
    return BzrGitCacheFormat.from_repository(repository)<|MERGE_RESOLUTION|>--- conflicted
+++ resolved
@@ -696,15 +696,9 @@
 
     def _keys(self):
         try:
-<<<<<<< HEAD
             return self.db.keys()
         except AttributeError:  # python < 3
             return self.db.iterkeys()
-=======
-            return self.db.iterkeys()
-        except AttributeError:
-            return self.db.keys()
->>>>>>> cd82ef9a
 
     def revids(self):
         """List the revision ids known."""
