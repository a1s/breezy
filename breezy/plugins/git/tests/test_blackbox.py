# Copyright (C) 2007 David Allouche <ddaa@ddaa.net>
# Copyright (C) 2007-2018 Jelmer Vernooij <jelmer@jelmer.uk>
#
# This program is free software; you can redistribute it and/or modify
# it under the terms of the GNU General Public License as published by
# the Free Software Foundation; either version 2 of the License, or
# (at your option) any later version.
#
# This program is distributed in the hope that it will be useful,
# but WITHOUT ANY WARRANTY; without even the implied warranty of
# MERCHANTABILITY or FITNESS FOR A PARTICULAR PURPOSE.  See the
# GNU General Public License for more details.
#
# You should have received a copy of the GNU General Public License
# along with this program; if not, write to the Free Software
# Foundation, Inc., 51 Franklin Street, Fifth Floor, Boston, MA 02110-1301 USA

"""Black-box tests for bzr-git."""

from __future__ import absolute_import

from dulwich.repo import (
    Repo as GitRepo,
    )

import os

from .... import (
    version_info as breezy_version,
    )
from ....controldir import (
    ControlDir,
    )

from ....tests.blackbox import ExternalBase

from .. import (
    tests,
    )


class TestGitBlackBox(ExternalBase):

    def simple_commit(self):
        # Create a git repository with a revision.
        repo = GitRepo.init(self.test_dir)
        builder = tests.GitBranchBuilder()
        builder.set_file('a', b'text for a\n', False)
        r1 = builder.commit(b'Joe Foo <joe@foo.com>', u'<The commit message>')
        return repo, builder.finish()[r1]

    def test_nick(self):
        r = GitRepo.init(self.test_dir)
        dir = ControlDir.open(self.test_dir)
        dir.create_branch()
        output, error = self.run_bzr(['nick'])
        self.assertEqual(b"master\n", output)

    def test_branches(self):
        self.simple_commit()
        output, error = self.run_bzr(['branches'])
        self.assertEqual(b"* master\n", output)

    def test_info(self):
        self.simple_commit()
        output, error = self.run_bzr(['info'])
        self.assertEqual(error, b'')
        self.assertTrue(b"Standalone tree (format: git)" in output)

    def test_branch(self):
        os.mkdir("gitbranch")
        GitRepo.init(os.path.join(self.test_dir, "gitbranch"))
        os.chdir('gitbranch')
        builder = tests.GitBranchBuilder()
        builder.set_file(b'a', b'text for a\n', False)
        builder.commit(b'Joe Foo <joe@foo.com>', b'<The commit message>')
        builder.finish()
        os.chdir('..')

        output, error = self.run_bzr(['branch', 'gitbranch', 'bzrbranch'])
        self.assertTrue(
            (error == b'Branched 1 revision(s).\n') or
            (error == b'Branched 1 revision.\n'),
            error)

    def test_checkout(self):
        os.mkdir("gitbranch")
        GitRepo.init(os.path.join(self.test_dir, "gitbranch"))
        os.chdir('gitbranch')
        builder = tests.GitBranchBuilder()
        builder.set_file(b'a', b'text for a\n', False)
        builder.commit(b'Joe Foo <joe@foo.com>', b'<The commit message>')
        builder.finish()
        os.chdir('..')

        output, error = self.run_bzr(['checkout', 'gitbranch', 'bzrbranch'])
        self.assertEqual(error,
                'Fetching from Git to Bazaar repository. '
                'For better performance, fetch into a Git repository.\n')
        self.assertEqual(output, '')

    def test_branch_ls(self):
        self.simple_commit()
        output, error = self.run_bzr(['ls', '-r-1'])
        self.assertEqual(error, '')
        self.assertEqual(output, "a\n")

    def test_init(self):
        self.run_bzr("init --format=git repo")

    def test_info_verbose(self):
        self.simple_commit()

        output, error = self.run_bzr(['info', '-v'])
        self.assertEqual(error, '')
        self.assertTrue("Standalone tree (format: git)" in output)
        self.assertTrue("control: Local Git Repository" in output)
        self.assertTrue("branch: Local Git Branch" in output)
        self.assertTrue("repository: Git Repository" in output)

    def test_push_roundtripping(self):
        self.knownFailure("roundtripping is not yet supported")
        self.with_roundtripping()
        os.mkdir("bla")
        GitRepo.init(os.path.join(self.test_dir, "bla"))
        self.run_bzr(['init', 'foo'])
        self.run_bzr(['commit', '--unchanged', '-m', 'bla', 'foo'])
        # when roundtripping is supported
        output, error = self.run_bzr(['push', '-d', 'foo', 'bla'])
        self.assertEqual("", output)
        self.assertTrue(error.endswith("Created new branch.\n"))

    def test_log(self):
        # Smoke test for "bzr log" in a git repository.
        self.simple_commit()

        # Check that bzr log does not fail and includes the revision.
        output, error = self.run_bzr(['log'])
        self.assertEqual(error, '')
        self.assertTrue(
            '<The commit message>' in output,
            "Commit message was not found in output:\n%s" % (output,))

    def test_log_verbose(self):
        # Smoke test for "bzr log -v" in a git repository.
        self.simple_commit()

        # Check that bzr log does not fail and includes the revision.
        output, error = self.run_bzr(['log', '-v'])
 
    def test_tags(self):
        git_repo, commit_sha1 = self.simple_commit()
        git_repo.refs["refs/tags/foo"] = commit_sha1

        output, error = self.run_bzr(['tags'])
        self.assertEqual(error, '')
        self.assertEqual(output, "foo                  1\n")

    def test_tag(self):
        self.simple_commit()

        output, error = self.run_bzr(["tag", "bar"])

        # bzr <= 2.2 emits this message in the output stream
        # bzr => 2.3 emits this message in the error stream
        self.assertEqual(error + output, 'Created tag bar.\n')

    def test_init_repo(self):
        output, error = self.run_bzr(["init", "--format=git", "bla.git"])
        self.assertEqual(error, b'')
        self.assertEqual(output, b'Created a standalone tree (format: git)\n')

    def test_diff_format(self):
        tree = self.make_branch_and_tree('.')
        self.build_tree(['a'])
        tree.add(['a'])
        output, error = self.run_bzr(['diff', '--format=git'], retcode=1)
        self.assertEqual(error, b'')
        self.assertEqual(output,
            b'diff --git /dev/null b/a\n'
            b'old mode 0\n'
            b'new mode 100644\n'
            b'index 0000000..c197bd8 100644\n'
            b'--- /dev/null\n'
            b'+++ b/a\n'
            b'@@ -0,0 +1 @@\n'
            b'+contents of a\n')

    def test_git_import_uncolocated(self):
        r = GitRepo.init("a", mkdir=True)
        self.build_tree(["a/file"])
        r.stage("file")
        r.do_commit(ref="refs/heads/abranch", committer="Joe <joe@example.com>", message="Dummy")
        r.do_commit(ref="refs/heads/bbranch", committer="Joe <joe@example.com>", message="Dummy")
        self.run_bzr(["git-import", "a", "b"])
        self.assertEqual(set([".bzr", "abranch", "bbranch"]), set(os.listdir("b")))

    def test_git_import(self):
        r = GitRepo.init("a", mkdir=True)
        self.build_tree(["a/file"])
        r.stage("file")
        r.do_commit(ref="refs/heads/abranch", committer="Joe <joe@example.com>", message="Dummy")
        r.do_commit(ref="refs/heads/bbranch", committer="Joe <joe@example.com>", message="Dummy")
        self.run_bzr(["git-import", "--colocated", "a", "b"])
        self.assertEqual(set([".bzr"]), set(os.listdir("b")))
        self.assertEqual(set(["abranch", "bbranch"]),
                set(ControlDir.open("b").get_branches().keys()))

    def test_git_import_incremental(self):
        r = GitRepo.init("a", mkdir=True)
        self.build_tree(["a/file"])
        r.stage("file")
        r.do_commit(ref="refs/heads/abranch", committer="Joe <joe@example.com>", message="Dummy")
        self.run_bzr(["git-import", "--colocated", "a", "b"])
        self.run_bzr(["git-import", "--colocated", "a", "b"])
        self.assertEqual(set([".bzr"]), set(os.listdir("b")))
        b = ControlDir.open("b")
        self.assertEqual(["abranch"], b.get_branches().keys())

    def test_git_import_tags(self):
        r = GitRepo.init("a", mkdir=True)
        self.build_tree(["a/file"])
        r.stage("file")
        cid = r.do_commit(ref="refs/heads/abranch", committer="Joe <joe@example.com>", message="Dummy")
        r["refs/tags/atag"] = cid
        self.run_bzr(["git-import", "--colocated", "a", "b"])
        self.assertEqual(set([".bzr"]), set(os.listdir("b")))
        b = ControlDir.open("b")
        self.assertEqual(["abranch"], b.get_branches().keys())
        self.assertEqual(["atag"],
                b.open_branch("abranch").tags.get_tag_dict().keys())

    def test_git_import_colo(self):
        r = GitRepo.init("a", mkdir=True)
        self.build_tree(["a/file"])
        r.stage("file")
        r.do_commit(ref="refs/heads/abranch", committer="Joe <joe@example.com>", message="Dummy")
        r.do_commit(ref="refs/heads/bbranch", committer="Joe <joe@example.com>", message="Dummy")
        self.make_controldir("b", format="development-colo")
        self.run_bzr(["git-import", "--colocated", "a", "b"])
        self.assertEqual(
            set([b.name for b in ControlDir.open("b").list_branches()]),
            set(["abranch", "bbranch"]))

    def test_git_refs_from_git(self):
        r = GitRepo.init("a", mkdir=True)
        self.build_tree(["a/file"])
        r.stage("file")
        cid = r.do_commit(ref="refs/heads/abranch", committer="Joe <joe@example.com>", message="Dummy")
        r["refs/tags/atag"] = cid
        (stdout, stderr) = self.run_bzr(["git-refs", "a"])
        self.assertEqual(stderr, b"")
        self.assertEqual(stdout,
            b'refs/tags/atag -> ' + cid + b'\n'
            b'refs/heads/abranch -> ' + cid + b'\n')

    def test_git_refs_from_bzr(self):
        tree = self.make_branch_and_tree('a')
        self.build_tree(["a/file"])
        tree.add(["file"])
        revid = tree.commit(committer="Joe <joe@example.com>", message="Dummy")
        tree.branch.tags.set_tag("atag", revid)
        (stdout, stderr) = self.run_bzr(["git-refs", "a"])
        self.assertEqual(stderr, b"")
        self.assertTrue(b"refs/tags/atag -> " in stdout)
        self.assertTrue(b"HEAD -> " in stdout)

    def test_check(self):
        r = GitRepo.init("gitr", mkdir=True)
        self.build_tree_contents([("gitr/foo", "hello from git")])
        r.stage("foo")
        r.do_commit("message", committer="Somebody <user@example.com>")
        out, err = self.run_bzr(["check", "gitr"])
        self.maxDiff = None
        self.assertMultiLineEqual(out, b'')
        self.assertTrue(err.endswith, b'3 objects\n')


class ShallowTests(ExternalBase):

    def setUp(self):
        super(ShallowTests, self).setUp()
        # Smoke test for "bzr log" in a git repository with shallow depth.
        self.repo = GitRepo.init('gitr', mkdir=True)
        self.build_tree_contents([("gitr/foo", b"hello from git")])
        self.repo.stage("foo")
        self.repo.do_commit(
                b"message", committer=b"Somebody <user@example.com>",
                commit_timestamp=1526330165, commit_timezone=0,
                author_timestamp=1526330165, author_timezone=0,
                merge_heads=[b'aa' * 20])

    def test_log_shallow(self):
        # Check that bzr log does not fail and includes the revision.
        output, error = self.run_bzr(['log', 'gitr'], retcode=3)
        self.assertEqual(error, b'brz: ERROR: Further revision history missing.\n')
        self.assertEqual(output,
                b'------------------------------------------------------------\n'
                b'revision-id: git-v1:' + self.repo.head() + b'\n'
                b'git commit: ' + self.repo.head() + b'\n'
                b'committer: Somebody <user@example.com>\n'
                b'timestamp: Mon 2018-05-14 20:36:05 +0000\n'
                b'message:\n'
                b'  message\n')

    def test_version_info_rio(self):
        output, error = self.run_bzr(['version-info', '--rio', 'gitr'])
        self.assertEqual(error, b'')
        self.assertNotIn(b'revno:', output)

    def test_version_info_python(self):
        output, error = self.run_bzr(['version-info', '--python', 'gitr'])
<<<<<<< HEAD
        self.assertEqual(error, '')
=======
        self.assertEqual(error, b'')
>>>>>>> 52732ad0
        self.assertNotIn(b'revno:', output)

    def test_version_info_custom_with_revno(self):
        output, error = self.run_bzr(
                ['version-info', '--custom',
                 '--template=VERSION_INFO r{revno})\n', 'gitr'], retcode=3)
        self.assertEqual(error, b'brz: ERROR: Variable {revno} is not available.\n')
        self.assertEqual(output, b'VERSION_INFO r')

    def test_version_info_custom_without_revno(self):
        output, error = self.run_bzr(
                ['version-info', '--custom', '--template=VERSION_INFO \n',
                 'gitr'])
        self.assertEqual(error, b'')
        self.assertEqual(output, b'VERSION_INFO \n')<|MERGE_RESOLUTION|>--- conflicted
+++ resolved
@@ -310,11 +310,7 @@
 
     def test_version_info_python(self):
         output, error = self.run_bzr(['version-info', '--python', 'gitr'])
-<<<<<<< HEAD
-        self.assertEqual(error, '')
-=======
-        self.assertEqual(error, b'')
->>>>>>> 52732ad0
+        self.assertEqual(error, b'')
         self.assertNotIn(b'revno:', output)
 
     def test_version_info_custom_with_revno(self):
