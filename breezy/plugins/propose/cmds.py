# Copyright (C) 2018 Jelmer Vernooij <jelmer@jelmer.uk>
#
# This program is free software; you can redistribute it and/or modify
# it under the terms of the GNU General Public License as published by
# the Free Software Foundation; either version 2 of the License, or
# (at your option) any later version.
#
# This program is distributed in the hope that it will be useful,
# but WITHOUT ANY WARRANTY; without even the implied warranty of
# MERCHANTABILITY or FITNESS FOR A PARTICULAR PURPOSE.  See the
# GNU General Public License for more details.
#
# You should have received a copy of the GNU General Public License
# along with this program; if not, write to the Free Software
# Foundation, Inc., 51 Franklin Street, Fifth Floor, Boston, MA 02110-1301 USA

"""Propose command implementations."""

from io import StringIO

from ... import (
    branch as _mod_branch,
    controldir,
    errors,
    log as _mod_log,
    missing as _mod_missing,
    msgeditor,
    urlutils,
    )
from ...i18n import gettext
from ...commands import Command
from ...option import (
    ListOption,
    Option,
    RegistryOption,
    )
<<<<<<< HEAD
from ...trace import note
=======
from ...sixish import text_type
from ...trace import note, warning
>>>>>>> 47cf7eb0
from ... import (
    propose as _mod_propose,
    )


def branch_name(branch):
    if branch.name:
        return branch.name
    return urlutils.basename(branch.user_url)


def _check_already_merged(branch, target):
    # TODO(jelmer): Check entire ancestry rather than just last revision?
    if branch.last_revision() == target.last_revision():
        raise errors.CommandError(gettext(
            'All local changes are already present in target.'))


class cmd_publish_derived(Command):
    __doc__ = """Publish a derived branch.

    Try to create a public copy of a local branch on a hosting site,
    derived from the specified base branch.

    Reasonable defaults are picked for owner name, branch name and project
    name, but they can also be overridden from the command-line.
    """

    takes_options = [
        'directory',
        Option('owner', help='Owner of the new remote branch.', type=str),
        Option('project', help='Project name for the new remote branch.',
               type=str),
        Option('name', help='Name of the new remote branch.', type=str),
        Option('no-allow-lossy',
               help='Allow fallback to lossy push, if necessary.'),
        Option('overwrite', help="Overwrite existing commits."),
        ]
    takes_args = ['submit_branch?']

    def run(self, submit_branch=None, owner=None, name=None, project=None,
            no_allow_lossy=False, overwrite=False, directory='.'):
        local_branch = _mod_branch.Branch.open_containing(directory)[0]
        self.add_cleanup(local_branch.lock_write().unlock)
        if submit_branch is None:
            submit_branch = local_branch.get_submit_branch()
            note(gettext('Using submit branch %s') % submit_branch)
        if submit_branch is None:
            submit_branch = local_branch.get_parent()
            note(gettext('Using parent branch %s') % submit_branch)
        submit_branch = _mod_branch.Branch.open(submit_branch)
        _check_already_merged(local_branch, submit_branch)
        if name is None:
            name = branch_name(local_branch)
        hoster = _mod_propose.get_hoster(submit_branch)
        remote_branch, public_url = hoster.publish_derived(
            local_branch, submit_branch, name=name, project=project,
            owner=owner, allow_lossy=not no_allow_lossy,
            overwrite=overwrite)
        local_branch.set_push_location(remote_branch.user_url)
        local_branch.set_public_branch(public_url)
        local_branch.set_submit_branch(submit_branch.user_url)
        note(gettext("Pushed to %s") % public_url)


def summarize_unmerged(local_branch, remote_branch, target,
                       prerequisite_branch=None):
    """Generate a text description of the unmerged revisions in branch.

    :param branch: The proposed branch
    :param target: Target branch
    :param prerequisite_branch: Optional prerequisite branch
    :return: A string
    """
    log_format = _mod_log.log_formatter_registry.get_default(local_branch)
    to_file = StringIO()
    lf = log_format(to_file=to_file, show_ids=False, show_timezone='original')
    if prerequisite_branch:
        local_extra = _mod_missing.find_unmerged(
            remote_branch, prerequisite_branch, restrict='local')[0]
    else:
        local_extra = _mod_missing.find_unmerged(
            remote_branch, target, restrict='local')[0]

    if remote_branch.supports_tags():
        rev_tag_dict = remote_branch.tags.get_reverse_tag_dict()
    else:
        rev_tag_dict = {}

    for revision in _mod_missing.iter_log_revisions(
            local_extra, local_branch.repository, False, rev_tag_dict):
        lf.log_revision(revision)
    return to_file.getvalue()


class cmd_propose_merge(Command):
    __doc__ = """Propose a branch for merging.

    This command creates a merge proposal for the local
    branch to the target branch. The format of the merge
    proposal depends on the submit branch.
    """

    takes_options = [
        'directory',
        RegistryOption(
            'hoster',
            help='Use the hoster.',
            lazy_registry=('breezy.plugins.propose.propose', 'hosters')),
        ListOption('reviewers', short_name='R', type=str,
                   help='Requested reviewers.'),
        Option('name', help='Name of the new remote branch.', type=str),
        Option('description', help='Description of the change.', type=str),
        Option('prerequisite', help='Prerequisite branch.', type=str),
        Option('wip', help='Mark merge request as work-in-progress'),
        Option(
            'commit-message',
            help='Set commit message for merge, if supported', type=str),
        ListOption('labels', short_name='l', type=str,
                   help='Labels to apply.'),
        Option('no-allow-lossy',
               help='Allow fallback to lossy push, if necessary.'),
        Option('allow-collaboration',
               help='Allow collaboration from target branch maintainer(s)'),
        Option('allow-empty',
               help='Do not prevent empty merge proposals.'),
        ]
    takes_args = ['submit_branch?']

    aliases = ['propose']

    def run(self, submit_branch=None, directory='.', hoster=None,
            reviewers=None, name=None, no_allow_lossy=False, description=None,
            labels=None, prerequisite=None, commit_message=None, wip=False,
            allow_collaboration=False, allow_empty=False):
        tree, branch, relpath = (
            controldir.ControlDir.open_containing_tree_or_branch(directory))
        if submit_branch is None:
            submit_branch = branch.get_submit_branch()
        if submit_branch is None:
            submit_branch = branch.get_parent()
        if submit_branch is None:
            raise errors.CommandError(
                gettext("No target location specified or remembered"))
        target = _mod_branch.Branch.open(submit_branch)
        if not allow_empty:
            _check_already_merged(branch, target)
        if hoster is None:
            hoster = _mod_propose.get_hoster(target)
        else:
            hoster = hoster.probe(target)
        if name is None:
            name = branch_name(branch)
        remote_branch, public_branch_url = hoster.publish_derived(
            branch, target, name=name, allow_lossy=not no_allow_lossy)
        branch.set_push_location(remote_branch.user_url)
        branch.set_submit_branch(target.user_url)
        note(gettext('Published branch to %s') % public_branch_url)
        if prerequisite is not None:
            prerequisite_branch = _mod_branch.Branch.open(prerequisite)
        else:
            prerequisite_branch = None
        proposal_builder = hoster.get_proposer(remote_branch, target)
        if description is None:
            body = proposal_builder.get_initial_body()
            info = proposal_builder.get_infotext()
            info += "\n\n" + summarize_unmerged(
                branch, remote_branch, target, prerequisite_branch)
            description = msgeditor.edit_commit_message(
                info, start_message=body)
        try:
            proposal = proposal_builder.create_proposal(
                description=description, reviewers=reviewers,
                prerequisite_branch=prerequisite_branch, labels=labels,
                commit_message=commit_message,
                work_in_progress=wip, allow_collaboration=allow_collaboration)
        except _mod_propose.MergeProposalExists as e:
            note(gettext('There is already a branch merge proposal: %s'), e.url)
        else:
            note(gettext('Merge proposal created: %s') % proposal.url)


class cmd_find_merge_proposal(Command):
    __doc__ = """Find a merge proposal.

    """

    takes_options = ['directory']
    takes_args = ['submit_branch?']
    aliases = ['find-proposal']

    def run(self, directory='.', submit_branch=None):
        tree, branch, relpath = controldir.ControlDir.open_containing_tree_or_branch(
            directory)
        public_location = branch.get_public_branch()
        if public_location:
            branch = _mod_branch.Branch.open(public_location)
        if submit_branch is None:
            submit_branch = branch.get_submit_branch()
        if submit_branch is None:
            submit_branch = branch.get_parent()
        if submit_branch is None:
            raise errors.CommandError(
                gettext("No target location specified or remembered"))
        else:
            target = _mod_branch.Branch.open(submit_branch)
        hoster = _mod_propose.get_hoster(branch)
        for mp in hoster.iter_proposals(branch, target):
            self.outf.write(gettext('Merge proposal: %s\n') % mp.url)


class cmd_my_merge_proposals(Command):
    __doc__ = """List all merge proposals owned by the logged-in user.

    """

    hidden = True

    takes_options = [
        'verbose',
        RegistryOption.from_kwargs(
            'status',
            title='Proposal Status',
            help='Only include proposals with specified status.',
            value_switches=True,
            enum_switch=True,
            all='All merge proposals',
            open='Open merge proposals',
            merged='Merged merge proposals',
            closed='Closed merge proposals')]

    def run(self, status='open', verbose=False):
        for instance in _mod_propose.iter_hoster_instances():
            try:
                for mp in instance.iter_my_proposals(status=status):
                    self.outf.write('%s\n' % mp.url)
                    if verbose:
                        self.outf.write(
                            '(Merging %s into %s)\n' %
                            (mp.get_source_branch_url(),
                             mp.get_target_branch_url()))
                        description = mp.get_description()
                        if description:
                            self.outf.writelines(
                                ['\t%s\n' % l
                                 for l in description.splitlines()])
                        self.outf.write('\n')
            except _mod_propose.HosterLoginRequired as e:
                warning('Skipping %r, login required.', instance)


class cmd_land_merge_proposal(Command):
    __doc__ = """Land a merge proposal."""

    takes_args = ['url']
    takes_options = [
        Option('message', help='Commit message to use.', type=str)]

    def run(self, url, message=None):
        proposal = _mod_propose.get_proposal_by_url(url)
        proposal.merge(commit_message=message)


class cmd_hosters(Command):
    __doc__ = """List all known hosting sites and user details."""

    hidden = True

    def run(self):
        for instance in _mod_propose.iter_hoster_instances():
            current_user = instance.get_current_user()
            if current_user is not None:
                self.outf.write(
                    gettext('%s (%s) - user: %s (%s)\n') % (
                        instance.name, instance.base_url,
                        current_user, instance.get_user_url(current_user)))
            else:
                self.outf.write(
                    gettext('%s (%s) - not logged in\n') % (
                        instance.name, instance.base_url))<|MERGE_RESOLUTION|>--- conflicted
+++ resolved
@@ -34,12 +34,7 @@
     Option,
     RegistryOption,
     )
-<<<<<<< HEAD
-from ...trace import note
-=======
-from ...sixish import text_type
 from ...trace import note, warning
->>>>>>> 47cf7eb0
 from ... import (
     propose as _mod_propose,
     )
