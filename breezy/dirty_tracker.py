--- conflicted
+++ resolved
@@ -45,13 +45,8 @@
 
 
 class _Process(ProcessEvent):  # type: ignore
-<<<<<<< HEAD
-    paths: Set[str]
-    created: Set[str]
-=======
     paths: set[str]
     created: set[str]
->>>>>>> ca07defc
 
     def my_init(self) -> None:
         self.paths = set()
