--- conflicted
+++ resolved
@@ -91,11 +91,6 @@
 lazy_import(
     globals(),
     """
-<<<<<<< HEAD
-=======
-import errno
-import fnmatch
->>>>>>> ca07defc
 import re
 
 from breezy import (
@@ -110,7 +105,6 @@
 from breezy.i18n import gettext
 """,
 )
-<<<<<<< HEAD
 from . import (
     bedding,
     commands,
@@ -123,9 +117,6 @@
     trace,
     transport,
 )
-=======
-from . import bedding, commands, errors, hooks, lazy_regex, registry, trace, transport
->>>>>>> ca07defc
 from .option import Option as CommandOption
 
 CHECK_IF_POSSIBLE = 0
@@ -244,11 +235,7 @@
         return CHECK_NEVER
     if signature_string.lower() == "require":
         return CHECK_ALWAYS
-<<<<<<< HEAD
     raise ValueError(f"Invalid signatures policy '{signature_string}'")
-=======
-    raise ValueError("Invalid signatures policy '{}'".format(signature_string))
->>>>>>> ca07defc
 
 
 def signing_policy_from_unicode(signature_string):
@@ -261,11 +248,7 @@
         return SIGN_ALWAYS
     if signature_string.lower() == "when-possible":
         return SIGN_WHEN_POSSIBLE
-<<<<<<< HEAD
     raise ValueError(f"Invalid signing policy '{signature_string}'")
-=======
-    raise ValueError("Invalid signing policy '{}'".format(signature_string))
->>>>>>> ca07defc
 
 
 def _has_triplequote_bug():
@@ -478,14 +461,8 @@
                 value = self._expand_options_in_list(value)
             elif isinstance(value, dict):
                 trace.warning(
-<<<<<<< HEAD
                     f'Cannot expand "{option_name}":'
                     " Dicts do not support option expansion"
-=======
-                    'Cannot expand "{}": Dicts do not support option expansion'.format(
-                        option_name
-                    )
->>>>>>> ca07defc
                 )
             else:
                 value = self._expand_options_in_string(value)
@@ -607,11 +584,7 @@
             if oname.startswith("bzr.mergetool."):
                 tool_name = oname[len("bzr.mergetool.") :]
                 tools[tool_name] = self.get_user_option(oname, False)
-<<<<<<< HEAD
         trace.mutter(f"loaded merge tools: {tools!r}")
-=======
-        trace.mutter("loaded merge tools: {!r}".format(tools))
->>>>>>> ca07defc
         return tools
 
     def find_merge_tool(self, name):
@@ -622,11 +595,7 @@
         # This should be done through the proposed config defaults mechanism
         # when it becomes available in the future.
         command_line = self.get_user_option(
-<<<<<<< HEAD
             f"bzr.mergetool.{name}", expand=False
-=======
-            "bzr.mergetool.{}".format(name), expand=False
->>>>>>> ca07defc
         ) or known_merge_tools.get(name, None)
         return command_line
 
@@ -895,11 +864,7 @@
                     value = urlutils.join(value, extra_path)
                 return value
             else:
-<<<<<<< HEAD
                 raise AssertionError(f"Unexpected config policy {policy!r}")
-=======
-                raise AssertionError("Unexpected config policy {!r}".format(policy))
->>>>>>> ca07defc
         else:
             return None
 
@@ -1130,11 +1095,8 @@
     ``location`` will always be a local path and never a 'file://' url but the
     section names themselves can be in either form.
     """
-<<<<<<< HEAD
     import fnmatch
 
-=======
->>>>>>> ca07defc
     location_parts = location.rstrip("/").split("/")
 
     for section in sections:
@@ -1260,11 +1222,7 @@
             STORE_LOCATION_NORECURSE,
             STORE_LOCATION_APPENDPATH,
         ]:
-<<<<<<< HEAD
             raise ValueError(f"bad storage policy {store!r} for {option!r}")
-=======
-            raise ValueError("bad storage policy {!r} for {!r}".format(store, option))
->>>>>>> ca07defc
         with self.lock_write():
             self.reload()
             location = self.location
@@ -1569,12 +1527,7 @@
         except FileNotFoundError:
             return
         except OSError as e:
-<<<<<<< HEAD
             trace.mutter("Unable to stat %r: %r", self._filename, e)
-=======
-            if e.errno != errno.ENOENT:
-                trace.mutter("Unable to stat %r: %r", self._filename, e)
->>>>>>> ca07defc
             return
         mode = stat.S_IMODE(st.st_mode)
         if (
@@ -1651,11 +1604,7 @@
         credentials = None
         for auth_def_name, auth_def in self._get_config().iteritems():
             if not isinstance(auth_def, configobj.Section):
-<<<<<<< HEAD
                 raise ValueError(f"{auth_def_name} defined outside a section")
-=======
-                raise ValueError("{} defined outside a section".format(auth_def_name))
->>>>>>> ca07defc
 
             a_scheme, a_host, a_user, a_path = map(
                 auth_def.get, ["scheme", "host", "user", "path"]
@@ -1665,42 +1614,24 @@
                 a_port = auth_def.as_int("port")
             except KeyError:
                 a_port = None
-<<<<<<< HEAD
             except ValueError as e:
                 raise ValueError(f"'port' not numeric in {auth_def_name}") from e
-=======
-            except ValueError:
-                raise ValueError("'port' not numeric in {}".format(auth_def_name))
->>>>>>> ca07defc
             try:
                 a_verify_certificates = auth_def.as_bool("verify_certificates")
             except KeyError:
                 a_verify_certificates = True
             except ValueError as e:
                 raise ValueError(
-<<<<<<< HEAD
                     f"'verify_certificates' not boolean in {auth_def_name}"
                 ) from e
-=======
-                    "'verify_certificates' not boolean in {}".format(auth_def_name)
-                )
->>>>>>> ca07defc
 
             # Attempt matching
             if a_scheme is not None and scheme != a_scheme:
                 continue
-<<<<<<< HEAD
             if a_host is not None and not (
                 host == a_host or (a_host.startswith(".") and host.endswith(a_host))
             ):
                 continue
-=======
-            if a_host is not None:
-                if not (
-                    host == a_host or (a_host.startswith(".") and host.endswith(a_host))
-                ):
-                    continue
->>>>>>> ca07defc
             if a_port is not None and port != a_port:
                 continue
             if a_path is not None and path is not None and not path.startswith(a_path):
@@ -1726,11 +1657,7 @@
             }
             # Decode the password in the credentials (or get one)
             self.decode_password(credentials, auth_def.get("password_encoding", None))
-<<<<<<< HEAD
             if debug.debug_flag_enabled("auth"):
-=======
-            if "auth" in debug.debug_flags:
->>>>>>> ca07defc
                 trace.mutter("Using authentication section: %r", auth_def_name)
             break
 
@@ -1777,11 +1704,7 @@
         if scheme is not None:
             values["scheme"] = scheme
         if port is not None:
-<<<<<<< HEAD
             values["port"] = "%d" % port
-=======
-            values["port"] = str(port)
->>>>>>> ca07defc
         if path is not None:
             values["path"] = path
         if verify_certificates is not None:
@@ -1827,30 +1750,14 @@
         credentials = self.get_credentials(
             scheme, host, port, user=None, path=path, realm=realm
         )
-<<<<<<< HEAD
         user = credentials["user"] if credentials is not None else None
-=======
-        if credentials is not None:
-            user = credentials["user"]
-        else:
-            user = None
->>>>>>> ca07defc
         if user is None:
             if ask:
                 if prompt is None:
                     # Create a default prompt suitable for most cases
-<<<<<<< HEAD
                     prompt = f"{scheme.upper()}" + " %(host)s username"
                 # Special handling for optional fields in the prompt
                 prompt_host = "%s:%d" % (host, port) if port is not None else host
-=======
-                    prompt = "{}".format(scheme.upper()) + " %(host)s username"
-                # Special handling for optional fields in the prompt
-                if port is not None:
-                    prompt_host = f"{host}:{port}"
-                else:
-                    prompt_host = host
->>>>>>> ca07defc
                 user = ui.ui_factory.get_username(prompt, host=prompt_host)
             else:
                 user = default
@@ -1888,31 +1795,17 @@
         if password is None:
             if prompt is None:
                 # Create a default prompt suitable for most cases
-<<<<<<< HEAD
                 prompt = f"{scheme.upper()}" + " %(user)s@%(host)s password"
             # Special handling for optional fields in the prompt
             prompt_host = "%s:%d" % (host, port) if port is not None else host
-=======
-                prompt = "{}".format(scheme.upper()) + " %(user)s@%(host)s password"
-            # Special handling for optional fields in the prompt
-            if port is not None:
-                prompt_host = f"{host}:{port}"
-            else:
-                prompt_host = host
->>>>>>> ca07defc
             password = ui.ui_factory.get_password(prompt, host=prompt_host, user=user)
         return password
 
     def decode_password(self, credentials, encoding):
         try:
             cs = credential_store_registry.get_credential_store(encoding)
-<<<<<<< HEAD
         except KeyError as e:
             raise ValueError(f"{encoding!r} is not a known password_encoding") from e
-=======
-        except KeyError:
-            raise ValueError("{!r} is not a known password_encoding".format(encoding))
->>>>>>> ca07defc
         credentials["password"] = cs.decode_password(credentials)
         return credentials
 
@@ -2078,11 +1971,7 @@
         for those under repositories.
         """
         if self._config is None:
-<<<<<<< HEAD
             raise errors.BzrError(f"Cannot set configuration in {self._bzrdir}")
-=======
-            raise errors.BzrError("Cannot set configuration in {}".format(self._bzrdir))
->>>>>>> ca07defc
         if value is None:
             self._config.set_option("", "default_stack_on")
         else:
@@ -2281,32 +2170,18 @@
             self.default = ","
         elif isinstance(default, (bytes, str, bool, int, float)):
             # Rely on python to convert strings, booleans and integers
-<<<<<<< HEAD
             self.default = f"{default}"
-=======
-            self.default = "{}".format(default)
->>>>>>> ca07defc
         elif callable(default):
             self.default = default
         else:
             # other python objects are not expected
-<<<<<<< HEAD
             raise AssertionError(f"{default!r} is not supported as a default value")
-=======
-            raise AssertionError(
-                "{!r} is not supported as a default value".format(default)
-            )
->>>>>>> ca07defc
         self.default_from_env = default_from_env
         self._help = help
         self.from_unicode = from_unicode
         self.unquote = unquote
         if invalid and invalid not in ("warning", "error"):
-<<<<<<< HEAD
             raise AssertionError(f"{invalid} not supported for 'invalid'")
-=======
-            raise AssertionError("{} not supported for 'invalid'".format(invalid))
->>>>>>> ca07defc
         self.invalid = invalid
 
     @property
@@ -2360,13 +2235,7 @@
                 value = self.default()
                 if not isinstance(value, str):
                     raise AssertionError(
-<<<<<<< HEAD
                         f"Callable default value for '{self.name}' should be unicode"
-=======
-                        "Callable default value for '{}' should be unicode".format(
-                            self.name
-                        )
->>>>>>> ca07defc
                     )
             else:
                 value = self.default
@@ -2419,13 +2288,8 @@
         if unit:
             try:
                 coeff = _unit_suffixes[unit.upper()]
-<<<<<<< HEAD
             except KeyError as e:
                 raise ValueError(gettext("{0} is not an SI unit.").format(unit)) from e
-=======
-            except KeyError:
-                raise ValueError(gettext("{0} is not an SI unit.").format(unit))
->>>>>>> ca07defc
             val *= coeff
     return val
 
@@ -2467,11 +2331,7 @@
         # value from configobj, so values that need to be quoted are already
         # properly quoted.
         _list_converter_config.reset()
-<<<<<<< HEAD
         _list_converter_config._parse([f"list={unicode_str}"])
-=======
-        _list_converter_config._parse(["list={}".format(unicode_str)])
->>>>>>> ca07defc
         maybe_list = _list_converter_config["list"]
         if isinstance(maybe_list, str):
             if maybe_list:
@@ -2514,15 +2374,9 @@
             return self.registry.get(unicode_str)
         except KeyError as e:
             raise ValueError(
-<<<<<<< HEAD
                 f"Invalid value {unicode_str} for {self.name}."
                 "See help for a list of possible values."
             ) from e
-=======
-                "Invalid value {} for {}."
-                "See help for a list of possible values.".format(unicode_str, self.name)
-            )
->>>>>>> ca07defc
 
     @property
     def help(self):
@@ -3101,18 +2955,11 @@
                 # storage.
                 trace.warning(
                     gettext(
-<<<<<<< HEAD
                         "Option {} in section {} of {} was changed"
                         " from {} to {}. The {} value will be saved."
                     ).format(
                         k, self.id, store.external_url(), expected, reloaded, actual
                     )
-=======
-                        "Option %s in section %s of %s was changed"
-                        " from %s to %s. The %s value will be saved."
-                    )
-                    % (k, self.id, store.external_url(), expected, reloaded, actual)
->>>>>>> ca07defc
                 )
         # No need to keep track of these changes
         self.reset_changes()
@@ -3227,11 +3074,7 @@
 
     def __repr__(self):
         # Mostly for debugging use
-<<<<<<< HEAD
         return f"<config.{self.__class__.__name__}({self.external_url()})>"
-=======
-        return "<config.{}({})>".format(self.__class__.__name__, self.external_url())
->>>>>>> ca07defc
 
 
 class CommandLineStore(Store):
@@ -3254,19 +3097,11 @@
         for over in overrides:
             try:
                 name, value = over.split("=", 1)
-<<<<<<< HEAD
             except ValueError as e:
                 raise errors.CommandError(
                     gettext("Invalid '%s', should be of the form 'name=value'")
                     % (over,)
                 ) from e
-=======
-            except ValueError:
-                raise errors.CommandError(
-                    gettext("Invalid '%s', should be of the form 'name=value'")
-                    % (over,)
-                )
->>>>>>> ca07defc
             self.options[name] = value
 
     def external_url(self):
@@ -3684,11 +3519,8 @@
         The returned section are therefore returned in the reversed order so
         the most specific ones can be found first.
         """
-<<<<<<< HEAD
         import fnmatch
 
-=======
->>>>>>> ca07defc
         location_parts = self.location.rstrip("/").split("/")
         store = self.store
         # Later sections are more specific, they should be returned first
@@ -3855,15 +3687,8 @@
                         val = self._expand_options_in_string(val)
                     else:
                         trace.warning(
-<<<<<<< HEAD
                             f'Cannot expand "{name}":'
                             f" {type(val)} does not support option expansion"
-=======
-                            'Cannot expand "{}":'
-                            " {} does not support option expansion".format(
-                                name, type(val)
-                            )
->>>>>>> ca07defc
                         )
                 if opt is None:
                     val = found_store.unquote(val)
@@ -4130,11 +3955,7 @@
         """Make a new stack for a location and global configuration.
 
         Args:
-<<<<<<< HEAD
         location: A URL prefix to
-=======
-          location: A URL prefix to
->>>>>>> ca07defc
         """
         lstore = self.get_shared_store(LocationStore())
         if location.startswith("file://"):
@@ -4367,11 +4188,7 @@
         if value is not None:
             # Quote the value appropriately
             value = self._quote_multiline(value)
-<<<<<<< HEAD
             self.outf.write(f"{value}\n")
-=======
-            self.outf.write("{}\n".format(value))
->>>>>>> ca07defc
         else:
             raise NoSuchConfigOption(name)
 
@@ -4389,30 +4206,18 @@
                 if name.search(oname):
                     if cur_store_id != store.id:
                         # Explain where the options are defined
-<<<<<<< HEAD
                         self.outf.write(f"{store.id}:\n")
-=======
-                        self.outf.write("{}:\n".format(store.id))
->>>>>>> ca07defc
                         cur_store_id = store.id
                         cur_section = None
                     if section.id is not None and cur_section != section.id:
                         # Display the section id as it appears in the store
                         # (None doesn't appear by definition)
-<<<<<<< HEAD
                         self.outf.write(f"  [{section.id}]\n")
-=======
-                        self.outf.write("  [{}]\n".format(section.id))
->>>>>>> ca07defc
                         cur_section = section.id
                     value = section.get(oname, expand=False)
                     # Quote the value appropriately
                     value = self._quote_multiline(value)
-<<<<<<< HEAD
                     self.outf.write(f"  {oname} = {value}\n")
-=======
-                    self.outf.write("  {} = {}\n".format(oname, value))
->>>>>>> ca07defc
 
     def _set_config_option(self, name, value, directory, scope):
         conf = self._get_stack(directory, scope, write_access=True)
