# Copyright (C) 2006-2011 Canonical Ltd
#
# This program is free software; you can redistribute it and/or modify
# it under the terms of the GNU General Public License as published by
# the Free Software Foundation; either version 2 of the License, or
# (at your option) any later version.
#
# This program is distributed in the hope that it will be useful,
# but WITHOUT ANY WARRANTY; without even the implied warranty of
# MERCHANTABILITY or FITNESS FOR A PARTICULAR PURPOSE.  See the
# GNU General Public License for more details.
#
# You should have received a copy of the GNU General Public License
# along with this program; if not, write to the Free Software
# Foundation, Inc., 51 Franklin Street, Fifth Floor, Boston, MA 02110-1301 USA

"""A collection of extra help information for using brz.

Help topics are meant to be help for items that aren't commands, but will
help brz become fully learnable without referring to a tutorial.

Limited formatting of help text is permitted to make the text useful
both within the reference manual (reStructuredText) and on the screen.
The help text should be reStructuredText with formatting kept to a
minimum and, in particular, no headings. The onscreen renderer applies
the following simple rules before rendering the text:

    1. A '::' appearing on the end of a line is replaced with ':'.
    2. Lines starting with a ':' have it stripped.

These rules mean that literal blocks and field lists respectively can
be used in the help text, producing sensible input to a manual while
rendering on the screen naturally.
"""

__all__ = ["help_as_plain_text", "_format_see_also"]

from breezy import config
from breezy._cmd_rs import format_see_also as _format_see_also
from breezy._cmd_rs import help as _help_rs
from breezy._cmd_rs import help_as_plain_text

known_env_variables = _help_rs.known_env_variables
HelpTopicRegistry = _help_rs.HelpTopicRegistry

# Section identifiers (map topics to the right place in the manual)
SECT_COMMAND = "command"
SECT_CONCEPT = "concept"
SECT_HIDDEN = "hidden"
SECT_LIST = "list"
SECT_PLUGIN = "plugin"


<<<<<<< HEAD
=======
class HelpTopicRegistry(registry.Registry):
    """A Registry customized for handling help topics."""

    def register(self, topic, detail, summary, section=SECT_LIST):
        """Register a new help topic.

        :param topic: Name of documentation entry
        :param detail: Function or string object providing detailed
            documentation for topic.  Function interface is detail(topic).
            This should return a text string of the detailed information.
            See the module documentation for details on help text formatting.
        :param summary: String providing single-line documentation for topic.
        :param section: Section in reference manual - see SECT_* identifiers.
        """
        # The detail is stored as the 'object' and the metadata as the info
        info = (summary, section)
        super().register(topic, detail, info=info)

    def register_lazy(
        self, topic, module_name, member_name, summary, section=SECT_LIST
    ):
        """Register a new help topic, and import the details on demand.

        :param topic: Name of documentation entry
        :param module_name: The module to find the detailed help.
        :param member_name: The member of the module to use for detailed help.
        :param summary: String providing single-line documentation for topic.
        :param section: Section in reference manual - see SECT_* identifiers.
        """
        # The detail is stored as the 'object' and the metadata as the info
        info = (summary, section)
        super().register_lazy(topic, module_name, member_name, info=info)

    def get_detail(self, topic):
        """Get the detailed help on a given topic."""
        obj = self.get(topic)
        if callable(obj):
            return obj(topic)
        else:
            return obj

    def get_summary(self, topic):
        """Get the single line summary for the topic."""
        info = self.get_info(topic)
        if info is None:
            return None
        else:
            return info[0]

    def get_section(self, topic):
        """Get the section for the topic."""
        info = self.get_info(topic)
        if info is None:
            return None
        else:
            return info[1]

    def get_topics_for_section(self, section):
        """Get the set of topics in a section."""
        result = set()
        for topic in self.keys():
            if section == self.get_section(topic):
                result.add(topic)
        return result


>>>>>>> ca07defc
topic_registry = HelpTopicRegistry()


# ----------------------------------------------------


def _help_on_topics(dummy):
    """Write out the help for topics to outfile."""
    topics = topic_registry.keys()
    lmax = max(len(topic) for topic in topics)

    out = []
    for topic in topics:
        summary = topic_registry.get_summary(topic)
        out.append("%-*s %s\n" % (lmax, topic, summary))
    return "".join(out)
<<<<<<< HEAD
=======


def _load_from_file(topic_name):
    """Load help from a file.

    Topics are expected to be txt files in breezy.help_topics.
    """
    resource_name = osutils.pathjoin("en", "{}.txt".format(topic_name))
    return osutils.resource_string("breezy.help_topics", resource_name)
>>>>>>> ca07defc


def _help_on_revisionspec(name):
    """Generate the help for revision specs."""
    import re

    import breezy.revisionspec

    out = []
    out.append(
        """Revision Identifiers

A revision identifier refers to a specific state of a branch's history.  It
can be expressed in several ways.  It can begin with a keyword to
unambiguously specify a given lookup type; some examples are 'last:1',
'before:yesterday' and 'submit:'.

Alternately, it can be given without a keyword, in which case it will be
checked as a revision number, a tag, a revision id, a date specification, or a
branch specification, in that order.  For example, 'date:today' could be
written as simply 'today', though if you have a tag called 'today' that will
be found first.

If 'REV1' and 'REV2' are revision identifiers, then 'REV1..REV2' denotes a
revision range. Examples: '3647..3649', 'date:yesterday..-1' and
'branch:/path/to/branch1/..branch:/branch2' (note that there are no quotes or
spaces around the '..').

Ranges are interpreted differently by different commands. To the "log" command,
a range is a sequence of log messages, but to the "diff" command, the range
denotes a change between revisions (and not a sequence of changes).  In
addition, "log" considers a closed range whereas "diff" and "merge" consider it
to be open-ended, that is, they include one end but not the other.  For example:
"brz log -r 3647..3649" shows the messages of revisions 3647, 3648 and 3649,
while "brz diff -r 3647..3649" includes the changes done in revisions 3648 and
3649, but not 3647.

The keywords used as revision selection methods are the following:
"""
    )
    details = []
    details.append("\nIn addition, plugins can provide other keywords.")
    details.append("\nA detailed description of each keyword is given below.\n")

    # The help text is indented 4 spaces - this re cleans that up below
    re.compile(r"^    ", re.MULTILINE)
    for _prefix, i in breezy.revisionspec.revspec_registry.iteritems():
        doc = i.help_txt
        if doc == breezy.revisionspec.RevisionSpec.help_txt:
            summary = "N/A"
            doc = summary + "\n"
        else:
            # Extract out the top line summary from the body and
            # clean-up the unwanted whitespace
            summary, doc = doc.split("\n", 1)
            # doc = indent_re.sub('', doc)
            while doc[-2:] == "\n\n" or doc[-1:] == " ":
                doc = doc[:-1]

        # Note: The leading : here are HACKs to get reStructuredText
        # 'field' formatting - we know that the prefix ends in a ':'.
        out.append(f":{i.prefix}\n\t{summary}")
        details.append(f":{i.prefix}\n{doc}")

    return "\n".join(out + details)


def _help_on_transport(name):
    import textwrap

    from breezy.transport import transport_list_registry

    def add_string(proto, help, maxl, prefix_width=20):
        help_lines = textwrap.wrap(help, maxl - prefix_width, break_long_words=False)
        line_with_indent = "\n" + " " * prefix_width
        help_text = line_with_indent.join(help_lines)
        return "%-20s%s\n" % (proto, help_text)

    def key_func(a):
        return a[: a.rfind("://")]

    protl = []
    decl = []
    protos = transport_list_registry.keys()
    protos.sort(key=key_func)
    for proto in protos:
        shorthelp = transport_list_registry.get_help(proto)
        if not shorthelp:
            continue
        if proto.endswith("://"):
            protl.append(add_string(proto, shorthelp, 79))
        else:
            decl.append(add_string(proto, shorthelp, 79))

    out = "URL Identifiers\n\n" + "Supported URL prefixes::\n\n  " + "  ".join(protl)

    if len(decl):
        out += "\nSupported modifiers::\n\n  " + "  ".join(decl)

    out += """\
\nBreezy supports all of the standard parts within the URL::

  <protocol>://[user[:password]@]host[:port]/[path]

allowing URLs such as::

  http://brzuser:BadPass@brz.example.com:8080/brz/trunk

For brz+ssh:// and sftp:// URLs, Breezy also supports paths that begin
with '~' as meaning that the rest of the path should be interpreted
relative to the remote user's home directory.  For example if the user
``remote`` has a  home directory of ``/home/remote`` on the server
shell.example.com, then::

  brz+ssh://remote@shell.example.com/~/myproject/trunk

would refer to ``/home/remote/myproject/trunk``.

Many commands that accept URLs also accept location aliases too.
See :doc:`location-alias-help` and :doc:`url-special-chars-help`.
"""

    return out


<<<<<<< HEAD
=======
_basic_help = """Breezy {} -- a free distributed version-control tool
https://www.breezy-vcs.org/

Basic commands:
  brz init           makes this directory a versioned branch
  brz branch         make a copy of another branch

  brz add            make files or directories versioned
  brz ignore         ignore a file or pattern
  brz mv             move or rename a versioned file

  brz status         summarize changes in working copy
  brz diff           show detailed diffs

  brz merge          pull in changes from another branch
  brz commit         save some or all changes
  brz send           send changes via email

  brz log            show history of changes
  brz check          validate storage

  brz help init      more help on e.g. init command
  brz help commands  list all commands
  brz help topics    list all help topics
""".format(breezy.__version__)


_global_options = """Global Options

These options may be used with any command, and may appear in front of any
command.  (e.g. ``brz --profile help``).

--version      Print the version number. Must be supplied before the command.
--no-aliases   Do not process command aliases when running this command.
--builtin      Use the built-in version of a command, not the plugin version.
               This does not suppress other plugin effects.
--no-plugins   Do not process any plugins.
--no-l10n      Do not translate messages.
--concurrency  Number of processes that can be run concurrently (selftest).

--profile      Profile execution using the hotshot profiler.
--lsprof       Profile execution using the lsprof profiler.
--lsprof-file  Profile execution using the lsprof profiler, and write the
               results to a specified file.  If the filename ends with ".txt",
               text format will be used.  If the filename either starts with
               "callgrind.out" or end with ".callgrind", the output will be
               formatted for use with KCacheGrind. Otherwise, the output
               will be a pickle.
--coverage     Generate line coverage report in the specified directory.

-Oname=value   Override the ``name`` config option setting it to ``value`` for
               the duration of the command.  This can be used multiple times if
               several options need to be overridden.

See https://www.breezy-vcs.org/developers/profiling.html for more
information on profiling.

A number of debug flags are also available to assist troubleshooting and
development.  See :doc:`debug-flags-help`.
"""

_standard_options = """Standard Options

Standard options are legal for all commands.

--help, -h     Show help message.
--verbose, -v  Display more information.
--quiet, -q    Only display errors and warnings.

Unlike global options, standard options can be used in aliases.
"""


_checkouts = """Checkouts

Checkouts are source trees that are connected to a branch, so that when
you commit in the source tree, the commit goes into that branch.  They
allow you to use a simpler, more centralized workflow, ignoring some of
Breezy's decentralized features until you want them. Using checkouts
with shared repositories is very similar to working with SVN or CVS, but
doesn't have the same restrictions.  And using checkouts still allows
others working on the project to use whatever workflow they like.

A checkout is created with the brz checkout command (see "help checkout").
You pass it a reference to another branch, and it will create a local copy
for you that still contains a reference to the branch you created the
checkout from (the master branch). Then if you make any commits they will be
made on the other branch first. This creates an instant mirror of your work, or
facilitates lockstep development, where each developer is working together,
continuously integrating the changes of others.

However the checkout is still a first class branch in Breezy terms, so that
you have the full history locally.  As you have a first class branch you can
also commit locally if you want, for instance due to the temporary loss af a
network connection. Use the --local option to commit to do this. All the local
commits will then be made on the master branch the next time you do a non-local
commit.

If you are using a checkout from a shared branch you will periodically want to
pull in all the changes made by others. This is done using the "update"
command. The changes need to be applied before any non-local commit, but
Breezy will tell you if there are any changes and suggest that you use this
command when needed.

It is also possible to create a "lightweight" checkout by passing the
--lightweight flag to checkout. A lightweight checkout is even closer to an
SVN checkout in that it is not a first class branch, it mainly consists of the
working tree. This means that any history operations must query the master
branch, which could be slow if a network connection is involved. Also, as you
don't have a local branch, then you cannot commit locally.

Lightweight checkouts work best when you have fast reliable access to the
master branch. This means that if the master branch is on the same disk or LAN
a lightweight checkout will be faster than a heavyweight one for any commands
that modify the revision history (as only one copy of the branch needs to
be updated). Heavyweight checkouts will generally be faster for any command
that uses the history but does not change it, but if the master branch is on
the same disk then there won't be a noticeable difference.

Another possible use for a checkout is to use it with a treeless repository
containing your branches, where you maintain only one working tree by
switching the master branch that the checkout points to when you want to
work on a different branch.

Obviously to commit on a checkout you need to be able to write to the master
branch. This means that the master branch must be accessible over a writeable
protocol , such as sftp://, and that you have write permissions at the other
end. Checkouts also work on the local file system, so that all that matters is
file permissions.

You can change the master of a checkout by using the "switch" command (see
"help switch").  This will change the location that the commits are sent to.
The "bind" command can also be used to turn a normal branch into a heavy
checkout. If you would like to convert your heavy checkout into a normal
branch so that every commit is local, you can use the "unbind" command. To see
whether or not a branch is bound or not you can use the "info" command. If the
branch is bound it will tell you the location of the bound branch.

Related commands::

  checkout    Create a checkout. Pass --lightweight to get a lightweight
              checkout
  update      Pull any changes in the master branch in to your checkout
  commit      Make a commit that is sent to the master branch. If you have
              a heavy checkout then the --local option will commit to the
              checkout without sending the commit to the master
  switch      Change the master branch that the commits in the checkout will
              be sent to
  bind        Turn a standalone branch into a heavy checkout so that any
              commits will be sent to the master branch
  unbind      Turn a heavy checkout into a standalone branch so that any
              commits are only made locally
  info        Displays whether a branch is bound or unbound. If the branch is
              bound, then it will also display the location of the bound branch
"""

_repositories = """Repositories

Repositories in Breezy are where committed information is stored. There is
a repository associated with every branch.

Repositories are a form of database. Breezy will usually maintain this for
good performance automatically, but in some situations (e.g. when doing
very many commits in a short time period) you may want to ask brz to
optimise the database indices. This can be done by the 'brz pack' command.

By default just running 'brz init' will create a repository within the new
branch but it is possible to create a shared repository which allows multiple
branches to share their information in the same location. When a new branch is
created it will first look to see if there is a containing shared repository it
can use.

When two branches of the same project share a repository, there is
generally a large space saving. For some operations (e.g. branching
within the repository) this translates in to a large time saving.

To create a shared repository use the init-shared-repository command (or the
alias init-shared-repo). This command takes the location of the repository to
create. This means that 'brz init-shared-repository repo' will create a
directory named 'repo', which contains a shared repository. Any new branches
that are created in this directory will then use it for storage.

It is a good idea to create a repository whenever you might create more
than one branch of a project. This is true for both working areas where you
are doing the development, and any server areas that you use for hosting
projects. In the latter case, it is common to want branches without working
trees. Since the files in the branch will not be edited directly there is no
need to use up disk space for a working tree. To create a repository in which
the branches will not have working trees pass the '--no-trees' option to
'init-shared-repository'.

Related commands::

  init-shared-repository   Create a shared repository. Use --no-trees to create
                           one in which new branches won't get a working tree.
"""


_working_trees = """Working Trees

A working tree is the contents of a branch placed on disk so that you can
see the files and edit them. The working tree is where you make changes to a
branch, and when you commit the current state of the working tree is the
snapshot that is recorded in the commit.

When you push a branch to a remote system, a working tree will not be
created. If one is already present the files will not be updated. The
branch information will be updated and the working tree will be marked
as out-of-date. Updating a working tree remotely is difficult, as there
may be uncommitted changes or the update may cause content conflicts that are
difficult to deal with remotely.

If you have a branch with no working tree you can use the 'checkout' command
to create a working tree. If you run 'brz checkout .' from the branch it will
create the working tree. If the branch is updated remotely, you can update the
working tree by running 'brz update' in that directory.

If you have a branch with a working tree that you do not want the 'remove-tree'
command will remove the tree if it is safe. This can be done to avoid the
warning about the remote working tree not being updated when pushing to the
branch. It can also be useful when working with a '--no-trees' repository
(see 'brz help repositories').

If you want to have a working tree on a remote machine that you push to you
can either run 'brz update' in the remote branch after each push, or use some
other method to update the tree during the push. There is an 'rspush' plugin
that will update the working tree using rsync as well as doing a push. There
is also a 'push-and-update' plugin that automates running 'brz update' via SSH
after each push.

Useful commands::

  checkout     Create a working tree when a branch does not have one.
  remove-tree  Removes the working tree from a branch when it is safe to do so.
  update       When a working tree is out of sync with its associated branch
               this will update the tree to match the branch.
"""


_branches = """Branches

A branch consists of the state of a project, including all of its
history. All branches have a repository associated (which is where the
branch history is stored), but multiple branches may share the same
repository (a shared repository). Branches can be copied and merged.

In addition, one branch may be bound to another one.  Binding to another
branch indicates that commits which happen in this branch must also
happen in the other branch.  Breezy ensures consistency by not allowing
commits when the two branches are out of date.  In order for a commit
to succeed, it may be necessary to update the current branch using
``brz update``.

Related commands::

  init    Change a directory into a versioned branch.
  branch  Create a new branch that is a copy of an existing branch.
  merge   Perform a three-way merge.
  bind    Bind a branch to another one.
"""


_standalone_trees = """Standalone Trees

A standalone tree is a working tree with an associated repository. It
is an independently usable branch, with no dependencies on any other.
Creating a standalone tree (via brz init) is the quickest way to put
an existing project under version control.

Related Commands::

  init    Make a directory into a versioned branch.
"""


_status_flags = """Status Flags

Status flags are used to summarise changes to the working tree in a concise
manner.  They are in the form::

   xxx   <filename>

where the columns' meanings are as follows.

Column 1 - versioning/renames::

  + File versioned
  - File unversioned
  R File renamed
  ? File unknown
  X File nonexistent (and unknown to brz)
  C File has conflicts
  P Entry for a pending merge (not a file)

Column 2 - contents::

  N File created
  D File deleted
  K File kind changed
  M File modified

Column 3 - execute::

  * The execute bit was changed
"""


known_env_variables = [
    ("BRZPATH", "Path where brz is to look for shell plugin external commands."),
    ("BRZ_EMAIL", "E-Mail address of the user. Overrides EMAIL."),
    ("EMAIL", "E-Mail address of the user."),
    ("BRZ_EDITOR", "Editor for editing commit messages. Overrides EDITOR."),
    ("EDITOR", "Editor for editing commit messages."),
    ("BRZ_PLUGIN_PATH", "Paths where brz should look for plugins."),
    ("BRZ_DISABLE_PLUGINS", "Plugins that brz should not load."),
    ("BRZ_PLUGINS_AT", "Plugins to load from a directory not in BRZ_PLUGIN_PATH."),
    ("BRZ_HOME", "Directory holding breezy config dir. Overrides HOME."),
    (
        "BRZ_HOME (Win32)",
        "Directory holding breezy config dir. Overrides APPDATA and HOME.",
    ),
    ("BZR_REMOTE_PATH", "Full name of remote 'brz' command (for brz+ssh:// URLs)."),
    (
        "BRZ_SSH",
        "Path to SSH client, or one of paramiko, openssh, sshcorp, plink or lsh.",
    ),
    ("BRZ_LOG", "Location of brz.log (use '/dev/null' to suppress log)."),
    ("BRZ_LOG (Win32)", "Location of brz.log (use 'NUL' to suppress log)."),
    ("BRZ_COLUMNS", "Override implicit terminal width."),
    ("BRZ_CONCURRENCY", "Number of processes that can be run concurrently (selftest)"),
    ("BRZ_PROGRESS_BAR", "Override the progress display. Values are 'none' or 'text'."),
    ("BRZ_PDB", "Control whether to launch a debugger on error."),
    (
        "BRZ_SIGQUIT_PDB",
        "Control whether SIGQUIT behaves normally or invokes a breakin debugger.",
    ),
    (
        "BRZ_TEXTUI_INPUT",
        "Force console input mode for prompts to line-based (instead of char-based).",
    ),
]


def _env_variables(topic):
    import textwrap

    ret = ["Environment Variables\n\nSee brz help configuration for more details.\n\n"]
    max_key_len = max([len(k[0]) for k in known_env_variables])
    desc_len = 80 - max_key_len - 2
    ret.append("=" * max_key_len + " " + "=" * desc_len + "\n")
    for k, desc in known_env_variables:
        ret.append(k + (max_key_len + 1 - len(k)) * " ")
        ret.append(
            "\n".join(
                textwrap.wrap(
                    desc, width=desc_len, subsequent_indent=" " * (max_key_len + 1)
                )
            )
        )
        ret.append("\n")
    ret += "=" * max_key_len + " " + "=" * desc_len + "\n"
    return "".join(ret)


_files = r"""Files

:On Unix:   ~/.config/breezy/breezy.conf
:On Windows: %APPDATA%\\breezy\\breezy.conf

Contains the user's default configuration. The section ``[DEFAULT]`` is
used to define general configuration that will be applied everywhere.
The section ``[ALIASES]`` can be used to create command aliases for
commonly used options.

A typical config file might look something like::

  [DEFAULT]
  email=John Doe <jdoe@isp.com>

  [ALIASES]
  commit = commit --strict
  log10 = log --short -r -10..-1
"""

_criss_cross = """Criss-Cross

A criss-cross in the branch history can cause the default merge technique
to emit more conflicts than would normally be expected.

In complex merge cases, ``brz merge --lca`` or ``brz merge --weave`` may give
better results.  You may wish to ``brz revert`` the working tree and merge
again.  Alternatively, use ``brz remerge`` on particular conflicted files.

Criss-crosses occur in a branch's history if two branches merge the same thing
and then merge one another, or if two branches merge one another at the same
time.  They can be avoided by having each branch only merge from or into a
designated central branch (a "star topology").

Criss-crosses cause problems because of the way merge works.  Breezy's default
merge is a three-way merger; in order to merge OTHER into THIS, it must
find a basis for comparison, BASE.  Using BASE, it can determine whether
differences between THIS and OTHER are due to one side adding lines, or
from another side removing lines.

Criss-crosses mean there is no good choice for a base.  Selecting the recent
merge points could cause one side's changes to be silently discarded.
Selecting older merge points (which Breezy does) mean that extra conflicts
are emitted.

The ``weave`` merge type is not affected by this problem because it uses
line-origin detection instead of a basis revision to determine the cause of
differences.
"""

_branches_out_of_sync = """Branches Out of Sync

When reconfiguring a checkout, tree or branch into a lightweight checkout,
a local branch must be destroyed.  (For checkouts, this is the local branch
that serves primarily as a cache.)  If the branch-to-be-destroyed does not
have the same last revision as the new reference branch for the lightweight
checkout, data could be lost, so Breezy refuses.

How you deal with this depends on *why* the branches are out of sync.

If you have a checkout and have done local commits, you can get back in sync
by running "brz update" (and possibly "brz commit").

If you have a branch and the remote branch is out-of-date, you can push
the local changes using "brz push".  If the local branch is out of date, you
can do "brz pull".  If both branches have had changes, you can merge, commit
and then push your changes.  If you decide that some of the changes aren't
useful, you can "push --overwrite" or "pull --overwrite" instead.
"""


_storage_formats = """Storage Formats

To ensure that older clients do not access data incorrectly,
Breezy's policy is to introduce a new storage format whenever
new features requiring new metadata are added. New storage
formats may also be introduced to improve performance and
scalability.

The newest format, 2a, is highly recommended. If your
project is not using 2a, then you should suggest to the
project owner to upgrade.


.. note::

   Some of the older formats have two variants:
   a plain one and a rich-root one. The latter include an additional
   field about the root of the tree. There is no performance cost
   for using a rich-root format but you cannot easily merge changes
   from a rich-root format into a plain format. As a consequence,
   moving a project to a rich-root format takes some co-ordination
   in that all contributors need to upgrade their repositories
   around the same time. 2a and all future formats will be
   implicitly rich-root.

See :doc:`current-formats-help` for the complete list of
currently supported formats. See :doc:`other-formats-help` for
descriptions of any available experimental and deprecated formats.
"""


>>>>>>> ca07defc
# Register help topics
topic_registry.register(
    "revisionspec", _help_on_revisionspec, "Explain how to use --revision"
)
<<<<<<< HEAD
=======
topic_registry.register("basic", _basic_help, "Basic commands", SECT_HIDDEN)
>>>>>>> ca07defc
topic_registry.register("topics", _help_on_topics, "Topics list", SECT_HIDDEN)


def get_current_formats_topic(topic):
    from breezy import controldir

    return "Current Storage Formats\n\n" + controldir.format_registry.help_topic(topic)


def get_other_formats_topic(topic):
    from breezy import controldir

    return "Other Storage Formats\n\n" + controldir.format_registry.help_topic(topic)


topic_registry.register(
    "current-formats", get_current_formats_topic, "Current storage formats"
)
topic_registry.register(
    "other-formats",
    get_other_formats_topic,
    "Experimental and deprecated storage formats",
)
<<<<<<< HEAD
topic_registry.register("urlspec", _help_on_transport, "Supported transport protocols")

=======
topic_registry.register(
    "standard-options", _standard_options, "Options that can be used with any command"
)
topic_registry.register(
    "global-options", _global_options, "Options that control how Breezy runs"
)
topic_registry.register("urlspec", _help_on_transport, "Supported transport protocols")
topic_registry.register("status-flags", _status_flags, "Help on status flags")


def get_bugs_topic(topic):
    from breezy import bugtracker

    return "Bug Tracker Settings\n\n" + bugtracker.tracker_registry.help_topic(topic)


topic_registry.register("bugs", get_bugs_topic, "Bug tracker settings")
topic_registry.register(
    "env-variables", _env_variables, "Environment variable names and values"
)
topic_registry.register("files", _files, "Information on configuration and log files")
>>>>>>> ca07defc
topic_registry.register_lazy(
    "hooks",
    "breezy.hooks",
    "hooks_help_text",
    "Points at which custom processing can be added",
)
topic_registry.register_lazy(
    "location-alias",
    "breezy.directory_service",
    "AliasDirectory.help_text",
    "Aliases for remembered locations",
)
<<<<<<< HEAD
=======

# Load some of the help topics from files. Note that topics which reproduce API
# details will tend to skew (quickly usually!) so please seek other solutions
# for such things.
topic_registry.register(
    "authentication", _load_from_file, "Information on configuring authentication"
)
topic_registry.register(
    "configuration", _load_from_file, "Details on the configuration settings available"
)
topic_registry.register(
    "conflict-types", _load_from_file, "Types of conflicts and what to do about them"
)
topic_registry.register(
    "debug-flags", _load_from_file, "Options to show or record debug information"
)
topic_registry.register("glossary", _load_from_file, "Glossary")
topic_registry.register(
    "log-formats", _load_from_file, "Details on the logging formats available"
)
topic_registry.register(
    "missing-extensions",
    _load_from_file,
    "What to do when compiled extensions are missing",
)
topic_registry.register(
    "url-special-chars", _load_from_file, "Special character handling in URLs"
)
>>>>>>> ca07defc


# Register concept topics.
# Note that we might choose to remove these from the online help in the
# future or implement them via loading content from files. In the meantime,
# please keep them concise.
<<<<<<< HEAD
=======
topic_registry.register(
    "branches", _branches, "Information on what a branch is", SECT_CONCEPT
)
topic_registry.register(
    "checkouts", _checkouts, "Information on what a checkout is", SECT_CONCEPT
)
topic_registry.register(
    "content-filters",
    _load_from_file,
    "Conversion of content into/from working trees",
    SECT_CONCEPT,
)
topic_registry.register(
    "diverged-branches", _load_from_file, "How to fix diverged branches", SECT_CONCEPT
)
topic_registry.register(
    "eol", _load_from_file, "Information on end-of-line handling", SECT_CONCEPT
)
topic_registry.register(
    "formats",
    _storage_formats,
    "Information on choosing a storage format",
    SECT_CONCEPT,
)
topic_registry.register(
    "patterns", _load_from_file, "Information on the pattern syntax", SECT_CONCEPT
)
topic_registry.register(
    "repositories",
    _repositories,
    "Basic information on shared repositories.",
    SECT_CONCEPT,
)
topic_registry.register(
    "rules",
    _load_from_file,
    "Information on defining rule-based preferences",
    SECT_CONCEPT,
)
topic_registry.register(
    "standalone-trees",
    _standalone_trees,
    "Information on what a standalone tree is",
    SECT_CONCEPT,
)
topic_registry.register(
    "working-trees", _working_trees, "Information on working trees", SECT_CONCEPT
)
topic_registry.register(
    "criss-cross", _criss_cross, "Information on criss-cross merging", SECT_CONCEPT
)
topic_registry.register(
    "sync-for-reconfigure",
    _branches_out_of_sync,
    'Steps to resolve "out-of-sync" when reconfiguring',
    SECT_CONCEPT,
)
>>>>>>> ca07defc


class HelpTopicIndex:
    """A index for brz help that returns topics."""

    def __init__(self):
        self.prefix = ""

    def get_topics(self, topic):
        """Search for topic in the HelpTopicRegistry.

        :param topic: A topic to search for. None is treated as 'basic'.
        :return: A list which is either empty or contains a single
            RegisteredTopic entry.
        """
        if topic is None:
            topic = "basic"
<<<<<<< HEAD
        topic = topic_registry.get(topic)
        if topic:
            return [topic]
=======
        if topic in topic_registry:
            return [RegisteredTopic(topic)]
>>>>>>> ca07defc
        else:
            return []


<<<<<<< HEAD
=======
def _format_see_also(see_also):
    result = ""
    if see_also:
        result += "\n:See also: "
        result += ", ".join(sorted(set(see_also)))
        result += "\n"
    return result


class RegisteredTopic:
    """A help topic which has been registered in the HelpTopicRegistry.

    These topics consist of nothing more than the name of the topic - all
    data is retrieved on demand from the registry.
    """

    def __init__(self, topic):
        """Constructor.

        :param topic: The name of the topic that this represents.
        """
        self.topic = topic

    def get_help_text(self, additional_see_also=None, plain=True):
        """Return a string with the help for this topic.

        :param additional_see_also: Additional help topics to be
            cross-referenced.
        :param plain: if False, raw help (reStructuredText) is
            returned instead of plain text.
        """
        result = topic_registry.get_detail(self.topic)
        result += _format_see_also(additional_see_also)
        if plain:
            result = help_as_plain_text(result)
        i18n.install()
        result = i18n.gettext_per_paragraph(result)
        return result

    def get_help_topic(self):
        """Return the help topic this can be found under."""
        return self.topic


def help_as_plain_text(text):
    """Minimal converter of reStructuredText to plain text."""
    import re

    # Remove the standalone code block marker
    text = re.sub(r"(?m)^\s*::\n\s*$", "", text)
    lines = text.splitlines()
    result = []
    for line in lines:
        if line.startswith(":"):
            line = line[1:]
        elif line.endswith("::"):
            line = line[:-1]
        # Map :doc:`xxx-help` to ``brz help xxx``
        line = re.sub(":doc:`(.+?)-help`", r"``brz help \1``", line)
        result.append(line)
    return "\n".join(result) + "\n"


>>>>>>> ca07defc
class ConfigOptionHelpIndex:
    """A help index that returns help topics for config options."""

    def __init__(self):
        self.prefix = "configuration/"

    def get_topics(self, topic):
        """Search for topic in the registered config options.

        :param topic: A topic to search for.
        :return: A list which is either empty or contains a single
            config.Option entry.
        """
        if topic is None:
            return []
        elif topic.startswith(self.prefix):
            topic = topic[len(self.prefix) :]
        if topic in config.option_registry:
            return [config.option_registry.get(topic)]
        else:
            return []<|MERGE_RESOLUTION|>--- conflicted
+++ resolved
@@ -33,7 +33,7 @@
 rendering on the screen naturally.
 """
 
-__all__ = ["help_as_plain_text", "_format_see_also"]
+__all__ = ["_format_see_also", "help_as_plain_text"]
 
 from breezy import config
 from breezy._cmd_rs import format_see_also as _format_see_also
@@ -51,75 +51,6 @@
 SECT_PLUGIN = "plugin"
 
 
-<<<<<<< HEAD
-=======
-class HelpTopicRegistry(registry.Registry):
-    """A Registry customized for handling help topics."""
-
-    def register(self, topic, detail, summary, section=SECT_LIST):
-        """Register a new help topic.
-
-        :param topic: Name of documentation entry
-        :param detail: Function or string object providing detailed
-            documentation for topic.  Function interface is detail(topic).
-            This should return a text string of the detailed information.
-            See the module documentation for details on help text formatting.
-        :param summary: String providing single-line documentation for topic.
-        :param section: Section in reference manual - see SECT_* identifiers.
-        """
-        # The detail is stored as the 'object' and the metadata as the info
-        info = (summary, section)
-        super().register(topic, detail, info=info)
-
-    def register_lazy(
-        self, topic, module_name, member_name, summary, section=SECT_LIST
-    ):
-        """Register a new help topic, and import the details on demand.
-
-        :param topic: Name of documentation entry
-        :param module_name: The module to find the detailed help.
-        :param member_name: The member of the module to use for detailed help.
-        :param summary: String providing single-line documentation for topic.
-        :param section: Section in reference manual - see SECT_* identifiers.
-        """
-        # The detail is stored as the 'object' and the metadata as the info
-        info = (summary, section)
-        super().register_lazy(topic, module_name, member_name, info=info)
-
-    def get_detail(self, topic):
-        """Get the detailed help on a given topic."""
-        obj = self.get(topic)
-        if callable(obj):
-            return obj(topic)
-        else:
-            return obj
-
-    def get_summary(self, topic):
-        """Get the single line summary for the topic."""
-        info = self.get_info(topic)
-        if info is None:
-            return None
-        else:
-            return info[0]
-
-    def get_section(self, topic):
-        """Get the section for the topic."""
-        info = self.get_info(topic)
-        if info is None:
-            return None
-        else:
-            return info[1]
-
-    def get_topics_for_section(self, section):
-        """Get the set of topics in a section."""
-        result = set()
-        for topic in self.keys():
-            if section == self.get_section(topic):
-                result.add(topic)
-        return result
-
-
->>>>>>> ca07defc
 topic_registry = HelpTopicRegistry()
 
 
@@ -136,18 +67,6 @@
         summary = topic_registry.get_summary(topic)
         out.append("%-*s %s\n" % (lmax, topic, summary))
     return "".join(out)
-<<<<<<< HEAD
-=======
-
-
-def _load_from_file(topic_name):
-    """Load help from a file.
-
-    Topics are expected to be txt files in breezy.help_topics.
-    """
-    resource_name = osutils.pathjoin("en", "{}.txt".format(topic_name))
-    return osutils.resource_string("breezy.help_topics", resource_name)
->>>>>>> ca07defc
 
 
 def _help_on_revisionspec(name):
@@ -273,483 +192,10 @@
     return out
 
 
-<<<<<<< HEAD
-=======
-_basic_help = """Breezy {} -- a free distributed version-control tool
-https://www.breezy-vcs.org/
-
-Basic commands:
-  brz init           makes this directory a versioned branch
-  brz branch         make a copy of another branch
-
-  brz add            make files or directories versioned
-  brz ignore         ignore a file or pattern
-  brz mv             move or rename a versioned file
-
-  brz status         summarize changes in working copy
-  brz diff           show detailed diffs
-
-  brz merge          pull in changes from another branch
-  brz commit         save some or all changes
-  brz send           send changes via email
-
-  brz log            show history of changes
-  brz check          validate storage
-
-  brz help init      more help on e.g. init command
-  brz help commands  list all commands
-  brz help topics    list all help topics
-""".format(breezy.__version__)
-
-
-_global_options = """Global Options
-
-These options may be used with any command, and may appear in front of any
-command.  (e.g. ``brz --profile help``).
-
---version      Print the version number. Must be supplied before the command.
---no-aliases   Do not process command aliases when running this command.
---builtin      Use the built-in version of a command, not the plugin version.
-               This does not suppress other plugin effects.
---no-plugins   Do not process any plugins.
---no-l10n      Do not translate messages.
---concurrency  Number of processes that can be run concurrently (selftest).
-
---profile      Profile execution using the hotshot profiler.
---lsprof       Profile execution using the lsprof profiler.
---lsprof-file  Profile execution using the lsprof profiler, and write the
-               results to a specified file.  If the filename ends with ".txt",
-               text format will be used.  If the filename either starts with
-               "callgrind.out" or end with ".callgrind", the output will be
-               formatted for use with KCacheGrind. Otherwise, the output
-               will be a pickle.
---coverage     Generate line coverage report in the specified directory.
-
--Oname=value   Override the ``name`` config option setting it to ``value`` for
-               the duration of the command.  This can be used multiple times if
-               several options need to be overridden.
-
-See https://www.breezy-vcs.org/developers/profiling.html for more
-information on profiling.
-
-A number of debug flags are also available to assist troubleshooting and
-development.  See :doc:`debug-flags-help`.
-"""
-
-_standard_options = """Standard Options
-
-Standard options are legal for all commands.
-
---help, -h     Show help message.
---verbose, -v  Display more information.
---quiet, -q    Only display errors and warnings.
-
-Unlike global options, standard options can be used in aliases.
-"""
-
-
-_checkouts = """Checkouts
-
-Checkouts are source trees that are connected to a branch, so that when
-you commit in the source tree, the commit goes into that branch.  They
-allow you to use a simpler, more centralized workflow, ignoring some of
-Breezy's decentralized features until you want them. Using checkouts
-with shared repositories is very similar to working with SVN or CVS, but
-doesn't have the same restrictions.  And using checkouts still allows
-others working on the project to use whatever workflow they like.
-
-A checkout is created with the brz checkout command (see "help checkout").
-You pass it a reference to another branch, and it will create a local copy
-for you that still contains a reference to the branch you created the
-checkout from (the master branch). Then if you make any commits they will be
-made on the other branch first. This creates an instant mirror of your work, or
-facilitates lockstep development, where each developer is working together,
-continuously integrating the changes of others.
-
-However the checkout is still a first class branch in Breezy terms, so that
-you have the full history locally.  As you have a first class branch you can
-also commit locally if you want, for instance due to the temporary loss af a
-network connection. Use the --local option to commit to do this. All the local
-commits will then be made on the master branch the next time you do a non-local
-commit.
-
-If you are using a checkout from a shared branch you will periodically want to
-pull in all the changes made by others. This is done using the "update"
-command. The changes need to be applied before any non-local commit, but
-Breezy will tell you if there are any changes and suggest that you use this
-command when needed.
-
-It is also possible to create a "lightweight" checkout by passing the
---lightweight flag to checkout. A lightweight checkout is even closer to an
-SVN checkout in that it is not a first class branch, it mainly consists of the
-working tree. This means that any history operations must query the master
-branch, which could be slow if a network connection is involved. Also, as you
-don't have a local branch, then you cannot commit locally.
-
-Lightweight checkouts work best when you have fast reliable access to the
-master branch. This means that if the master branch is on the same disk or LAN
-a lightweight checkout will be faster than a heavyweight one for any commands
-that modify the revision history (as only one copy of the branch needs to
-be updated). Heavyweight checkouts will generally be faster for any command
-that uses the history but does not change it, but if the master branch is on
-the same disk then there won't be a noticeable difference.
-
-Another possible use for a checkout is to use it with a treeless repository
-containing your branches, where you maintain only one working tree by
-switching the master branch that the checkout points to when you want to
-work on a different branch.
-
-Obviously to commit on a checkout you need to be able to write to the master
-branch. This means that the master branch must be accessible over a writeable
-protocol , such as sftp://, and that you have write permissions at the other
-end. Checkouts also work on the local file system, so that all that matters is
-file permissions.
-
-You can change the master of a checkout by using the "switch" command (see
-"help switch").  This will change the location that the commits are sent to.
-The "bind" command can also be used to turn a normal branch into a heavy
-checkout. If you would like to convert your heavy checkout into a normal
-branch so that every commit is local, you can use the "unbind" command. To see
-whether or not a branch is bound or not you can use the "info" command. If the
-branch is bound it will tell you the location of the bound branch.
-
-Related commands::
-
-  checkout    Create a checkout. Pass --lightweight to get a lightweight
-              checkout
-  update      Pull any changes in the master branch in to your checkout
-  commit      Make a commit that is sent to the master branch. If you have
-              a heavy checkout then the --local option will commit to the
-              checkout without sending the commit to the master
-  switch      Change the master branch that the commits in the checkout will
-              be sent to
-  bind        Turn a standalone branch into a heavy checkout so that any
-              commits will be sent to the master branch
-  unbind      Turn a heavy checkout into a standalone branch so that any
-              commits are only made locally
-  info        Displays whether a branch is bound or unbound. If the branch is
-              bound, then it will also display the location of the bound branch
-"""
-
-_repositories = """Repositories
-
-Repositories in Breezy are where committed information is stored. There is
-a repository associated with every branch.
-
-Repositories are a form of database. Breezy will usually maintain this for
-good performance automatically, but in some situations (e.g. when doing
-very many commits in a short time period) you may want to ask brz to
-optimise the database indices. This can be done by the 'brz pack' command.
-
-By default just running 'brz init' will create a repository within the new
-branch but it is possible to create a shared repository which allows multiple
-branches to share their information in the same location. When a new branch is
-created it will first look to see if there is a containing shared repository it
-can use.
-
-When two branches of the same project share a repository, there is
-generally a large space saving. For some operations (e.g. branching
-within the repository) this translates in to a large time saving.
-
-To create a shared repository use the init-shared-repository command (or the
-alias init-shared-repo). This command takes the location of the repository to
-create. This means that 'brz init-shared-repository repo' will create a
-directory named 'repo', which contains a shared repository. Any new branches
-that are created in this directory will then use it for storage.
-
-It is a good idea to create a repository whenever you might create more
-than one branch of a project. This is true for both working areas where you
-are doing the development, and any server areas that you use for hosting
-projects. In the latter case, it is common to want branches without working
-trees. Since the files in the branch will not be edited directly there is no
-need to use up disk space for a working tree. To create a repository in which
-the branches will not have working trees pass the '--no-trees' option to
-'init-shared-repository'.
-
-Related commands::
-
-  init-shared-repository   Create a shared repository. Use --no-trees to create
-                           one in which new branches won't get a working tree.
-"""
-
-
-_working_trees = """Working Trees
-
-A working tree is the contents of a branch placed on disk so that you can
-see the files and edit them. The working tree is where you make changes to a
-branch, and when you commit the current state of the working tree is the
-snapshot that is recorded in the commit.
-
-When you push a branch to a remote system, a working tree will not be
-created. If one is already present the files will not be updated. The
-branch information will be updated and the working tree will be marked
-as out-of-date. Updating a working tree remotely is difficult, as there
-may be uncommitted changes or the update may cause content conflicts that are
-difficult to deal with remotely.
-
-If you have a branch with no working tree you can use the 'checkout' command
-to create a working tree. If you run 'brz checkout .' from the branch it will
-create the working tree. If the branch is updated remotely, you can update the
-working tree by running 'brz update' in that directory.
-
-If you have a branch with a working tree that you do not want the 'remove-tree'
-command will remove the tree if it is safe. This can be done to avoid the
-warning about the remote working tree not being updated when pushing to the
-branch. It can also be useful when working with a '--no-trees' repository
-(see 'brz help repositories').
-
-If you want to have a working tree on a remote machine that you push to you
-can either run 'brz update' in the remote branch after each push, or use some
-other method to update the tree during the push. There is an 'rspush' plugin
-that will update the working tree using rsync as well as doing a push. There
-is also a 'push-and-update' plugin that automates running 'brz update' via SSH
-after each push.
-
-Useful commands::
-
-  checkout     Create a working tree when a branch does not have one.
-  remove-tree  Removes the working tree from a branch when it is safe to do so.
-  update       When a working tree is out of sync with its associated branch
-               this will update the tree to match the branch.
-"""
-
-
-_branches = """Branches
-
-A branch consists of the state of a project, including all of its
-history. All branches have a repository associated (which is where the
-branch history is stored), but multiple branches may share the same
-repository (a shared repository). Branches can be copied and merged.
-
-In addition, one branch may be bound to another one.  Binding to another
-branch indicates that commits which happen in this branch must also
-happen in the other branch.  Breezy ensures consistency by not allowing
-commits when the two branches are out of date.  In order for a commit
-to succeed, it may be necessary to update the current branch using
-``brz update``.
-
-Related commands::
-
-  init    Change a directory into a versioned branch.
-  branch  Create a new branch that is a copy of an existing branch.
-  merge   Perform a three-way merge.
-  bind    Bind a branch to another one.
-"""
-
-
-_standalone_trees = """Standalone Trees
-
-A standalone tree is a working tree with an associated repository. It
-is an independently usable branch, with no dependencies on any other.
-Creating a standalone tree (via brz init) is the quickest way to put
-an existing project under version control.
-
-Related Commands::
-
-  init    Make a directory into a versioned branch.
-"""
-
-
-_status_flags = """Status Flags
-
-Status flags are used to summarise changes to the working tree in a concise
-manner.  They are in the form::
-
-   xxx   <filename>
-
-where the columns' meanings are as follows.
-
-Column 1 - versioning/renames::
-
-  + File versioned
-  - File unversioned
-  R File renamed
-  ? File unknown
-  X File nonexistent (and unknown to brz)
-  C File has conflicts
-  P Entry for a pending merge (not a file)
-
-Column 2 - contents::
-
-  N File created
-  D File deleted
-  K File kind changed
-  M File modified
-
-Column 3 - execute::
-
-  * The execute bit was changed
-"""
-
-
-known_env_variables = [
-    ("BRZPATH", "Path where brz is to look for shell plugin external commands."),
-    ("BRZ_EMAIL", "E-Mail address of the user. Overrides EMAIL."),
-    ("EMAIL", "E-Mail address of the user."),
-    ("BRZ_EDITOR", "Editor for editing commit messages. Overrides EDITOR."),
-    ("EDITOR", "Editor for editing commit messages."),
-    ("BRZ_PLUGIN_PATH", "Paths where brz should look for plugins."),
-    ("BRZ_DISABLE_PLUGINS", "Plugins that brz should not load."),
-    ("BRZ_PLUGINS_AT", "Plugins to load from a directory not in BRZ_PLUGIN_PATH."),
-    ("BRZ_HOME", "Directory holding breezy config dir. Overrides HOME."),
-    (
-        "BRZ_HOME (Win32)",
-        "Directory holding breezy config dir. Overrides APPDATA and HOME.",
-    ),
-    ("BZR_REMOTE_PATH", "Full name of remote 'brz' command (for brz+ssh:// URLs)."),
-    (
-        "BRZ_SSH",
-        "Path to SSH client, or one of paramiko, openssh, sshcorp, plink or lsh.",
-    ),
-    ("BRZ_LOG", "Location of brz.log (use '/dev/null' to suppress log)."),
-    ("BRZ_LOG (Win32)", "Location of brz.log (use 'NUL' to suppress log)."),
-    ("BRZ_COLUMNS", "Override implicit terminal width."),
-    ("BRZ_CONCURRENCY", "Number of processes that can be run concurrently (selftest)"),
-    ("BRZ_PROGRESS_BAR", "Override the progress display. Values are 'none' or 'text'."),
-    ("BRZ_PDB", "Control whether to launch a debugger on error."),
-    (
-        "BRZ_SIGQUIT_PDB",
-        "Control whether SIGQUIT behaves normally or invokes a breakin debugger.",
-    ),
-    (
-        "BRZ_TEXTUI_INPUT",
-        "Force console input mode for prompts to line-based (instead of char-based).",
-    ),
-]
-
-
-def _env_variables(topic):
-    import textwrap
-
-    ret = ["Environment Variables\n\nSee brz help configuration for more details.\n\n"]
-    max_key_len = max([len(k[0]) for k in known_env_variables])
-    desc_len = 80 - max_key_len - 2
-    ret.append("=" * max_key_len + " " + "=" * desc_len + "\n")
-    for k, desc in known_env_variables:
-        ret.append(k + (max_key_len + 1 - len(k)) * " ")
-        ret.append(
-            "\n".join(
-                textwrap.wrap(
-                    desc, width=desc_len, subsequent_indent=" " * (max_key_len + 1)
-                )
-            )
-        )
-        ret.append("\n")
-    ret += "=" * max_key_len + " " + "=" * desc_len + "\n"
-    return "".join(ret)
-
-
-_files = r"""Files
-
-:On Unix:   ~/.config/breezy/breezy.conf
-:On Windows: %APPDATA%\\breezy\\breezy.conf
-
-Contains the user's default configuration. The section ``[DEFAULT]`` is
-used to define general configuration that will be applied everywhere.
-The section ``[ALIASES]`` can be used to create command aliases for
-commonly used options.
-
-A typical config file might look something like::
-
-  [DEFAULT]
-  email=John Doe <jdoe@isp.com>
-
-  [ALIASES]
-  commit = commit --strict
-  log10 = log --short -r -10..-1
-"""
-
-_criss_cross = """Criss-Cross
-
-A criss-cross in the branch history can cause the default merge technique
-to emit more conflicts than would normally be expected.
-
-In complex merge cases, ``brz merge --lca`` or ``brz merge --weave`` may give
-better results.  You may wish to ``brz revert`` the working tree and merge
-again.  Alternatively, use ``brz remerge`` on particular conflicted files.
-
-Criss-crosses occur in a branch's history if two branches merge the same thing
-and then merge one another, or if two branches merge one another at the same
-time.  They can be avoided by having each branch only merge from or into a
-designated central branch (a "star topology").
-
-Criss-crosses cause problems because of the way merge works.  Breezy's default
-merge is a three-way merger; in order to merge OTHER into THIS, it must
-find a basis for comparison, BASE.  Using BASE, it can determine whether
-differences between THIS and OTHER are due to one side adding lines, or
-from another side removing lines.
-
-Criss-crosses mean there is no good choice for a base.  Selecting the recent
-merge points could cause one side's changes to be silently discarded.
-Selecting older merge points (which Breezy does) mean that extra conflicts
-are emitted.
-
-The ``weave`` merge type is not affected by this problem because it uses
-line-origin detection instead of a basis revision to determine the cause of
-differences.
-"""
-
-_branches_out_of_sync = """Branches Out of Sync
-
-When reconfiguring a checkout, tree or branch into a lightweight checkout,
-a local branch must be destroyed.  (For checkouts, this is the local branch
-that serves primarily as a cache.)  If the branch-to-be-destroyed does not
-have the same last revision as the new reference branch for the lightweight
-checkout, data could be lost, so Breezy refuses.
-
-How you deal with this depends on *why* the branches are out of sync.
-
-If you have a checkout and have done local commits, you can get back in sync
-by running "brz update" (and possibly "brz commit").
-
-If you have a branch and the remote branch is out-of-date, you can push
-the local changes using "brz push".  If the local branch is out of date, you
-can do "brz pull".  If both branches have had changes, you can merge, commit
-and then push your changes.  If you decide that some of the changes aren't
-useful, you can "push --overwrite" or "pull --overwrite" instead.
-"""
-
-
-_storage_formats = """Storage Formats
-
-To ensure that older clients do not access data incorrectly,
-Breezy's policy is to introduce a new storage format whenever
-new features requiring new metadata are added. New storage
-formats may also be introduced to improve performance and
-scalability.
-
-The newest format, 2a, is highly recommended. If your
-project is not using 2a, then you should suggest to the
-project owner to upgrade.
-
-
-.. note::
-
-   Some of the older formats have two variants:
-   a plain one and a rich-root one. The latter include an additional
-   field about the root of the tree. There is no performance cost
-   for using a rich-root format but you cannot easily merge changes
-   from a rich-root format into a plain format. As a consequence,
-   moving a project to a rich-root format takes some co-ordination
-   in that all contributors need to upgrade their repositories
-   around the same time. 2a and all future formats will be
-   implicitly rich-root.
-
-See :doc:`current-formats-help` for the complete list of
-currently supported formats. See :doc:`other-formats-help` for
-descriptions of any available experimental and deprecated formats.
-"""
-
-
->>>>>>> ca07defc
 # Register help topics
 topic_registry.register(
     "revisionspec", _help_on_revisionspec, "Explain how to use --revision"
 )
-<<<<<<< HEAD
-=======
-topic_registry.register("basic", _basic_help, "Basic commands", SECT_HIDDEN)
->>>>>>> ca07defc
 topic_registry.register("topics", _help_on_topics, "Topics list", SECT_HIDDEN)
 
 
@@ -773,32 +219,8 @@
     get_other_formats_topic,
     "Experimental and deprecated storage formats",
 )
-<<<<<<< HEAD
 topic_registry.register("urlspec", _help_on_transport, "Supported transport protocols")
 
-=======
-topic_registry.register(
-    "standard-options", _standard_options, "Options that can be used with any command"
-)
-topic_registry.register(
-    "global-options", _global_options, "Options that control how Breezy runs"
-)
-topic_registry.register("urlspec", _help_on_transport, "Supported transport protocols")
-topic_registry.register("status-flags", _status_flags, "Help on status flags")
-
-
-def get_bugs_topic(topic):
-    from breezy import bugtracker
-
-    return "Bug Tracker Settings\n\n" + bugtracker.tracker_registry.help_topic(topic)
-
-
-topic_registry.register("bugs", get_bugs_topic, "Bug tracker settings")
-topic_registry.register(
-    "env-variables", _env_variables, "Environment variable names and values"
-)
-topic_registry.register("files", _files, "Information on configuration and log files")
->>>>>>> ca07defc
 topic_registry.register_lazy(
     "hooks",
     "breezy.hooks",
@@ -811,103 +233,12 @@
     "AliasDirectory.help_text",
     "Aliases for remembered locations",
 )
-<<<<<<< HEAD
-=======
-
-# Load some of the help topics from files. Note that topics which reproduce API
-# details will tend to skew (quickly usually!) so please seek other solutions
-# for such things.
-topic_registry.register(
-    "authentication", _load_from_file, "Information on configuring authentication"
-)
-topic_registry.register(
-    "configuration", _load_from_file, "Details on the configuration settings available"
-)
-topic_registry.register(
-    "conflict-types", _load_from_file, "Types of conflicts and what to do about them"
-)
-topic_registry.register(
-    "debug-flags", _load_from_file, "Options to show or record debug information"
-)
-topic_registry.register("glossary", _load_from_file, "Glossary")
-topic_registry.register(
-    "log-formats", _load_from_file, "Details on the logging formats available"
-)
-topic_registry.register(
-    "missing-extensions",
-    _load_from_file,
-    "What to do when compiled extensions are missing",
-)
-topic_registry.register(
-    "url-special-chars", _load_from_file, "Special character handling in URLs"
-)
->>>>>>> ca07defc
 
 
 # Register concept topics.
 # Note that we might choose to remove these from the online help in the
 # future or implement them via loading content from files. In the meantime,
 # please keep them concise.
-<<<<<<< HEAD
-=======
-topic_registry.register(
-    "branches", _branches, "Information on what a branch is", SECT_CONCEPT
-)
-topic_registry.register(
-    "checkouts", _checkouts, "Information on what a checkout is", SECT_CONCEPT
-)
-topic_registry.register(
-    "content-filters",
-    _load_from_file,
-    "Conversion of content into/from working trees",
-    SECT_CONCEPT,
-)
-topic_registry.register(
-    "diverged-branches", _load_from_file, "How to fix diverged branches", SECT_CONCEPT
-)
-topic_registry.register(
-    "eol", _load_from_file, "Information on end-of-line handling", SECT_CONCEPT
-)
-topic_registry.register(
-    "formats",
-    _storage_formats,
-    "Information on choosing a storage format",
-    SECT_CONCEPT,
-)
-topic_registry.register(
-    "patterns", _load_from_file, "Information on the pattern syntax", SECT_CONCEPT
-)
-topic_registry.register(
-    "repositories",
-    _repositories,
-    "Basic information on shared repositories.",
-    SECT_CONCEPT,
-)
-topic_registry.register(
-    "rules",
-    _load_from_file,
-    "Information on defining rule-based preferences",
-    SECT_CONCEPT,
-)
-topic_registry.register(
-    "standalone-trees",
-    _standalone_trees,
-    "Information on what a standalone tree is",
-    SECT_CONCEPT,
-)
-topic_registry.register(
-    "working-trees", _working_trees, "Information on working trees", SECT_CONCEPT
-)
-topic_registry.register(
-    "criss-cross", _criss_cross, "Information on criss-cross merging", SECT_CONCEPT
-)
-topic_registry.register(
-    "sync-for-reconfigure",
-    _branches_out_of_sync,
-    'Steps to resolve "out-of-sync" when reconfiguring',
-    SECT_CONCEPT,
-)
->>>>>>> ca07defc
 
 
 class HelpTopicIndex:
@@ -925,84 +256,13 @@
         """
         if topic is None:
             topic = "basic"
-<<<<<<< HEAD
         topic = topic_registry.get(topic)
         if topic:
             return [topic]
-=======
-        if topic in topic_registry:
-            return [RegisteredTopic(topic)]
->>>>>>> ca07defc
         else:
             return []
 
 
-<<<<<<< HEAD
-=======
-def _format_see_also(see_also):
-    result = ""
-    if see_also:
-        result += "\n:See also: "
-        result += ", ".join(sorted(set(see_also)))
-        result += "\n"
-    return result
-
-
-class RegisteredTopic:
-    """A help topic which has been registered in the HelpTopicRegistry.
-
-    These topics consist of nothing more than the name of the topic - all
-    data is retrieved on demand from the registry.
-    """
-
-    def __init__(self, topic):
-        """Constructor.
-
-        :param topic: The name of the topic that this represents.
-        """
-        self.topic = topic
-
-    def get_help_text(self, additional_see_also=None, plain=True):
-        """Return a string with the help for this topic.
-
-        :param additional_see_also: Additional help topics to be
-            cross-referenced.
-        :param plain: if False, raw help (reStructuredText) is
-            returned instead of plain text.
-        """
-        result = topic_registry.get_detail(self.topic)
-        result += _format_see_also(additional_see_also)
-        if plain:
-            result = help_as_plain_text(result)
-        i18n.install()
-        result = i18n.gettext_per_paragraph(result)
-        return result
-
-    def get_help_topic(self):
-        """Return the help topic this can be found under."""
-        return self.topic
-
-
-def help_as_plain_text(text):
-    """Minimal converter of reStructuredText to plain text."""
-    import re
-
-    # Remove the standalone code block marker
-    text = re.sub(r"(?m)^\s*::\n\s*$", "", text)
-    lines = text.splitlines()
-    result = []
-    for line in lines:
-        if line.startswith(":"):
-            line = line[1:]
-        elif line.endswith("::"):
-            line = line[:-1]
-        # Map :doc:`xxx-help` to ``brz help xxx``
-        line = re.sub(":doc:`(.+?)-help`", r"``brz help \1``", line)
-        result.append(line)
-    return "\n".join(result) + "\n"
-
-
->>>>>>> ca07defc
 class ConfigOptionHelpIndex:
     """A help index that returns help topics for config options."""
 
