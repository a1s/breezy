--- conflicted
+++ resolved
@@ -49,15 +49,11 @@
     )
 from .hooks import Hooks
 from .inter import InterObject
-<<<<<<< HEAD
 from .lock import LogicalLockResult
-=======
-from .lock import _RelockDebugMixin, LogicalLockResult
 from .sixish import (
     BytesIO,
     viewitems,
     )
->>>>>>> 68e6e50a
 from .trace import mutter, mutter_callsite, note, is_quiet
 
 
@@ -1955,604 +1951,6 @@
             self.unlock)
 
 
-<<<<<<< HEAD
-=======
-class BzrBranch(Branch, _RelockDebugMixin):
-    """A branch stored in the actual filesystem.
-
-    Note that it's "local" in the context of the filesystem; it doesn't
-    really matter if it's on an nfs/smb/afs/coda/... share, as long as
-    it's writable, and can be accessed via the normal filesystem API.
-
-    :ivar _transport: Transport for file operations on this branch's
-        control files, typically pointing to the .bzr/branch directory.
-    :ivar repository: Repository for this branch.
-    :ivar base: The url of the base directory for this branch; the one
-        containing the .bzr directory.
-    :ivar name: Optional colocated branch name as it exists in the control
-        directory.
-    """
-
-    def __init__(self, _format=None,
-                 _control_files=None, a_bzrdir=None, name=None,
-                 _repository=None, ignore_fallbacks=False,
-                 possible_transports=None):
-        """Create new branch object at a particular location."""
-        if a_bzrdir is None:
-            raise ValueError('a_bzrdir must be supplied')
-        if name is None:
-            raise ValueError('name must be supplied')
-        self.bzrdir = a_bzrdir
-        self._user_transport = self.bzrdir.transport.clone('..')
-        if name != "":
-            self._user_transport.set_segment_parameter(
-                "branch", urlutils.escape(name))
-        self._base = self._user_transport.base
-        self.name = name
-        self._format = _format
-        if _control_files is None:
-            raise ValueError('BzrBranch _control_files is None')
-        self.control_files = _control_files
-        self._transport = _control_files._transport
-        self.repository = _repository
-        self.conf_store = None
-        Branch.__init__(self, possible_transports)
-
-    def __str__(self):
-        return '%s(%s)' % (self.__class__.__name__, self.user_url)
-
-    __repr__ = __str__
-
-    def _get_base(self):
-        """Returns the directory containing the control directory."""
-        return self._base
-
-    base = property(_get_base, doc="The URL for the root of this branch.")
-
-    @property
-    def user_transport(self):
-        return self._user_transport
-
-    def _get_config(self):
-        return _mod_config.TransportConfig(self._transport, 'branch.conf')
-
-    def _get_config_store(self):
-        if self.conf_store is None:
-            self.conf_store =  _mod_config.BranchStore(self)
-        return self.conf_store
-
-    def _uncommitted_branch(self):
-        """Return the branch that may contain uncommitted changes."""
-        master = self.get_master_branch()
-        if master is not None:
-            return master
-        else:
-            return self
-
-    def store_uncommitted(self, creator):
-        """Store uncommitted changes from a ShelfCreator.
-
-        :param creator: The ShelfCreator containing uncommitted changes, or
-            None to delete any stored changes.
-        :raises: ChangesAlreadyStored if the branch already has changes.
-        """
-        branch = self._uncommitted_branch()
-        if creator is None:
-            branch._transport.delete('stored-transform')
-            return
-        if branch._transport.has('stored-transform'):
-            raise errors.ChangesAlreadyStored
-        transform = BytesIO()
-        creator.write_shelf(transform)
-        transform.seek(0)
-        branch._transport.put_file('stored-transform', transform)
-
-    def get_unshelver(self, tree):
-        """Return a shelf.Unshelver for this branch and tree.
-
-        :param tree: The tree to use to construct the Unshelver.
-        :return: an Unshelver or None if no changes are stored.
-        """
-        branch = self._uncommitted_branch()
-        try:
-            transform = branch._transport.get('stored-transform')
-        except errors.NoSuchFile:
-            return None
-        return shelf.Unshelver.from_tree_and_shelf(tree, transform)
-
-    def is_locked(self):
-        return self.control_files.is_locked()
-
-    def lock_write(self, token=None):
-        """Lock the branch for write operations.
-
-        :param token: A token to permit reacquiring a previously held and
-            preserved lock.
-        :return: A BranchWriteLockResult.
-        """
-        if not self.is_locked():
-            self._note_lock('w')
-            self.repository._warn_if_deprecated(self)
-            self.repository.lock_write()
-            took_lock = True
-        else:
-            took_lock = False
-        try:
-            return BranchWriteLockResult(self.unlock,
-                self.control_files.lock_write(token=token))
-        except:
-            if took_lock:
-                self.repository.unlock()
-            raise
-
-    def lock_read(self):
-        """Lock the branch for read operations.
-
-        :return: A breezy.lock.LogicalLockResult.
-        """
-        if not self.is_locked():
-            self._note_lock('r')
-            self.repository._warn_if_deprecated(self)
-            self.repository.lock_read()
-            took_lock = True
-        else:
-            took_lock = False
-        try:
-            self.control_files.lock_read()
-            return LogicalLockResult(self.unlock)
-        except:
-            if took_lock:
-                self.repository.unlock()
-            raise
-
-    @only_raises(errors.LockNotHeld, errors.LockBroken)
-    def unlock(self):
-        if self.control_files._lock_count == 1 and self.conf_store is not None:
-            self.conf_store.save_changes()
-        try:
-            self.control_files.unlock()
-        finally:
-            if not self.control_files.is_locked():
-                self.repository.unlock()
-                # we just released the lock
-                self._clear_cached_state()
-
-    def peek_lock_mode(self):
-        if self.control_files._lock_count == 0:
-            return None
-        else:
-            return self.control_files._lock_mode
-
-    def get_physical_lock_status(self):
-        return self.control_files.get_physical_lock_status()
-
-    @needs_read_lock
-    def print_file(self, file, revision_id):
-        """See Branch.print_file."""
-        return self.repository.print_file(file, revision_id)
-
-    @needs_write_lock
-    def set_last_revision_info(self, revno, revision_id):
-        if not revision_id or not isinstance(revision_id, basestring):
-            raise errors.InvalidRevisionId(revision_id=revision_id, branch=self)
-        revision_id = _mod_revision.ensure_null(revision_id)
-        old_revno, old_revid = self.last_revision_info()
-        if self.get_append_revisions_only():
-            self._check_history_violation(revision_id)
-        self._run_pre_change_branch_tip_hooks(revno, revision_id)
-        self._write_last_revision_info(revno, revision_id)
-        self._clear_cached_state()
-        self._last_revision_info_cache = revno, revision_id
-        self._run_post_change_branch_tip_hooks(old_revno, old_revid)
-
-    def basis_tree(self):
-        """See Branch.basis_tree."""
-        return self.repository.revision_tree(self.last_revision())
-
-    def _get_parent_location(self):
-        _locs = ['parent', 'pull', 'x-pull']
-        for l in _locs:
-            try:
-                return self._transport.get_bytes(l).strip('\n')
-            except errors.NoSuchFile:
-                pass
-        return None
-
-    def get_stacked_on_url(self):
-        raise errors.UnstackableBranchFormat(self._format, self.user_url)
-
-    def set_push_location(self, location):
-        """See Branch.set_push_location."""
-        self.get_config().set_user_option(
-            'push_location', location,
-            store=_mod_config.STORE_LOCATION_NORECURSE)
-
-    def _set_parent_location(self, url):
-        if url is None:
-            self._transport.delete('parent')
-        else:
-            self._transport.put_bytes('parent', url + '\n',
-                mode=self.bzrdir._get_file_mode())
-
-    @needs_write_lock
-    def unbind(self):
-        """If bound, unbind"""
-        return self.set_bound_location(None)
-
-    @needs_write_lock
-    def bind(self, other):
-        """Bind this branch to the branch other.
-
-        This does not push or pull data between the branches, though it does
-        check for divergence to raise an error when the branches are not
-        either the same, or one a prefix of the other. That behaviour may not
-        be useful, so that check may be removed in future.
-
-        :param other: The branch to bind to
-        :type other: Branch
-        """
-        # TODO: jam 20051230 Consider checking if the target is bound
-        #       It is debatable whether you should be able to bind to
-        #       a branch which is itself bound.
-        #       Committing is obviously forbidden,
-        #       but binding itself may not be.
-        #       Since we *have* to check at commit time, we don't
-        #       *need* to check here
-
-        # we want to raise diverged if:
-        # last_rev is not in the other_last_rev history, AND
-        # other_last_rev is not in our history, and do it without pulling
-        # history around
-        self.set_bound_location(other.base)
-
-    def get_bound_location(self):
-        try:
-            return self._transport.get_bytes('bound')[:-1]
-        except errors.NoSuchFile:
-            return None
-
-    @needs_read_lock
-    def get_master_branch(self, possible_transports=None):
-        """Return the branch we are bound to.
-
-        :return: Either a Branch, or None
-        """
-        if self._master_branch_cache is None:
-            self._master_branch_cache = self._get_master_branch(
-                possible_transports)
-        return self._master_branch_cache
-
-    def _get_master_branch(self, possible_transports):
-        bound_loc = self.get_bound_location()
-        if not bound_loc:
-            return None
-        try:
-            return Branch.open(bound_loc,
-                               possible_transports=possible_transports)
-        except (errors.NotBranchError, errors.ConnectionError) as e:
-            raise errors.BoundBranchConnectionFailure(
-                    self, bound_loc, e)
-
-    @needs_write_lock
-    def set_bound_location(self, location):
-        """Set the target where this branch is bound to.
-
-        :param location: URL to the target branch
-        """
-        self._master_branch_cache = None
-        if location:
-            self._transport.put_bytes('bound', location+'\n',
-                mode=self.bzrdir._get_file_mode())
-        else:
-            try:
-                self._transport.delete('bound')
-            except errors.NoSuchFile:
-                return False
-            return True
-
-    @needs_write_lock
-    def update(self, possible_transports=None):
-        """Synchronise this branch with the master branch if any.
-
-        :return: None or the last_revision that was pivoted out during the
-                 update.
-        """
-        master = self.get_master_branch(possible_transports)
-        if master is not None:
-            old_tip = _mod_revision.ensure_null(self.last_revision())
-            self.pull(master, overwrite=True)
-            if self.repository.get_graph().is_ancestor(old_tip,
-                _mod_revision.ensure_null(self.last_revision())):
-                return None
-            return old_tip
-        return None
-
-    def _read_last_revision_info(self):
-        revision_string = self._transport.get_bytes('last-revision')
-        revno, revision_id = revision_string.rstrip('\n').split(' ', 1)
-        revision_id = cache_utf8.get_cached_utf8(revision_id)
-        revno = int(revno)
-        return revno, revision_id
-
-    def _write_last_revision_info(self, revno, revision_id):
-        """Simply write out the revision id, with no checks.
-
-        Use set_last_revision_info to perform this safely.
-
-        Does not update the revision_history cache.
-        """
-        revision_id = _mod_revision.ensure_null(revision_id)
-        out_string = '%d %s\n' % (revno, revision_id)
-        self._transport.put_bytes('last-revision', out_string,
-            mode=self.bzrdir._get_file_mode())
-
-    @needs_write_lock
-    def update_feature_flags(self, updated_flags):
-        """Update the feature flags for this branch.
-
-        :param updated_flags: Dictionary mapping feature names to necessities
-            A necessity can be None to indicate the feature should be removed
-        """
-        self._format._update_feature_flags(updated_flags)
-        self.control_transport.put_bytes('format', self._format.as_string())
-
-
-class BzrBranch8(BzrBranch):
-    """A branch that stores tree-reference locations."""
-
-    def _open_hook(self, possible_transports=None):
-        if self._ignore_fallbacks:
-            return
-        if possible_transports is None:
-            possible_transports = [self.bzrdir.root_transport]
-        try:
-            url = self.get_stacked_on_url()
-        except (errors.UnstackableRepositoryFormat, errors.NotStacked,
-            errors.UnstackableBranchFormat):
-            pass
-        else:
-            for hook in Branch.hooks['transform_fallback_location']:
-                url = hook(self, url)
-                if url is None:
-                    hook_name = Branch.hooks.get_hook_name(hook)
-                    raise AssertionError(
-                        "'transform_fallback_location' hook %s returned "
-                        "None, not a URL." % hook_name)
-            self._activate_fallback_location(url,
-                possible_transports=possible_transports)
-
-    def __init__(self, *args, **kwargs):
-        self._ignore_fallbacks = kwargs.get('ignore_fallbacks', False)
-        super(BzrBranch8, self).__init__(*args, **kwargs)
-        self._last_revision_info_cache = None
-        self._reference_info = None
-
-    def _clear_cached_state(self):
-        super(BzrBranch8, self)._clear_cached_state()
-        self._last_revision_info_cache = None
-        self._reference_info = None
-
-    def _check_history_violation(self, revision_id):
-        current_revid = self.last_revision()
-        last_revision = _mod_revision.ensure_null(current_revid)
-        if _mod_revision.is_null(last_revision):
-            return
-        graph = self.repository.get_graph()
-        for lh_ancestor in graph.iter_lefthand_ancestry(revision_id):
-            if lh_ancestor == current_revid:
-                return
-        raise errors.AppendRevisionsOnlyViolation(self.user_url)
-
-    def _gen_revision_history(self):
-        """Generate the revision history from last revision
-        """
-        last_revno, last_revision = self.last_revision_info()
-        self._extend_partial_history(stop_index=last_revno-1)
-        return list(reversed(self._partial_revision_history_cache))
-
-    @needs_write_lock
-    def _set_parent_location(self, url):
-        """Set the parent branch"""
-        self._set_config_location('parent_location', url, make_relative=True)
-
-    @needs_read_lock
-    def _get_parent_location(self):
-        """Set the parent branch"""
-        return self._get_config_location('parent_location')
-
-    @needs_write_lock
-    def _set_all_reference_info(self, info_dict):
-        """Replace all reference info stored in a branch.
-
-        :param info_dict: A dict of {file_id: (tree_path, branch_location)}
-        """
-        s = BytesIO()
-        writer = rio.RioWriter(s)
-        for key, (tree_path, branch_location) in viewitems(info_dict):
-            stanza = rio.Stanza(file_id=key, tree_path=tree_path,
-                                branch_location=branch_location)
-            writer.write_stanza(stanza)
-        self._transport.put_bytes('references', s.getvalue())
-        self._reference_info = info_dict
-
-    @needs_read_lock
-    def _get_all_reference_info(self):
-        """Return all the reference info stored in a branch.
-
-        :return: A dict of {file_id: (tree_path, branch_location)}
-        """
-        if self._reference_info is not None:
-            return self._reference_info
-        rio_file = self._transport.get('references')
-        try:
-            stanzas = rio.read_stanzas(rio_file)
-            info_dict = dict((s['file_id'], (s['tree_path'],
-                             s['branch_location'])) for s in stanzas)
-        finally:
-            rio_file.close()
-        self._reference_info = info_dict
-        return info_dict
-
-    def set_reference_info(self, file_id, tree_path, branch_location):
-        """Set the branch location to use for a tree reference.
-
-        :param file_id: The file-id of the tree reference.
-        :param tree_path: The path of the tree reference in the tree.
-        :param branch_location: The location of the branch to retrieve tree
-            references from.
-        """
-        info_dict = self._get_all_reference_info()
-        info_dict[file_id] = (tree_path, branch_location)
-        if None in (tree_path, branch_location):
-            if tree_path is not None:
-                raise ValueError('tree_path must be None when branch_location'
-                                 ' is None.')
-            if branch_location is not None:
-                raise ValueError('branch_location must be None when tree_path'
-                                 ' is None.')
-            del info_dict[file_id]
-        self._set_all_reference_info(info_dict)
-
-    def get_reference_info(self, file_id):
-        """Get the tree_path and branch_location for a tree reference.
-
-        :return: a tuple of (tree_path, branch_location)
-        """
-        return self._get_all_reference_info().get(file_id, (None, None))
-
-    def reference_parent(self, file_id, path, possible_transports=None):
-        """Return the parent branch for a tree-reference file_id.
-
-        :param file_id: The file_id of the tree reference
-        :param path: The path of the file_id in the tree
-        :return: A branch associated with the file_id
-        """
-        branch_location = self.get_reference_info(file_id)[1]
-        if branch_location is None:
-            return Branch.reference_parent(self, file_id, path,
-                                           possible_transports)
-        branch_location = urlutils.join(self.user_url, branch_location)
-        return Branch.open(branch_location,
-                           possible_transports=possible_transports)
-
-    def set_push_location(self, location):
-        """See Branch.set_push_location."""
-        self._set_config_location('push_location', location)
-
-    def set_bound_location(self, location):
-        """See Branch.set_push_location."""
-        self._master_branch_cache = None
-        result = None
-        conf = self.get_config_stack()
-        if location is None:
-            if not conf.get('bound'):
-                return False
-            else:
-                conf.set('bound', 'False')
-                return True
-        else:
-            self._set_config_location('bound_location', location,
-                                      config=conf)
-            conf.set('bound', 'True')
-        return True
-
-    def _get_bound_location(self, bound):
-        """Return the bound location in the config file.
-
-        Return None if the bound parameter does not match"""
-        conf = self.get_config_stack()
-        if conf.get('bound') != bound:
-            return None
-        return self._get_config_location('bound_location', config=conf)
-
-    def get_bound_location(self):
-        """See Branch.get_bound_location."""
-        return self._get_bound_location(True)
-
-    def get_old_bound_location(self):
-        """See Branch.get_old_bound_location"""
-        return self._get_bound_location(False)
-
-    def get_stacked_on_url(self):
-        # you can always ask for the URL; but you might not be able to use it
-        # if the repo can't support stacking.
-        ## self._check_stackable_repo()
-        # stacked_on_location is only ever defined in branch.conf, so don't
-        # waste effort reading the whole stack of config files.
-        conf = _mod_config.BranchOnlyStack(self)
-        stacked_url = self._get_config_location('stacked_on_location',
-                                                config=conf)
-        if stacked_url is None:
-            raise errors.NotStacked(self)
-        return stacked_url.encode('utf-8')
-
-    @needs_read_lock
-    def get_rev_id(self, revno, history=None):
-        """Find the revision id of the specified revno."""
-        if revno == 0:
-            return _mod_revision.NULL_REVISION
-
-        last_revno, last_revision_id = self.last_revision_info()
-        if revno <= 0 or revno > last_revno:
-            raise errors.NoSuchRevision(self, revno)
-
-        if history is not None:
-            return history[revno - 1]
-
-        index = last_revno - revno
-        if len(self._partial_revision_history_cache) <= index:
-            self._extend_partial_history(stop_index=index)
-        if len(self._partial_revision_history_cache) > index:
-            return self._partial_revision_history_cache[index]
-        else:
-            raise errors.NoSuchRevision(self, revno)
-
-    @needs_read_lock
-    def revision_id_to_revno(self, revision_id):
-        """Given a revision id, return its revno"""
-        if _mod_revision.is_null(revision_id):
-            return 0
-        try:
-            index = self._partial_revision_history_cache.index(revision_id)
-        except ValueError:
-            try:
-                self._extend_partial_history(stop_revision=revision_id)
-            except errors.RevisionNotPresent as e:
-                raise errors.GhostRevisionsHaveNoRevno(revision_id, e.revision_id)
-            index = len(self._partial_revision_history_cache) - 1
-            if index < 0:
-                raise errors.NoSuchRevision(self, revision_id)
-            if self._partial_revision_history_cache[index] != revision_id:
-                raise errors.NoSuchRevision(self, revision_id)
-        return self.revno() - index
-
-
-class BzrBranch7(BzrBranch8):
-    """A branch with support for a fallback repository."""
-
-    def set_reference_info(self, file_id, tree_path, branch_location):
-        Branch.set_reference_info(self, file_id, tree_path, branch_location)
-
-    def get_reference_info(self, file_id):
-        Branch.get_reference_info(self, file_id)
-
-    def reference_parent(self, file_id, path, possible_transports=None):
-        return Branch.reference_parent(self, file_id, path,
-                                       possible_transports)
-
-
-class BzrBranch6(BzrBranch7):
-    """See BzrBranchFormat6 for the capabilities of this branch.
-
-    This subclass of BzrBranch7 disables the new features BzrBranch7 added,
-    i.e. stacking.
-    """
-
-    def get_stacked_on_url(self):
-        raise errors.UnstackableBranchFormat(self._format, self.user_url)
-
-
->>>>>>> 68e6e50a
 ######################################################################
 # results of operations
 
