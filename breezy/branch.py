# Copyright (C) 2005-2012 Canonical Ltd
#
# This program is free software; you can redistribute it and/or modify
# it under the terms of the GNU General Public License as published by
# the Free Software Foundation; either version 2 of the License, or
# (at your option) any later version.
#
# This program is distributed in the hope that it will be useful,
# but WITHOUT ANY WARRANTY; without even the implied warranty of
# MERCHANTABILITY or FITNESS FOR A PARTICULAR PURPOSE.  See the
# GNU General Public License for more details.
#
# You should have received a copy of the GNU General Public License
# along with this program; if not, write to the Free Software
# Foundation, Inc., 51 Franklin Street, Fifth Floor, Boston, MA 02110-1301 USA

from __future__ import absolute_import

from .lazy_import import lazy_import
lazy_import(globals(), """
import itertools
from breezy import (
    config as _mod_config,
    debug,
    memorytree,
    repository,
    revision as _mod_revision,
    tag as _mod_tag,
    transport,
    ui,
    urlutils,
    )
from breezy.bzr import (
    fetch,
    remote,
    vf_search,
    )
from breezy.i18n import gettext, ngettext
""")

from . import (
    controldir,
    errors,
    registry,
    )
from .hooks import Hooks
from .inter import InterObject
from .lock import LogicalLockResult
from .sixish import (
    text_type,
    viewitems,
    )
from .trace import mutter, mutter_callsite, note, is_quiet


class UnstackableBranchFormat(errors.BzrError):

    _fmt = ("The branch '%(url)s'(%(format)s) is not a stackable format. "
            "You will need to upgrade the branch to permit branch stacking.")

    def __init__(self, format, url):
        errors.BzrError.__init__(self)
        self.format = format
        self.url = url


class Branch(controldir.ControlComponent):
    """Branch holding a history of revisions.

    :ivar base:
        Base directory/url of the branch; using control_url and
        control_transport is more standardized.
    :ivar hooks: An instance of BranchHooks.
    :ivar _master_branch_cache: cached result of get_master_branch, see
        _clear_cached_state.
    """
    # this is really an instance variable - FIXME move it there
    # - RBC 20060112
    base = None

    @property
    def control_transport(self):
        return self._transport

    @property
    def user_transport(self):
        return self.controldir.user_transport

    def __init__(self, possible_transports=None):
        self.tags = self._format.make_tags(self)
        self._revision_history_cache = None
        self._revision_id_to_revno_cache = None
        self._partial_revision_id_to_revno_cache = {}
        self._partial_revision_history_cache = []
        self._last_revision_info_cache = None
        self._master_branch_cache = None
        self._merge_sorted_revisions_cache = None
        self._open_hook(possible_transports)
        hooks = Branch.hooks['open']
        for hook in hooks:
            hook(self)

    def _open_hook(self, possible_transports):
        """Called by init to allow simpler extension of the base class."""

    def _activate_fallback_location(self, url, possible_transports):
        """Activate the branch/repository from url as a fallback repository."""
        for existing_fallback_repo in self.repository._fallback_repositories:
            if existing_fallback_repo.user_url == url:
                # This fallback is already configured.  This probably only
                # happens because ControlDir.sprout is a horrible mess.  To
                # avoid confusing _unstack we don't add this a second time.
                mutter('duplicate activation of fallback %r on %r', url, self)
                return
        repo = self._get_fallback_repository(url, possible_transports)
        if repo.has_same_location(self.repository):
            raise errors.UnstackableLocationError(self.user_url, url)
        self.repository.add_fallback_repository(repo)

    def break_lock(self):
        """Break a lock if one is present from another instance.

        Uses the ui factory to ask for confirmation if the lock may be from
        an active process.

        This will probe the repository for its lock as well.
        """
        self.control_files.break_lock()
        self.repository.break_lock()
        master = self.get_master_branch()
        if master is not None:
            master.break_lock()

    def _check_stackable_repo(self):
        if not self.repository._format.supports_external_lookups:
            raise errors.UnstackableRepositoryFormat(
                self.repository._format, self.repository.base)

    def _extend_partial_history(self, stop_index=None, stop_revision=None):
        """Extend the partial history to include a given index

        If a stop_index is supplied, stop when that index has been reached.
        If a stop_revision is supplied, stop when that revision is
        encountered.  Otherwise, stop when the beginning of history is
        reached.

        :param stop_index: The index which should be present.  When it is
            present, history extension will stop.
        :param stop_revision: The revision id which should be present.  When
            it is encountered, history extension will stop.
        """
        if len(self._partial_revision_history_cache) == 0:
            self._partial_revision_history_cache = [self.last_revision()]
        repository._iter_for_revno(
            self.repository, self._partial_revision_history_cache,
            stop_index=stop_index, stop_revision=stop_revision)
        if self._partial_revision_history_cache[-1] == \
                _mod_revision.NULL_REVISION:
            self._partial_revision_history_cache.pop()

    def _get_check_refs(self):
        """Get the references needed for check().

        See breezy.check.
        """
        revid = self.last_revision()
        return [('revision-existence', revid), ('lefthand-distance', revid)]

    @staticmethod
    def open(base, _unsupported=False, possible_transports=None):
        """Open the branch rooted at base.

        For instance, if the branch is at URL/.bzr/branch,
        Branch.open(URL) -> a Branch instance.
        """
        control = controldir.ControlDir.open(
            base, possible_transports=possible_transports,
            _unsupported=_unsupported)
        return control.open_branch(
            unsupported=_unsupported,
            possible_transports=possible_transports)

    @staticmethod
    def open_from_transport(transport, name=None, _unsupported=False,
                            possible_transports=None):
        """Open the branch rooted at transport"""
        control = controldir.ControlDir.open_from_transport(
            transport, _unsupported)
        return control.open_branch(
            name=name, unsupported=_unsupported,
            possible_transports=possible_transports)

    @staticmethod
    def open_containing(url, possible_transports=None):
        """Open an existing branch which contains url.

        This probes for a branch at url, and searches upwards from there.

        Basically we keep looking up until we find the control directory or
        run into the root.  If there isn't one, raises NotBranchError.
        If there is one and it is either an unrecognised format or an
        unsupported format, UnknownFormatError or UnsupportedFormatError are
        raised.  If there is one, it is returned, along with the unused portion
        of url.
        """
        control, relpath = controldir.ControlDir.open_containing(
            url, possible_transports)
        branch = control.open_branch(possible_transports=possible_transports)
        return (branch, relpath)

    def _push_should_merge_tags(self):
        """Should _basic_push merge this branch's tags into the target?

        The default implementation returns False if this branch has no tags,
        and True the rest of the time.  Subclasses may override this.
        """
        return self.supports_tags() and self.tags.get_tag_dict()

    def get_config(self):
        """Get a breezy.config.BranchConfig for this Branch.

        This can then be used to get and set configuration options for the
        branch.

        :return: A breezy.config.BranchConfig.
        """
        return _mod_config.BranchConfig(self)

    def get_config_stack(self):
        """Get a breezy.config.BranchStack for this Branch.

        This can then be used to get and set configuration options for the
        branch.

        :return: A breezy.config.BranchStack.
        """
        return _mod_config.BranchStack(self)

    def store_uncommitted(self, creator):
        """Store uncommitted changes from a ShelfCreator.

        :param creator: The ShelfCreator containing uncommitted changes, or
            None to delete any stored changes.
        :raises: ChangesAlreadyStored if the branch already has changes.
        """
        raise NotImplementedError(self.store_uncommitted)

    def get_unshelver(self, tree):
        """Return a shelf.Unshelver for this branch and tree.

        :param tree: The tree to use to construct the Unshelver.
        :return: an Unshelver or None if no changes are stored.
        """
        raise NotImplementedError(self.get_unshelver)

    def _get_fallback_repository(self, url, possible_transports):
        """Get the repository we fallback to at url."""
        url = urlutils.join(self.base, url)
        a_branch = Branch.open(url, possible_transports=possible_transports)
        return a_branch.repository

    def _get_nick(self, local=False, possible_transports=None):
        config = self.get_config()
        # explicit overrides master, but don't look for master if local is True
        if not local and not config.has_explicit_nickname():
            try:
                master = self.get_master_branch(possible_transports)
                if master and self.user_url == master.user_url:
                    raise errors.RecursiveBind(self.user_url)
                if master is not None:
                    # return the master branch value
                    return master.nick
            except errors.RecursiveBind as e:
                raise e
            except errors.BzrError as e:
                # Silently fall back to local implicit nick if the master is
                # unavailable
                mutter("Could not connect to bound branch, "
                       "falling back to local nick.\n " + str(e))
        return config.get_nickname()

    def _set_nick(self, nick):
        self.get_config().set_user_option('nickname', nick, warn_masked=True)

    nick = property(_get_nick, _set_nick)

    def is_locked(self):
        raise NotImplementedError(self.is_locked)

    def _lefthand_history(self, revision_id, last_rev=None,
                          other_branch=None):
        if 'evil' in debug.debug_flags:
            mutter_callsite(4, "_lefthand_history scales with history.")
        # stop_revision must be a descendant of last_revision
        graph = self.repository.get_graph()
        if last_rev is not None:
            if not graph.is_ancestor(last_rev, revision_id):
                # our previous tip is not merged into stop_revision
                raise errors.DivergedBranches(self, other_branch)
        # make a new revision history from the graph
        parents_map = graph.get_parent_map([revision_id])
        if revision_id not in parents_map:
            raise errors.NoSuchRevision(self, revision_id)
        current_rev_id = revision_id
        new_history = []
        check_not_reserved_id = _mod_revision.check_not_reserved_id
        # Do not include ghosts or graph origin in revision_history
        while (current_rev_id in parents_map
               and len(parents_map[current_rev_id]) > 0):
            check_not_reserved_id(current_rev_id)
            new_history.append(current_rev_id)
            current_rev_id = parents_map[current_rev_id][0]
            parents_map = graph.get_parent_map([current_rev_id])
        new_history.reverse()
        return new_history

    def lock_write(self, token=None):
        """Lock the branch for write operations.

        :param token: A token to permit reacquiring a previously held and
            preserved lock.
        :return: A BranchWriteLockResult.
        """
        raise NotImplementedError(self.lock_write)

    def lock_read(self):
        """Lock the branch for read operations.

        :return: A breezy.lock.LogicalLockResult.
        """
        raise NotImplementedError(self.lock_read)

    def unlock(self):
        raise NotImplementedError(self.unlock)

    def peek_lock_mode(self):
        """Return lock mode for the Branch: 'r', 'w' or None"""
        raise NotImplementedError(self.peek_lock_mode)

    def get_physical_lock_status(self):
        raise NotImplementedError(self.get_physical_lock_status)

    def dotted_revno_to_revision_id(self, revno, _cache_reverse=False):
        """Return the revision_id for a dotted revno.

        :param revno: a tuple like (1,) or (1,1,2)
        :param _cache_reverse: a private parameter enabling storage
           of the reverse mapping in a top level cache. (This should
           only be done in selective circumstances as we want to
           avoid having the mapping cached multiple times.)
        :return: the revision_id
        :raises errors.NoSuchRevision: if the revno doesn't exist
        """
        with self.lock_read():
            rev_id = self._do_dotted_revno_to_revision_id(revno)
            if _cache_reverse:
                self._partial_revision_id_to_revno_cache[rev_id] = revno
            return rev_id

    def _do_dotted_revno_to_revision_id(self, revno):
        """Worker function for dotted_revno_to_revision_id.

        Subclasses should override this if they wish to
        provide a more efficient implementation.
        """
        if len(revno) == 1:
            return self.get_rev_id(revno[0])
        revision_id_to_revno = self.get_revision_id_to_revno_map()
        revision_ids = [revision_id for revision_id, this_revno
                        in viewitems(revision_id_to_revno)
                        if revno == this_revno]
        if len(revision_ids) == 1:
            return revision_ids[0]
        else:
            revno_str = '.'.join(map(str, revno))
            raise errors.NoSuchRevision(self, revno_str)

    def revision_id_to_dotted_revno(self, revision_id):
        """Given a revision id, return its dotted revno.

        :return: a tuple like (1,) or (400,1,3).
        """
        with self.lock_read():
            return self._do_revision_id_to_dotted_revno(revision_id)

    def _do_revision_id_to_dotted_revno(self, revision_id):
        """Worker function for revision_id_to_revno."""
        # Try the caches if they are loaded
        result = self._partial_revision_id_to_revno_cache.get(revision_id)
        if result is not None:
            return result
        if self._revision_id_to_revno_cache:
            result = self._revision_id_to_revno_cache.get(revision_id)
            if result is None:
                raise errors.NoSuchRevision(self, revision_id)
        # Try the mainline as it's optimised
        try:
            revno = self.revision_id_to_revno(revision_id)
            return (revno,)
        except errors.NoSuchRevision:
            # We need to load and use the full revno map after all
            result = self.get_revision_id_to_revno_map().get(revision_id)
            if result is None:
                raise errors.NoSuchRevision(self, revision_id)
        return result

    def get_revision_id_to_revno_map(self):
        """Return the revision_id => dotted revno map.

        This will be regenerated on demand, but will be cached.

        :return: A dictionary mapping revision_id => dotted revno.
            This dictionary should not be modified by the caller.
        """
        if 'evil' in debug.debug_flags:
            mutter_callsite(
                3, "get_revision_id_to_revno_map scales with ancestry.")
        with self.lock_read():
            if self._revision_id_to_revno_cache is not None:
                mapping = self._revision_id_to_revno_cache
            else:
                mapping = self._gen_revno_map()
                self._cache_revision_id_to_revno(mapping)
            # TODO: jam 20070417 Since this is being cached, should we be
            # returning a copy?
            # I would rather not, and instead just declare that users should
            # not modify the return value.
            return mapping

    def _gen_revno_map(self):
        """Create a new mapping from revision ids to dotted revnos.

        Dotted revnos are generated based on the current tip in the revision
        history.
        This is the worker function for get_revision_id_to_revno_map, which
        just caches the return value.

        :return: A dictionary mapping revision_id => dotted revno.
        """
        revision_id_to_revno = {
            rev_id: revno for rev_id, depth, revno, end_of_merge
            in self.iter_merge_sorted_revisions()}
        return revision_id_to_revno

    def iter_merge_sorted_revisions(self, start_revision_id=None,
                                    stop_revision_id=None,
                                    stop_rule='exclude', direction='reverse'):
        """Walk the revisions for a branch in merge sorted order.

        Merge sorted order is the output from a merge-aware,
        topological sort, i.e. all parents come before their
        children going forward; the opposite for reverse.

        :param start_revision_id: the revision_id to begin walking from.
            If None, the branch tip is used.
        :param stop_revision_id: the revision_id to terminate the walk
            after. If None, the rest of history is included.
        :param stop_rule: if stop_revision_id is not None, the precise rule
            to use for termination:

            * 'exclude' - leave the stop revision out of the result (default)
            * 'include' - the stop revision is the last item in the result
            * 'with-merges' - include the stop revision and all of its
              merged revisions in the result
            * 'with-merges-without-common-ancestry' - filter out revisions
              that are in both ancestries
        :param direction: either 'reverse' or 'forward':

            * reverse means return the start_revision_id first, i.e.
              start at the most recent revision and go backwards in history
            * forward returns tuples in the opposite order to reverse.
              Note in particular that forward does *not* do any intelligent
              ordering w.r.t. depth as some clients of this API may like.
              (If required, that ought to be done at higher layers.)

        :return: an iterator over (revision_id, depth, revno, end_of_merge)
            tuples where:

            * revision_id: the unique id of the revision
            * depth: How many levels of merging deep this node has been
              found.
            * revno_sequence: This field provides a sequence of
              revision numbers for all revisions. The format is:
              (REVNO, BRANCHNUM, BRANCHREVNO). BRANCHNUM is the number of the
              branch that the revno is on. From left to right the REVNO numbers
              are the sequence numbers within that branch of the revision.
            * end_of_merge: When True the next node (earlier in history) is
              part of a different merge.
        """
        with self.lock_read():
            # Note: depth and revno values are in the context of the branch so
            # we need the full graph to get stable numbers, regardless of the
            # start_revision_id.
            if self._merge_sorted_revisions_cache is None:
                last_revision = self.last_revision()
                known_graph = self.repository.get_known_graph_ancestry(
                    [last_revision])
                self._merge_sorted_revisions_cache = known_graph.merge_sort(
                    last_revision)
            filtered = self._filter_merge_sorted_revisions(
                self._merge_sorted_revisions_cache, start_revision_id,
                stop_revision_id, stop_rule)
            # Make sure we don't return revisions that are not part of the
            # start_revision_id ancestry.
            filtered = self._filter_start_non_ancestors(filtered)
            if direction == 'reverse':
                return filtered
            if direction == 'forward':
                return reversed(list(filtered))
            else:
                raise ValueError('invalid direction %r' % direction)

    def _filter_merge_sorted_revisions(self, merge_sorted_revisions,
                                       start_revision_id, stop_revision_id,
                                       stop_rule):
        """Iterate over an inclusive range of sorted revisions."""
        rev_iter = iter(merge_sorted_revisions)
        if start_revision_id is not None:
            for node in rev_iter:
                rev_id = node.key
                if rev_id != start_revision_id:
                    continue
                else:
                    # The decision to include the start or not
                    # depends on the stop_rule if a stop is provided
                    # so pop this node back into the iterator
                    rev_iter = itertools.chain(iter([node]), rev_iter)
                    break
        if stop_revision_id is None:
            # Yield everything
            for node in rev_iter:
                rev_id = node.key
                yield (rev_id, node.merge_depth, node.revno,
                       node.end_of_merge)
        elif stop_rule == 'exclude':
            for node in rev_iter:
                rev_id = node.key
                if rev_id == stop_revision_id:
                    return
                yield (rev_id, node.merge_depth, node.revno,
                       node.end_of_merge)
        elif stop_rule == 'include':
            for node in rev_iter:
                rev_id = node.key
                yield (rev_id, node.merge_depth, node.revno,
                       node.end_of_merge)
                if rev_id == stop_revision_id:
                    return
        elif stop_rule == 'with-merges-without-common-ancestry':
            # We want to exclude all revisions that are already part of the
            # stop_revision_id ancestry.
            graph = self.repository.get_graph()
            ancestors = graph.find_unique_ancestors(start_revision_id,
                                                    [stop_revision_id])
            for node in rev_iter:
                rev_id = node.key
                if rev_id not in ancestors:
                    continue
                yield (rev_id, node.merge_depth, node.revno,
                       node.end_of_merge)
        elif stop_rule == 'with-merges':
            stop_rev = self.repository.get_revision(stop_revision_id)
            if stop_rev.parent_ids:
                left_parent = stop_rev.parent_ids[0]
            else:
                left_parent = _mod_revision.NULL_REVISION
            # left_parent is the actual revision we want to stop logging at,
            # since we want to show the merged revisions after the stop_rev too
            reached_stop_revision_id = False
            revision_id_whitelist = []
            for node in rev_iter:
                rev_id = node.key
                if rev_id == left_parent:
                    # reached the left parent after the stop_revision
                    return
                if (not reached_stop_revision_id
                        or rev_id in revision_id_whitelist):
                    yield (rev_id, node.merge_depth, node.revno,
                           node.end_of_merge)
                    if reached_stop_revision_id or rev_id == stop_revision_id:
                        # only do the merged revs of rev_id from now on
                        rev = self.repository.get_revision(rev_id)
                        if rev.parent_ids:
                            reached_stop_revision_id = True
                            revision_id_whitelist.extend(rev.parent_ids)
        else:
            raise ValueError('invalid stop_rule %r' % stop_rule)

    def _filter_start_non_ancestors(self, rev_iter):
        # If we started from a dotted revno, we want to consider it as a tip
        # and don't want to yield revisions that are not part of its
        # ancestry. Given the order guaranteed by the merge sort, we will see
        # uninteresting descendants of the first parent of our tip before the
        # tip itself.
        try:
            first = next(rev_iter)
        except StopIteration:
            return
        (rev_id, merge_depth, revno, end_of_merge) = first
        yield first
        if not merge_depth:
            # We start at a mainline revision so by definition, all others
            # revisions in rev_iter are ancestors
            for node in rev_iter:
                yield node

        clean = False
        whitelist = set()
        pmap = self.repository.get_parent_map([rev_id])
        parents = pmap.get(rev_id, [])
        if parents:
            whitelist.update(parents)
        else:
            # If there is no parents, there is nothing of interest left

            # FIXME: It's hard to test this scenario here as this code is never
            # called in that case. -- vila 20100322
            return

        for (rev_id, merge_depth, revno, end_of_merge) in rev_iter:
            if not clean:
                if rev_id in whitelist:
                    pmap = self.repository.get_parent_map([rev_id])
                    parents = pmap.get(rev_id, [])
                    whitelist.remove(rev_id)
                    whitelist.update(parents)
                    if merge_depth == 0:
                        # We've reached the mainline, there is nothing left to
                        # filter
                        clean = True
                else:
                    # A revision that is not part of the ancestry of our
                    # starting revision.
                    continue
            yield (rev_id, merge_depth, revno, end_of_merge)

    def leave_lock_in_place(self):
        """Tell this branch object not to release the physical lock when this
        object is unlocked.

        If lock_write doesn't return a token, then this method is not
        supported.
        """
        self.control_files.leave_in_place()

    def dont_leave_lock_in_place(self):
        """Tell this branch object to release the physical lock when this
        object is unlocked, even if it didn't originally acquire it.

        If lock_write doesn't return a token, then this method is not
        supported.
        """
        self.control_files.dont_leave_in_place()

    def bind(self, other):
        """Bind the local branch the other branch.

        :param other: The branch to bind to
        :type other: Branch
        """
        raise errors.UpgradeRequired(self.user_url)

    def get_append_revisions_only(self):
        """Whether it is only possible to append revisions to the history.
        """
        if not self._format.supports_set_append_revisions_only():
            return False
        return self.get_config_stack().get('append_revisions_only')

    def set_append_revisions_only(self, enabled):
        if not self._format.supports_set_append_revisions_only():
            raise errors.UpgradeRequired(self.user_url)
        self.get_config_stack().set('append_revisions_only', enabled)

    def set_reference_info(self, tree_path, branch_location, file_id=None):
        """Set the branch location to use for a tree reference."""
        raise errors.UnsupportedOperation(self.set_reference_info, self)

    def get_reference_info(self, path):
        """Get the tree_path and branch_location for a tree reference."""
        raise errors.UnsupportedOperation(self.get_reference_info, self)

    def fetch(self, from_branch, last_revision=None, limit=None):
        """Copy revisions from from_branch into this branch.

        :param from_branch: Where to copy from.
        :param last_revision: What revision to stop at (None for at the end
                              of the branch.
        :param limit: Optional rough limit of revisions to fetch
        :return: None
        """
        with self.lock_write():
            return InterBranch.get(from_branch, self).fetch(
                last_revision, limit=limit)

    def get_bound_location(self):
        """Return the URL of the branch we are bound to.

        Older format branches cannot bind, please be sure to use a metadir
        branch.
        """
        return None

    def get_old_bound_location(self):
        """Return the URL of the branch we used to be bound to
        """
        raise errors.UpgradeRequired(self.user_url)

    def get_commit_builder(self, parents, config_stack=None, timestamp=None,
                           timezone=None, committer=None, revprops=None,
                           revision_id=None, lossy=False):
        """Obtain a CommitBuilder for this branch.

        :param parents: Revision ids of the parents of the new revision.
        :param config: Optional configuration to use.
        :param timestamp: Optional timestamp recorded for commit.
        :param timezone: Optional timezone for timestamp.
        :param committer: Optional committer to set for commit.
        :param revprops: Optional dictionary of revision properties.
        :param revision_id: Optional revision id.
        :param lossy: Whether to discard data that can not be natively
            represented, when pushing to a foreign VCS
        """

        if config_stack is None:
            config_stack = self.get_config_stack()

        return self.repository.get_commit_builder(
            self, parents, config_stack, timestamp, timezone, committer,
            revprops, revision_id, lossy)

    def get_master_branch(self, possible_transports=None):
        """Return the branch we are bound to.

        :return: Either a Branch, or None
        """
        return None

    def get_stacked_on_url(self):
        """Get the URL this branch is stacked against.

        :raises NotStacked: If the branch is not stacked.
        :raises UnstackableBranchFormat: If the branch does not support
            stacking.
        """
        raise NotImplementedError(self.get_stacked_on_url)

    def set_last_revision_info(self, revno, revision_id):
        """Set the last revision of this branch.

        The caller is responsible for checking that the revno is correct
        for this revision id.

        It may be possible to set the branch last revision to an id not
        present in the repository.  However, branches can also be
        configured to check constraints on history, in which case this may not
        be permitted.
        """
        raise NotImplementedError(self.set_last_revision_info)

    def generate_revision_history(self, revision_id, last_rev=None,
                                  other_branch=None):
        """See Branch.generate_revision_history"""
        with self.lock_write():
            graph = self.repository.get_graph()
            (last_revno, last_revid) = self.last_revision_info()
            known_revision_ids = [
                (last_revid, last_revno),
                (_mod_revision.NULL_REVISION, 0),
                ]
            if last_rev is not None:
                if not graph.is_ancestor(last_rev, revision_id):
                    # our previous tip is not merged into stop_revision
                    raise errors.DivergedBranches(self, other_branch)
            revno = graph.find_distance_to_null(
                revision_id, known_revision_ids)
            self.set_last_revision_info(revno, revision_id)

    def set_parent(self, url):
        """See Branch.set_parent."""
        # TODO: Maybe delete old location files?
        # URLs should never be unicode, even on the local fs,
        # FIXUP this and get_parent in a future branch format bump:
        # read and rewrite the file. RBC 20060125
        if url is not None:
            if isinstance(url, text_type):
                try:
                    url.encode('ascii')
                except UnicodeEncodeError:
                    raise urlutils.InvalidURL(
                        url, "Urls must be 7-bit ascii, "
                        "use breezy.urlutils.escape")
            url = urlutils.relative_url(self.base, url)
        with self.lock_write():
            self._set_parent_location(url)

    def set_stacked_on_url(self, url):
        """Set the URL this branch is stacked against.

        :raises UnstackableBranchFormat: If the branch does not support
            stacking.
        :raises UnstackableRepositoryFormat: If the repository does not support
            stacking.
        """
        if not self._format.supports_stacking():
            raise UnstackableBranchFormat(self._format, self.user_url)
        with self.lock_write():
            # XXX: Changing from one fallback repository to another does not
            # check that all the data you need is present in the new fallback.
            # Possibly it should.
            self._check_stackable_repo()
            if not url:
                try:
                    self.get_stacked_on_url()
                except (errors.NotStacked, UnstackableBranchFormat,
                        errors.UnstackableRepositoryFormat):
                    return
                self._unstack()
            else:
                self._activate_fallback_location(
                    url, possible_transports=[self.controldir.root_transport])
            # write this out after the repository is stacked to avoid setting a
            # stacked config that doesn't work.
            self._set_config_location('stacked_on_location', url)

    def _unstack(self):
        """Change a branch to be unstacked, copying data as needed.

        Don't call this directly, use set_stacked_on_url(None).
        """
        with ui.ui_factory.nested_progress_bar() as pb:
            pb.update(gettext("Unstacking"))
            # The basic approach here is to fetch the tip of the branch,
            # including all available ghosts, from the existing stacked
            # repository into a new repository object without the fallbacks.
            #
            # XXX: See <https://launchpad.net/bugs/397286> - this may not be
            # correct for CHKMap repostiories
            old_repository = self.repository
            if len(old_repository._fallback_repositories) != 1:
                raise AssertionError(
                    "can't cope with fallback repositories "
                    "of %r (fallbacks: %r)" % (
                        old_repository, old_repository._fallback_repositories))
            # Open the new repository object.
            # Repositories don't offer an interface to remove fallback
            # repositories today; take the conceptually simpler option and just
            # reopen it.  We reopen it starting from the URL so that we
            # get a separate connection for RemoteRepositories and can
            # stream from one of them to the other.  This does mean doing
            # separate SSH connection setup, but unstacking is not a
            # common operation so it's tolerable.
            new_bzrdir = controldir.ControlDir.open(
                self.controldir.root_transport.base)
            new_repository = new_bzrdir.find_repository()
            if new_repository._fallback_repositories:
                raise AssertionError(
                    "didn't expect %r to have fallback_repositories"
                    % (self.repository,))
            # Replace self.repository with the new repository.
            # Do our best to transfer the lock state (i.e. lock-tokens and
            # lock count) of self.repository to the new repository.
            lock_token = old_repository.lock_write().repository_token
            self.repository = new_repository
            if isinstance(self, remote.RemoteBranch):
                # Remote branches can have a second reference to the old
                # repository that need to be replaced.
                if self._real_branch is not None:
                    self._real_branch.repository = new_repository
            self.repository.lock_write(token=lock_token)
            if lock_token is not None:
                old_repository.leave_lock_in_place()
            old_repository.unlock()
            if lock_token is not None:
                # XXX: self.repository.leave_lock_in_place() before this
                # function will not be preserved.  Fortunately that doesn't
                # affect the current default format (2a), and would be a
                # corner-case anyway.
                #  - Andrew Bennetts, 2010/06/30
                self.repository.dont_leave_lock_in_place()
            old_lock_count = 0
            while True:
                try:
                    old_repository.unlock()
                except errors.LockNotHeld:
                    break
                old_lock_count += 1
            if old_lock_count == 0:
                raise AssertionError(
                    'old_repository should have been locked at least once.')
            for i in range(old_lock_count - 1):
                self.repository.lock_write()
            # Fetch from the old repository into the new.
            with old_repository.lock_read():
                # XXX: If you unstack a branch while it has a working tree
                # with a pending merge, the pending-merged revisions will no
                # longer be present.  You can (probably) revert and remerge.
                try:
                    tags_to_fetch = set(self.tags.get_reverse_tag_dict())
                except errors.TagsNotSupported:
                    tags_to_fetch = set()
                fetch_spec = vf_search.NotInOtherForRevs(
                    self.repository, old_repository,
                    required_ids=[self.last_revision()],
                    if_present_ids=tags_to_fetch, find_ghosts=True).execute()
                self.repository.fetch(old_repository, fetch_spec=fetch_spec)

    def _cache_revision_history(self, rev_history):
        """Set the cached revision history to rev_history.

        The revision_history method will use this cache to avoid regenerating
        the revision history.

        This API is semi-public; it only for use by subclasses, all other code
        should consider it to be private.
        """
        self._revision_history_cache = rev_history

    def _cache_revision_id_to_revno(self, revision_id_to_revno):
        """Set the cached revision_id => revno map to revision_id_to_revno.

        This API is semi-public; it only for use by subclasses, all other code
        should consider it to be private.
        """
        self._revision_id_to_revno_cache = revision_id_to_revno

    def _clear_cached_state(self):
        """Clear any cached data on this branch, e.g. cached revision history.

        This means the next call to revision_history will need to call
        _gen_revision_history.

        This API is semi-public; it is only for use by subclasses, all other
        code should consider it to be private.
        """
        self._revision_history_cache = None
        self._revision_id_to_revno_cache = None
        self._last_revision_info_cache = None
        self._master_branch_cache = None
        self._merge_sorted_revisions_cache = None
        self._partial_revision_history_cache = []
        self._partial_revision_id_to_revno_cache = {}

    def _gen_revision_history(self):
        """Return sequence of revision hashes on to this branch.

        Unlike revision_history, this method always regenerates or rereads the
        revision history, i.e. it does not cache the result, so repeated calls
        may be expensive.

        Concrete subclasses should override this instead of revision_history so
        that subclasses do not need to deal with caching logic.

        This API is semi-public; it only for use by subclasses, all other code
        should consider it to be private.
        """
        raise NotImplementedError(self._gen_revision_history)

    def _revision_history(self):
        if 'evil' in debug.debug_flags:
            mutter_callsite(3, "revision_history scales with history.")
        if self._revision_history_cache is not None:
            history = self._revision_history_cache
        else:
            history = self._gen_revision_history()
            self._cache_revision_history(history)
        return list(history)

    def revno(self):
        """Return current revision number for this branch.

        That is equivalent to the number of revisions committed to
        this branch.
        """
        return self.last_revision_info()[0]

    def unbind(self):
        """Older format branches cannot bind or unbind."""
        raise errors.UpgradeRequired(self.user_url)

    def last_revision(self):
        """Return last revision id, or NULL_REVISION."""
        return self.last_revision_info()[1]

    def last_revision_info(self):
        """Return information about the last revision.

        :return: A tuple (revno, revision_id).
        """
        with self.lock_read():
            if self._last_revision_info_cache is None:
                self._last_revision_info_cache = (
                    self._read_last_revision_info())
            return self._last_revision_info_cache

    def _read_last_revision_info(self):
        raise NotImplementedError(self._read_last_revision_info)

    def import_last_revision_info_and_tags(self, source, revno, revid,
                                           lossy=False):
        """Set the last revision info, importing from another repo if necessary.

        This is used by the bound branch code to upload a revision to
        the master branch first before updating the tip of the local branch.
        Revisions referenced by source's tags are also transferred.

        :param source: Source branch to optionally fetch from
        :param revno: Revision number of the new tip
        :param revid: Revision id of the new tip
        :param lossy: Whether to discard metadata that can not be
            natively represented
        :return: Tuple with the new revision number and revision id
            (should only be different from the arguments when lossy=True)
        """
        if not self.repository.has_same_location(source.repository):
            self.fetch(source, revid)
        self.set_last_revision_info(revno, revid)
        return (revno, revid)

    def revision_id_to_revno(self, revision_id):
        """Given a revision id, return its revno"""
        if _mod_revision.is_null(revision_id):
            return 0
        history = self._revision_history()
        try:
            return history.index(revision_id) + 1
        except ValueError:
            raise errors.NoSuchRevision(self, revision_id)

    def get_rev_id(self, revno, history=None):
        """Find the revision id of the specified revno."""
        with self.lock_read():
            if revno == 0:
                return _mod_revision.NULL_REVISION
            last_revno, last_revid = self.last_revision_info()
            if revno == last_revno:
                return last_revid
            if revno <= 0 or revno > last_revno:
                raise errors.NoSuchRevision(self, revno)
            distance_from_last = last_revno - revno
            if len(self._partial_revision_history_cache) <= distance_from_last:
                self._extend_partial_history(distance_from_last)
            return self._partial_revision_history_cache[distance_from_last]

    def pull(self, source, overwrite=False, stop_revision=None,
             possible_transports=None, *args, **kwargs):
        """Mirror source into this branch.

        This branch is considered to be 'local', having low latency.

        :returns: PullResult instance
        """
        return InterBranch.get(source, self).pull(
            overwrite=overwrite, stop_revision=stop_revision,
            possible_transports=possible_transports, *args, **kwargs)

    def push(self, target, overwrite=False, stop_revision=None, lossy=False,
             *args, **kwargs):
        """Mirror this branch into target.

        This branch is considered to be 'local', having low latency.
        """
        return InterBranch.get(self, target).push(
            overwrite, stop_revision, lossy, *args, **kwargs)

    def basis_tree(self):
        """Return `Tree` object for last revision."""
        return self.repository.revision_tree(self.last_revision())

    def get_parent(self):
        """Return the parent location of the branch.

        This is the default location for pull/missing.  The usual
        pattern is that the user can override it by specifying a
        location.
        """
        parent = self._get_parent_location()
        if parent is None:
            return parent
        # This is an old-format absolute path to a local branch
        # turn it into a url
        if parent.startswith('/'):
            parent = urlutils.local_path_to_url(parent)
        try:
            return urlutils.join(self.base[:-1], parent)
        except urlutils.InvalidURLJoin:
            raise errors.InaccessibleParent(parent, self.user_url)

    def _get_parent_location(self):
        raise NotImplementedError(self._get_parent_location)

    def _set_config_location(self, name, url, config=None,
                             make_relative=False):
        if config is None:
            config = self.get_config_stack()
        if url is None:
            url = ''
        elif make_relative:
            url = urlutils.relative_url(self.base, url)
        config.set(name, url)

    def _get_config_location(self, name, config=None):
        if config is None:
            config = self.get_config_stack()
        location = config.get(name)
        if location == '':
            location = None
        return location

    def get_child_submit_format(self):
        """Return the preferred format of submissions to this branch."""
        return self.get_config_stack().get('child_submit_format')

    def get_submit_branch(self):
        """Return the submit location of the branch.

        This is the default location for bundle.  The usual
        pattern is that the user can override it by specifying a
        location.
        """
        return self.get_config_stack().get('submit_branch')

    def set_submit_branch(self, location):
        """Return the submit location of the branch.

        This is the default location for bundle.  The usual
        pattern is that the user can override it by specifying a
        location.
        """
        self.get_config_stack().set('submit_branch', location)

    def get_public_branch(self):
        """Return the public location of the branch.

        This is used by merge directives.
        """
        return self._get_config_location('public_branch')

    def set_public_branch(self, location):
        """Return the submit location of the branch.

        This is the default location for bundle.  The usual
        pattern is that the user can override it by specifying a
        location.
        """
        self._set_config_location('public_branch', location)

    def get_push_location(self):
        """Return None or the location to push this branch to."""
        return self.get_config_stack().get('push_location')

    def set_push_location(self, location):
        """Set a new push location for this branch."""
        raise NotImplementedError(self.set_push_location)

    def _run_post_change_branch_tip_hooks(self, old_revno, old_revid):
        """Run the post_change_branch_tip hooks."""
        hooks = Branch.hooks['post_change_branch_tip']
        if not hooks:
            return
        new_revno, new_revid = self.last_revision_info()
        params = ChangeBranchTipParams(
            self, old_revno, new_revno, old_revid, new_revid)
        for hook in hooks:
            hook(params)

    def _run_pre_change_branch_tip_hooks(self, new_revno, new_revid):
        """Run the pre_change_branch_tip hooks."""
        hooks = Branch.hooks['pre_change_branch_tip']
        if not hooks:
            return
        old_revno, old_revid = self.last_revision_info()
        params = ChangeBranchTipParams(
            self, old_revno, new_revno, old_revid, new_revid)
        for hook in hooks:
            hook(params)

    def update(self):
        """Synchronise this branch with the master branch if any.

        :return: None or the last_revision pivoted out during the update.
        """
        return None

    def check_revno(self, revno):
        """\
        Check whether a revno corresponds to any revision.
        Zero (the NULL revision) is considered valid.
        """
        if revno != 0:
            self.check_real_revno(revno)

    def check_real_revno(self, revno):
        """\
        Check whether a revno corresponds to a real revision.
        Zero (the NULL revision) is considered invalid
        """
        if revno < 1 or revno > self.revno():
            raise errors.InvalidRevisionNumber(revno)

    def clone(self, to_controldir, revision_id=None, repository_policy=None):
        """Clone this branch into to_controldir preserving all semantic values.

        Most API users will want 'create_clone_on_transport', which creates a
        new bzrdir and branch on the fly.

        revision_id: if not None, the revision history in the new branch will
                     be truncated to end with revision_id.
        """
        result = to_controldir.create_branch()
        with self.lock_read(), result.lock_write():
            if repository_policy is not None:
                repository_policy.configure_branch(result)
            self.copy_content_into(result, revision_id=revision_id)
        return result

    def sprout(self, to_controldir, revision_id=None, repository_policy=None,
               repository=None, lossy=False):
        """Create a new line of development from the branch, into to_controldir.

        to_controldir controls the branch format.

        revision_id: if not None, the revision history in the new branch will
                     be truncated to end with revision_id.
        """
        if (repository_policy is not None
                and repository_policy.requires_stacking()):
            to_controldir._format.require_stacking(_skip_repo=True)
        result = to_controldir.create_branch(repository=repository)
        if lossy:
            raise errors.LossyPushToSameVCS(self, result)
        with self.lock_read(), result.lock_write():
            if repository_policy is not None:
                repository_policy.configure_branch(result)
            self.copy_content_into(result, revision_id=revision_id)
            master_url = self.get_bound_location()
            if master_url is None:
                result.set_parent(self.user_url)
            else:
                result.set_parent(master_url)
        return result

    def _synchronize_history(self, destination, revision_id):
        """Synchronize last revision and revision history between branches.

        This version is most efficient when the destination is also a
        BzrBranch6, but works for BzrBranch5, as long as the destination's
        repository contains all the lefthand ancestors of the intended
        last_revision.  If not, set_last_revision_info will fail.

        :param destination: The branch to copy the history into
        :param revision_id: The revision-id to truncate history at.  May
          be None to copy complete history.
        """
        source_revno, source_revision_id = self.last_revision_info()
        if revision_id is None:
            revno, revision_id = source_revno, source_revision_id
        else:
            graph = self.repository.get_graph()
            try:
                revno = graph.find_distance_to_null(
                    revision_id, [(source_revision_id, source_revno)])
            except errors.GhostRevisionsHaveNoRevno:
                # Default to 1, if we can't find anything else
                revno = 1
        destination.set_last_revision_info(revno, revision_id)

    def copy_content_into(self, destination, revision_id=None):
        """Copy the content of self into destination.

        revision_id: if not None, the revision history in the new branch will
                     be truncated to end with revision_id.
        """
        return InterBranch.get(self, destination).copy_content_into(
            revision_id=revision_id)

    def update_references(self, target):
        if not getattr(self._format, 'supports_reference_locations', False):
            return
        reference_dict = self._get_all_reference_info()
        if len(reference_dict) == 0:
            return
        old_base = self.base
        new_base = target.base
        target_reference_dict = target._get_all_reference_info()
        for tree_path, (branch_location, file_id) in viewitems(reference_dict):
            branch_location = urlutils.rebase_url(branch_location,
                                                  old_base, new_base)
            target_reference_dict.setdefault(
                tree_path, (branch_location, file_id))
        target._set_all_reference_info(target_reference_dict)

    def check(self, refs):
        """Check consistency of the branch.

        In particular this checks that revisions given in the revision-history
        do actually match up in the revision graph, and that they're all
        present in the repository.

        Callers will typically also want to check the repository.

        :param refs: Calculated refs for this branch as specified by
            branch._get_check_refs()
        :return: A BranchCheckResult.
        """
        with self.lock_read():
            result = BranchCheckResult(self)
            last_revno, last_revision_id = self.last_revision_info()
            actual_revno = refs[('lefthand-distance', last_revision_id)]
            if actual_revno != last_revno:
                result.errors.append(errors.BzrCheckError(
                    'revno does not match len(mainline) %s != %s' % (
                        last_revno, actual_revno)))
            # TODO: We should probably also check that self.revision_history
            # matches the repository for older branch formats.
            # If looking for the code that cross-checks repository parents
            # against the Graph.iter_lefthand_ancestry output, that is now a
            # repository specific check.
            return result

    def _get_checkout_format(self, lightweight=False):
        """Return the most suitable metadir for a checkout of this branch.
        Weaves are used if this branch's repository uses weaves.
        """
        format = self.repository.controldir.checkout_metadir()
        format.set_branch_format(self._format)
        return format

    def create_clone_on_transport(self, to_transport, revision_id=None,
                                  stacked_on=None, create_prefix=False,
                                  use_existing_dir=False, no_tree=None):
        """Create a clone of this branch and its bzrdir.

        :param to_transport: The transport to clone onto.
        :param revision_id: The revision id to use as tip in the new branch.
            If None the tip is obtained from this branch.
        :param stacked_on: An optional URL to stack the clone on.
        :param create_prefix: Create any missing directories leading up to
            to_transport.
        :param use_existing_dir: Use an existing directory if one exists.
        """
        # XXX: Fix the bzrdir API to allow getting the branch back from the
        # clone call. Or something. 20090224 RBC/spiv.
        # XXX: Should this perhaps clone colocated branches as well,
        # rather than just the default branch? 20100319 JRV
        if revision_id is None:
            revision_id = self.last_revision()
        dir_to = self.controldir.clone_on_transport(
            to_transport, revision_id=revision_id, stacked_on=stacked_on,
            create_prefix=create_prefix, use_existing_dir=use_existing_dir,
            no_tree=no_tree)
        return dir_to.open_branch()

    def create_checkout(self, to_location, revision_id=None,
                        lightweight=False, accelerator_tree=None,
                        hardlink=False):
        """Create a checkout of a branch.

        :param to_location: The url to produce the checkout at
        :param revision_id: The revision to check out
        :param lightweight: If True, produce a lightweight checkout, otherwise,
            produce a bound branch (heavyweight checkout)
        :param accelerator_tree: A tree which can be used for retrieving file
            contents more quickly than the revision tree, i.e. a workingtree.
            The revision tree will be used for cases where accelerator_tree's
            content is different.
        :param hardlink: If true, hard-link files from accelerator_tree,
            where possible.
        :return: The tree of the created checkout
        """
        t = transport.get_transport(to_location)
        t.ensure_base()
        format = self._get_checkout_format(lightweight=lightweight)
        try:
            checkout = format.initialize_on_transport(t)
        except errors.AlreadyControlDirError:
            # It's fine if the control directory already exists,
            # as long as there is no existing branch and working tree.
            checkout = controldir.ControlDir.open_from_transport(t)
            try:
                checkout.open_branch()
            except errors.NotBranchError:
                pass
            else:
                raise errors.AlreadyControlDirError(t.base)
            if (checkout.control_transport.base
                    == self.controldir.control_transport.base):
                # When checking out to the same control directory,
                # always create a lightweight checkout
                lightweight = True

        if lightweight:
            from_branch = checkout.set_branch_reference(target_branch=self)
        else:
            policy = checkout.determine_repository_policy()
            policy.acquire_repository()
            checkout_branch = checkout.create_branch()
            checkout_branch.bind(self)
            # pull up to the specified revision_id to set the initial
            # branch tip correctly, and seed it with history.
            checkout_branch.pull(self, stop_revision=revision_id)
            from_branch = None
        tree = checkout.create_workingtree(revision_id,
                                           from_branch=from_branch,
                                           accelerator_tree=accelerator_tree,
                                           hardlink=hardlink)
        basis_tree = tree.basis_tree()
        with basis_tree.lock_read():
            for path, file_id in basis_tree.iter_references():
                reference_parent = self.reference_parent(path, file_id)
<<<<<<< HEAD
                reference_parent.create_checkout(
                    tree.abspath(path),
                    basis_tree.get_reference_revision(path, file_id),
=======
                reference_parent.create_checkout(tree.abspath(path),
                    basis_tree.get_reference_revision(path),
>>>>>>> ad638869
                    lightweight)
        return tree

    def reconcile(self, thorough=True):
        """Make sure the data stored in this branch is consistent."""
        from breezy.reconcile import BranchReconciler
        with self.lock_write():
            reconciler = BranchReconciler(self, thorough=thorough)
            reconciler.reconcile()
            return reconciler

    def reference_parent(self, path, file_id=None, possible_transports=None):
        """Return the parent branch for a tree-reference file_id

        :param path: The path of the file_id in the tree
        :param file_id: Optional file_id of the tree reference
        :return: A branch associated with the file_id
        """
        # FIXME should provide multiple branches, based on config
        return Branch.open(self.controldir.root_transport.clone(path).base,
                           possible_transports=possible_transports)

    def supports_tags(self):
        return self._format.supports_tags()

    def automatic_tag_name(self, revision_id):
        """Try to automatically find the tag name for a revision.

        :param revision_id: Revision id of the revision.
        :return: A tag name or None if no tag name could be determined.
        """
        for hook in Branch.hooks['automatic_tag_name']:
            ret = hook(self, revision_id)
            if ret is not None:
                return ret
        return None

    def _check_if_descendant_or_diverged(self, revision_a, revision_b, graph,
                                         other_branch):
        """Ensure that revision_b is a descendant of revision_a.

        This is a helper function for update_revisions.

        :raises: DivergedBranches if revision_b has diverged from revision_a.
        :returns: True if revision_b is a descendant of revision_a.
        """
        relation = self._revision_relations(revision_a, revision_b, graph)
        if relation == 'b_descends_from_a':
            return True
        elif relation == 'diverged':
            raise errors.DivergedBranches(self, other_branch)
        elif relation == 'a_descends_from_b':
            return False
        else:
            raise AssertionError("invalid relation: %r" % (relation,))

    def _revision_relations(self, revision_a, revision_b, graph):
        """Determine the relationship between two revisions.

        :returns: One of: 'a_descends_from_b', 'b_descends_from_a', 'diverged'
        """
        heads = graph.heads([revision_a, revision_b])
        if heads == {revision_b}:
            return 'b_descends_from_a'
        elif heads == {revision_a, revision_b}:
            # These branches have diverged
            return 'diverged'
        elif heads == {revision_a}:
            return 'a_descends_from_b'
        else:
            raise AssertionError("invalid heads: %r" % (heads,))

    def heads_to_fetch(self):
        """Return the heads that must and that should be fetched to copy this
        branch into another repo.

        :returns: a 2-tuple of (must_fetch, if_present_fetch).  must_fetch is a
            set of heads that must be fetched.  if_present_fetch is a set of
            heads that must be fetched if present, but no error is necessary if
            they are not present.
        """
        # For bzr native formats must_fetch is just the tip, and
        # if_present_fetch are the tags.
        must_fetch = {self.last_revision()}
        if_present_fetch = set()
        if self.get_config_stack().get('branch.fetch_tags'):
            try:
                if_present_fetch = set(self.tags.get_reverse_tag_dict())
            except errors.TagsNotSupported:
                pass
        must_fetch.discard(_mod_revision.NULL_REVISION)
        if_present_fetch.discard(_mod_revision.NULL_REVISION)
        return must_fetch, if_present_fetch

    def create_memorytree(self):
        """Create a memory tree for this branch.

        :return: An in-memory MutableTree instance
        """
        return memorytree.MemoryTree.create_on_branch(self)


class BranchFormat(controldir.ControlComponentFormat):
    """An encapsulation of the initialization and open routines for a format.

    Formats provide three things:
     * An initialization routine,
     * a format description
     * an open routine.

    Formats are placed in an dict by their format string for reference
    during branch opening. It's not required that these be instances, they
    can be classes themselves with class methods - it simply depends on
    whether state is needed for a given format or not.

    Once a format is deprecated, just deprecate the initialize and open
    methods on the format class. Do not deprecate the object, as the
    object will be created every time regardless.
    """

    def __eq__(self, other):
        return self.__class__ is other.__class__

    def __ne__(self, other):
        return not (self == other)

    def get_reference(self, controldir, name=None):
        """Get the target reference of the branch in controldir.

        format probing must have been completed before calling
        this method - it is assumed that the format of the branch
        in controldir is correct.

        :param controldir: The controldir to get the branch data from.
        :param name: Name of the colocated branch to fetch
        :return: None if the branch is not a reference branch.
        """
        return None

    @classmethod
    def set_reference(self, controldir, name, to_branch):
        """Set the target reference of the branch in controldir.

        format probing must have been completed before calling
        this method - it is assumed that the format of the branch
        in controldir is correct.

        :param controldir: The controldir to set the branch reference for.
        :param name: Name of colocated branch to set, None for default
        :param to_branch: branch that the checkout is to reference
        """
        raise NotImplementedError(self.set_reference)

    def get_format_description(self):
        """Return the short format description for this format."""
        raise NotImplementedError(self.get_format_description)

    def _run_post_branch_init_hooks(self, controldir, name, branch):
        hooks = Branch.hooks['post_branch_init']
        if not hooks:
            return
        params = BranchInitHookParams(self, controldir, name, branch)
        for hook in hooks:
            hook(params)

    def initialize(self, controldir, name=None, repository=None,
                   append_revisions_only=None):
        """Create a branch of this format in controldir.

        :param name: Name of the colocated branch to create.
        """
        raise NotImplementedError(self.initialize)

    def is_supported(self):
        """Is this format supported?

        Supported formats can be initialized and opened.
        Unsupported formats may not support initialization or committing or
        some other features depending on the reason for not being supported.
        """
        return True

    def make_tags(self, branch):
        """Create a tags object for branch.

        This method is on BranchFormat, because BranchFormats are reflected
        over the wire via network_name(), whereas full Branch instances require
        multiple VFS method calls to operate at all.

        The default implementation returns a disabled-tags instance.

        Note that it is normal for branch to be a RemoteBranch when using tags
        on a RemoteBranch.
        """
        return _mod_tag.DisabledTags(branch)

    def network_name(self):
        """A simple byte string uniquely identifying this format for RPC calls.

        MetaDir branch formats use their disk format string to identify the
        repository over the wire. All in one formats such as bzr < 0.8, and
        foreign formats like svn/git and hg should use some marker which is
        unique and immutable.
        """
        raise NotImplementedError(self.network_name)

    def open(self, controldir, name=None, _found=False, ignore_fallbacks=False,
             found_repository=None, possible_transports=None):
        """Return the branch object for controldir.

        :param controldir: A ControlDir that contains a branch.
        :param name: Name of colocated branch to open
        :param _found: a private parameter, do not use it. It is used to
            indicate if format probing has already be done.
        :param ignore_fallbacks: when set, no fallback branches will be opened
            (if there are any).  Default is to open fallbacks.
        """
        raise NotImplementedError(self.open)

    def supports_set_append_revisions_only(self):
        """True if this format supports set_append_revisions_only."""
        return False

    def supports_stacking(self):
        """True if this format records a stacked-on branch."""
        return False

    def supports_leaving_lock(self):
        """True if this format supports leaving locks in place."""
        return False  # by default

    def __str__(self):
        return self.get_format_description().rstrip()

    def supports_tags(self):
        """True if this format supports tags stored in the branch"""
        return False  # by default

    def tags_are_versioned(self):
        """Whether the tag container for this branch versions tags."""
        return False

    def supports_tags_referencing_ghosts(self):
        """True if tags can reference ghost revisions."""
        return True

    def supports_store_uncommitted(self):
        """True if uncommitted changes can be stored in this branch."""
        return True


class BranchHooks(Hooks):
    """A dictionary mapping hook name to a list of callables for branch hooks.

    e.g. ['post_push'] Is the list of items to be called when the
    push function is invoked.
    """

    def __init__(self):
        """Create the default hooks.

        These are all empty initially, because by default nothing should get
        notified.
        """
        Hooks.__init__(self, "breezy.branch", "Branch.hooks")
        self.add_hook(
            'open',
            "Called with the Branch object that has been opened after a "
            "branch is opened.", (1, 8))
        self.add_hook(
            'post_push',
            "Called after a push operation completes. post_push is called "
            "with a breezy.branch.BranchPushResult object and only runs in "
            "the bzr client.", (0, 15))
        self.add_hook(
            'post_pull',
            "Called after a pull operation completes. post_pull is called "
            "with a breezy.branch.PullResult object and only runs in the "
            "bzr client.", (0, 15))
        self.add_hook(
            'pre_commit',
            "Called after a commit is calculated but before it is "
            "completed. pre_commit is called with (local, master, old_revno, "
            "old_revid, future_revno, future_revid, tree_delta, future_tree"
            "). old_revid is NULL_REVISION for the first commit to a branch, "
            "tree_delta is a TreeDelta object describing changes from the "
            "basis revision. hooks MUST NOT modify this delta. "
            " future_tree is an in-memory tree obtained from "
            "CommitBuilder.revision_tree() and hooks MUST NOT modify this "
            "tree.", (0, 91))
        self.add_hook(
            'post_commit',
            "Called in the bzr client after a commit has completed. "
            "post_commit is called with (local, master, old_revno, old_revid, "
            "new_revno, new_revid). old_revid is NULL_REVISION for the first "
            "commit to a branch.", (0, 15))
        self.add_hook(
            'post_uncommit',
            "Called in the bzr client after an uncommit completes. "
            "post_uncommit is called with (local, master, old_revno, "
            "old_revid, new_revno, new_revid) where local is the local branch "
            "or None, master is the target branch, and an empty branch "
            "receives new_revno of 0, new_revid of None.", (0, 15))
        self.add_hook(
            'pre_change_branch_tip',
            "Called in bzr client and server before a change to the tip of a "
            "branch is made. pre_change_branch_tip is called with a "
            "breezy.branch.ChangeBranchTipParams. Note that push, pull, "
            "commit, uncommit will all trigger this hook.", (1, 6))
        self.add_hook(
            'post_change_branch_tip',
            "Called in bzr client and server after a change to the tip of a "
            "branch is made. post_change_branch_tip is called with a "
            "breezy.branch.ChangeBranchTipParams. Note that push, pull, "
            "commit, uncommit will all trigger this hook.", (1, 4))
        self.add_hook(
            'transform_fallback_location',
            "Called when a stacked branch is activating its fallback "
            "locations. transform_fallback_location is called with (branch, "
            "url), and should return a new url. Returning the same url "
            "allows it to be used as-is, returning a different one can be "
            "used to cause the branch to stack on a closer copy of that "
            "fallback_location. Note that the branch cannot have history "
            "accessing methods called on it during this hook because the "
            "fallback locations have not been activated. When there are "
            "multiple hooks installed for transform_fallback_location, "
            "all are called with the url returned from the previous hook."
            "The order is however undefined.", (1, 9))
        self.add_hook(
            'automatic_tag_name',
            "Called to determine an automatic tag name for a revision. "
            "automatic_tag_name is called with (branch, revision_id) and "
            "should return a tag name or None if no tag name could be "
            "determined. The first non-None tag name returned will be used.",
            (2, 2))
        self.add_hook(
            'post_branch_init',
            "Called after new branch initialization completes. "
            "post_branch_init is called with a "
            "breezy.branch.BranchInitHookParams. "
            "Note that init, branch and checkout (both heavyweight and "
            "lightweight) will all trigger this hook.", (2, 2))
        self.add_hook(
            'post_switch',
            "Called after a checkout switches branch. "
            "post_switch is called with a "
            "breezy.branch.SwitchHookParams.", (2, 2))


# install the default hooks into the Branch class.
Branch.hooks = BranchHooks()


class ChangeBranchTipParams(object):
    """Object holding parameters passed to `*_change_branch_tip` hooks.

    There are 5 fields that hooks may wish to access:

    :ivar branch: the branch being changed
    :ivar old_revno: revision number before the change
    :ivar new_revno: revision number after the change
    :ivar old_revid: revision id before the change
    :ivar new_revid: revision id after the change

    The revid fields are strings. The revno fields are integers.
    """

    def __init__(self, branch, old_revno, new_revno, old_revid, new_revid):
        """Create a group of ChangeBranchTip parameters.

        :param branch: The branch being changed.
        :param old_revno: Revision number before the change.
        :param new_revno: Revision number after the change.
        :param old_revid: Tip revision id before the change.
        :param new_revid: Tip revision id after the change.
        """
        self.branch = branch
        self.old_revno = old_revno
        self.new_revno = new_revno
        self.old_revid = old_revid
        self.new_revid = new_revid

    def __eq__(self, other):
        return self.__dict__ == other.__dict__

    def __repr__(self):
        return "<%s of %s from (%s, %s) to (%s, %s)>" % (
            self.__class__.__name__, self.branch,
            self.old_revno, self.old_revid, self.new_revno, self.new_revid)


class BranchInitHookParams(object):
    """Object holding parameters passed to `*_branch_init` hooks.

    There are 4 fields that hooks may wish to access:

    :ivar format: the branch format
    :ivar bzrdir: the ControlDir where the branch will be/has been initialized
    :ivar name: name of colocated branch, if any (or None)
    :ivar branch: the branch created

    Note that for lightweight checkouts, the bzrdir and format fields refer to
    the checkout, hence they are different from the corresponding fields in
    branch, which refer to the original branch.
    """

    def __init__(self, format, controldir, name, branch):
        """Create a group of BranchInitHook parameters.

        :param format: the branch format
        :param controldir: the ControlDir where the branch will be/has been
            initialized
        :param name: name of colocated branch, if any (or None)
        :param branch: the branch created

        Note that for lightweight checkouts, the bzrdir and format fields refer
        to the checkout, hence they are different from the corresponding fields
        in branch, which refer to the original branch.
        """
        self.format = format
        self.controldir = controldir
        self.name = name
        self.branch = branch

    def __eq__(self, other):
        return self.__dict__ == other.__dict__

    def __repr__(self):
        return "<%s of %s>" % (self.__class__.__name__, self.branch)


class SwitchHookParams(object):
    """Object holding parameters passed to `*_switch` hooks.

    There are 4 fields that hooks may wish to access:

    :ivar control_dir: ControlDir of the checkout to change
    :ivar to_branch: branch that the checkout is to reference
    :ivar force: skip the check for local commits in a heavy checkout
    :ivar revision_id: revision ID to switch to (or None)
    """

    def __init__(self, control_dir, to_branch, force, revision_id):
        """Create a group of SwitchHook parameters.

        :param control_dir: ControlDir of the checkout to change
        :param to_branch: branch that the checkout is to reference
        :param force: skip the check for local commits in a heavy checkout
        :param revision_id: revision ID to switch to (or None)
        """
        self.control_dir = control_dir
        self.to_branch = to_branch
        self.force = force
        self.revision_id = revision_id

    def __eq__(self, other):
        return self.__dict__ == other.__dict__

    def __repr__(self):
        return "<%s for %s to (%s, %s)>" % (
            self.__class__.__name__, self.control_dir, self.to_branch,
            self.revision_id)


class BranchFormatRegistry(controldir.ControlComponentFormatRegistry):
    """Branch format registry."""

    def __init__(self, other_registry=None):
        super(BranchFormatRegistry, self).__init__(other_registry)
        self._default_format = None
        self._default_format_key = None

    def get_default(self):
        """Return the current default format."""
        if (self._default_format_key is not None
                and self._default_format is None):
            self._default_format = self.get(self._default_format_key)
        return self._default_format

    def set_default(self, format):
        """Set the default format."""
        self._default_format = format
        self._default_format_key = None

    def set_default_key(self, format_string):
        """Set the default format by its format string."""
        self._default_format_key = format_string
        self._default_format = None


network_format_registry = registry.FormatRegistry()
"""Registry of formats indexed by their network name.

The network name for a branch format is an identifier that can be used when
referring to formats with smart server operations. See
BranchFormat.network_name() for more detail.
"""

format_registry = BranchFormatRegistry(network_format_registry)


# formats which have no format string are not discoverable
# and not independently creatable, so are not registered.
format_registry.register_lazy(
    b"Bazaar-NG branch format 5\n", "breezy.bzr.fullhistory",
    "BzrBranchFormat5")
format_registry.register_lazy(
    b"Bazaar Branch Format 6 (bzr 0.15)\n",
    "breezy.bzr.branch", "BzrBranchFormat6")
format_registry.register_lazy(
    b"Bazaar Branch Format 7 (needs bzr 1.6)\n",
    "breezy.bzr.branch", "BzrBranchFormat7")
format_registry.register_lazy(
    b"Bazaar Branch Format 8 (needs bzr 1.15)\n",
    "breezy.bzr.branch", "BzrBranchFormat8")
format_registry.register_lazy(
    b"Bazaar-NG Branch Reference Format 1\n",
    "breezy.bzr.branch", "BranchReferenceFormat")

format_registry.set_default_key(b"Bazaar Branch Format 7 (needs bzr 1.6)\n")


class BranchWriteLockResult(LogicalLockResult):
    """The result of write locking a branch.

    :ivar token: The token obtained from the underlying branch lock, or
        None.
    :ivar unlock: A callable which will unlock the lock.
    """

    def __repr__(self):
        return "BranchWriteLockResult(%r, %r)" % (self.unlock, self.token)


######################################################################
# results of operations


class _Result(object):

    def _show_tag_conficts(self, to_file):
        if not getattr(self, 'tag_conflicts', None):
            return
        to_file.write('Conflicting tags:\n')
        for name, value1, value2 in self.tag_conflicts:
            to_file.write('    %s\n' % (name, ))


class PullResult(_Result):
    """Result of a Branch.pull operation.

    :ivar old_revno: Revision number before pull.
    :ivar new_revno: Revision number after pull.
    :ivar old_revid: Tip revision id before pull.
    :ivar new_revid: Tip revision id after pull.
    :ivar source_branch: Source (local) branch object. (read locked)
    :ivar master_branch: Master branch of the target, or the target if no
        Master
    :ivar local_branch: target branch if there is a Master, else None
    :ivar target_branch: Target/destination branch object. (write locked)
    :ivar tag_conflicts: A list of tag conflicts, see BasicTags.merge_to
    :ivar tag_updates: A dict with new tags, see BasicTags.merge_to
    """

    def report(self, to_file):
        tag_conflicts = getattr(self, "tag_conflicts", None)
        tag_updates = getattr(self, "tag_updates", None)
        if not is_quiet():
            if self.old_revid != self.new_revid:
                to_file.write('Now on revision %d.\n' % self.new_revno)
            if tag_updates:
                to_file.write('%d tag(s) updated.\n' % len(tag_updates))
            if self.old_revid == self.new_revid and not tag_updates:
                if not tag_conflicts:
                    to_file.write('No revisions or tags to pull.\n')
                else:
                    to_file.write('No revisions to pull.\n')
        self._show_tag_conficts(to_file)


class BranchPushResult(_Result):
    """Result of a Branch.push operation.

    :ivar old_revno: Revision number (eg 10) of the target before push.
    :ivar new_revno: Revision number (eg 12) of the target after push.
    :ivar old_revid: Tip revision id (eg joe@foo.com-1234234-aoeua34) of target
        before the push.
    :ivar new_revid: Tip revision id (eg joe@foo.com-5676566-boa234a) of target
        after the push.
    :ivar source_branch: Source branch object that the push was from. This is
        read locked, and generally is a local (and thus low latency) branch.
    :ivar master_branch: If target is a bound branch, the master branch of
        target, or target itself. Always write locked.
    :ivar target_branch: The direct Branch where data is being sent (write
        locked).
    :ivar local_branch: If the target is a bound branch this will be the
        target, otherwise it will be None.
    """

    def report(self, to_file):
        # TODO: This function gets passed a to_file, but then
        # ignores it and calls note() instead. This is also
        # inconsistent with PullResult(), which writes to stdout.
        # -- JRV20110901, bug #838853
        tag_conflicts = getattr(self, "tag_conflicts", None)
        tag_updates = getattr(self, "tag_updates", None)
        if not is_quiet():
            if self.old_revid != self.new_revid:
                note(gettext('Pushed up to revision %d.') % self.new_revno)
            if tag_updates:
                note(ngettext('%d tag updated.', '%d tags updated.',
                              len(tag_updates)) % len(tag_updates))
            if self.old_revid == self.new_revid and not tag_updates:
                if not tag_conflicts:
                    note(gettext('No new revisions or tags to push.'))
                else:
                    note(gettext('No new revisions to push.'))
        self._show_tag_conficts(to_file)


class BranchCheckResult(object):
    """Results of checking branch consistency.

    :see: Branch.check
    """

    def __init__(self, branch):
        self.branch = branch
        self.errors = []

    def report_results(self, verbose):
        """Report the check results via trace.note.

        :param verbose: Requests more detailed display of what was checked,
            if any.
        """
        note(gettext('checked branch {0} format {1}').format(
            self.branch.user_url, self.branch._format))
        for error in self.errors:
            note(gettext('found error:%s'), error)


class InterBranch(InterObject):
    """This class represents operations taking place between two branches.

    Its instances have methods like pull() and push() and contain
    references to the source and target repositories these operations
    can be carried out on.
    """

    _optimisers = []
    """The available optimised InterBranch types."""

    @classmethod
    def _get_branch_formats_to_test(klass):
        """Return an iterable of format tuples for testing.

        :return: An iterable of (from_format, to_format) to use when testing
            this InterBranch class. Each InterBranch class should define this
            method itself.
        """
        raise NotImplementedError(klass._get_branch_formats_to_test)

    def pull(self, overwrite=False, stop_revision=None,
             possible_transports=None, local=False):
        """Mirror source into target branch.

        The target branch is considered to be 'local', having low latency.

        :returns: PullResult instance
        """
        raise NotImplementedError(self.pull)

    def push(self, overwrite=False, stop_revision=None, lossy=False,
             _override_hook_source_branch=None):
        """Mirror the source branch into the target branch.

        The source branch is considered to be 'local', having low latency.
        """
        raise NotImplementedError(self.push)

    def copy_content_into(self, revision_id=None):
        """Copy the content of source into target

        revision_id: if not None, the revision history in the new branch will
                     be truncated to end with revision_id.
        """
        raise NotImplementedError(self.copy_content_into)

    def fetch(self, stop_revision=None, limit=None):
        """Fetch revisions.

        :param stop_revision: Last revision to fetch
        :param limit: Optional rough limit of revisions to fetch
        """
        raise NotImplementedError(self.fetch)


def _fix_overwrite_type(overwrite):
    if isinstance(overwrite, bool):
        if overwrite:
            return ["history", "tags"]
        else:
            return []
    return overwrite


class GenericInterBranch(InterBranch):
    """InterBranch implementation that uses public Branch functions."""

    @classmethod
    def is_compatible(klass, source, target):
        # GenericBranch uses the public API, so always compatible
        return True

    @classmethod
    def _get_branch_formats_to_test(klass):
        return [(format_registry.get_default(), format_registry.get_default())]

    @classmethod
    def unwrap_format(klass, format):
        if isinstance(format, remote.RemoteBranchFormat):
            format._ensure_real()
            return format._custom_format
        return format

    def copy_content_into(self, revision_id=None):
        """Copy the content of source into target

        revision_id: if not None, the revision history in the new branch will
                     be truncated to end with revision_id.
        """
        with self.source.lock_read(), self.target.lock_write():
            self.source.update_references(self.target)
            self.source._synchronize_history(self.target, revision_id)
            try:
                parent = self.source.get_parent()
            except errors.InaccessibleParent as e:
                mutter('parent was not accessible to copy: %s', str(e))
            else:
                if parent:
                    self.target.set_parent(parent)
            if self.source._push_should_merge_tags():
                self.source.tags.merge_to(self.target.tags)

    def fetch(self, stop_revision=None, limit=None):
        if self.target.base == self.source.base:
            return (0, [])
        with self.source.lock_read(), self.target.lock_write():
            fetch_spec_factory = fetch.FetchSpecFactory()
            fetch_spec_factory.source_branch = self.source
            fetch_spec_factory.source_branch_stop_revision_id = stop_revision
            fetch_spec_factory.source_repo = self.source.repository
            fetch_spec_factory.target_repo = self.target.repository
            fetch_spec_factory.target_repo_kind = (
                fetch.TargetRepoKinds.PREEXISTING)
            fetch_spec_factory.limit = limit
            fetch_spec = fetch_spec_factory.make_fetch_spec()
            return self.target.repository.fetch(
                self.source.repository,
                fetch_spec=fetch_spec)

    def _update_revisions(self, stop_revision=None, overwrite=False,
                          graph=None):
        with self.source.lock_read(), self.target.lock_write():
            other_revno, other_last_revision = self.source.last_revision_info()
            stop_revno = None  # unknown
            if stop_revision is None:
                stop_revision = other_last_revision
                if _mod_revision.is_null(stop_revision):
                    # if there are no commits, we're done.
                    return
                stop_revno = other_revno

            # what's the current last revision, before we fetch [and change it
            # possibly]
            last_rev = _mod_revision.ensure_null(self.target.last_revision())
            # we fetch here so that we don't process data twice in the common
            # case of having something to pull, and so that the check for
            # already merged can operate on the just fetched graph, which will
            # be cached in memory.
            self.fetch(stop_revision=stop_revision)
            # Check to see if one is an ancestor of the other
            if not overwrite:
                if graph is None:
                    graph = self.target.repository.get_graph()
                if self.target._check_if_descendant_or_diverged(
                        stop_revision, last_rev, graph, self.source):
                    # stop_revision is a descendant of last_rev, but we aren't
                    # overwriting, so we're done.
                    return
            if stop_revno is None:
                if graph is None:
                    graph = self.target.repository.get_graph()
                this_revno, this_last_revision = \
                    self.target.last_revision_info()
                stop_revno = graph.find_distance_to_null(
                    stop_revision, [(other_last_revision, other_revno),
                                    (this_last_revision, this_revno)])
            self.target.set_last_revision_info(stop_revno, stop_revision)

    def pull(self, overwrite=False, stop_revision=None,
             possible_transports=None, run_hooks=True,
             _override_hook_target=None, local=False):
        """Pull from source into self, updating my master if any.

        :param run_hooks: Private parameter - if false, this branch
            is being called because it's the master of the primary branch,
            so it should not run its hooks.
        """
        with self.target.lock_write():
            bound_location = self.target.get_bound_location()
            if local and not bound_location:
                raise errors.LocalRequiresBoundBranch()
            master_branch = None
            source_is_master = False
            if bound_location:
                # bound_location comes from a config file, some care has to be
                # taken to relate it to source.user_url
                normalized = urlutils.normalize_url(bound_location)
                try:
                    relpath = self.source.user_transport.relpath(normalized)
                    source_is_master = (relpath == '')
                except (errors.PathNotChild, urlutils.InvalidURL):
                    source_is_master = False
            if not local and bound_location and not source_is_master:
                # not pulling from master, so we need to update master.
                master_branch = self.target.get_master_branch(
                    possible_transports)
                master_branch.lock_write()
            try:
                if master_branch:
                    # pull from source into master.
                    master_branch.pull(
                        self.source, overwrite, stop_revision, run_hooks=False)
                return self._pull(
                    overwrite, stop_revision, _hook_master=master_branch,
                    run_hooks=run_hooks,
                    _override_hook_target=_override_hook_target,
                    merge_tags_to_master=not source_is_master)
            finally:
                if master_branch:
                    master_branch.unlock()

    def push(self, overwrite=False, stop_revision=None, lossy=False,
             _override_hook_source_branch=None):
        """See InterBranch.push.

        This is the basic concrete implementation of push()

        :param _override_hook_source_branch: If specified, run the hooks
            passing this Branch as the source, rather than self.  This is for
            use of RemoteBranch, where push is delegated to the underlying
            vfs-based Branch.
        """
        if lossy:
            raise errors.LossyPushToSameVCS(self.source, self.target)
        # TODO: Public option to disable running hooks - should be trivial but
        # needs tests.

        def _run_hooks():
            if _override_hook_source_branch:
                result.source_branch = _override_hook_source_branch
            for hook in Branch.hooks['post_push']:
                hook(result)

        with self.source.lock_read(), self.target.lock_write():
            bound_location = self.target.get_bound_location()
            if bound_location and self.target.base != bound_location:
                # there is a master branch.
                #
                # XXX: Why the second check?  Is it even supported for a branch
                # to be bound to itself? -- mbp 20070507
                master_branch = self.target.get_master_branch()
                with master_branch.lock_write():
                    # push into the master from the source branch.
                    master_inter = InterBranch.get(self.source, master_branch)
                    master_inter._basic_push(overwrite, stop_revision)
                    # and push into the target branch from the source. Note
                    # that we push from the source branch again, because it's
                    # considered the highest bandwidth repository.
                    result = self._basic_push(overwrite, stop_revision)
                    result.master_branch = master_branch
                    result.local_branch = self.target
                    _run_hooks()
            else:
                master_branch = None
                # no master branch
                result = self._basic_push(overwrite, stop_revision)
                # TODO: Why set master_branch and local_branch if there's no
                # binding?  Maybe cleaner to just leave them unset? -- mbp
                # 20070504
                result.master_branch = self.target
                result.local_branch = None
                _run_hooks()
            return result

    def _basic_push(self, overwrite, stop_revision):
        """Basic implementation of push without bound branches or hooks.

        Must be called with source read locked and target write locked.
        """
        result = BranchPushResult()
        result.source_branch = self.source
        result.target_branch = self.target
        result.old_revno, result.old_revid = self.target.last_revision_info()
        self.source.update_references(self.target)
        overwrite = _fix_overwrite_type(overwrite)
        if result.old_revid != stop_revision:
            # We assume that during 'push' this repository is closer than
            # the target.
            graph = self.source.repository.get_graph(self.target.repository)
            self._update_revisions(
                stop_revision, overwrite=("history" in overwrite), graph=graph)
        if self.source._push_should_merge_tags():
            result.tag_updates, result.tag_conflicts = (
                self.source.tags.merge_to(
                    self.target.tags, "tags" in overwrite))
        result.new_revno, result.new_revid = self.target.last_revision_info()
        return result

    def _pull(self, overwrite=False, stop_revision=None,
              possible_transports=None, _hook_master=None, run_hooks=True,
              _override_hook_target=None, local=False,
              merge_tags_to_master=True):
        """See Branch.pull.

        This function is the core worker, used by GenericInterBranch.pull to
        avoid duplication when pulling source->master and source->local.

        :param _hook_master: Private parameter - set the branch to
            be supplied as the master to pull hooks.
        :param run_hooks: Private parameter - if false, this branch
            is being called because it's the master of the primary branch,
            so it should not run its hooks.
            is being called because it's the master of the primary branch,
            so it should not run its hooks.
        :param _override_hook_target: Private parameter - set the branch to be
            supplied as the target_branch to pull hooks.
        :param local: Only update the local branch, and not the bound branch.
        """
        # This type of branch can't be bound.
        if local:
            raise errors.LocalRequiresBoundBranch()
        result = PullResult()
        result.source_branch = self.source
        if _override_hook_target is None:
            result.target_branch = self.target
        else:
            result.target_branch = _override_hook_target
        with self.source.lock_read():
            # We assume that during 'pull' the target repository is closer than
            # the source one.
            self.source.update_references(self.target)
            graph = self.target.repository.get_graph(self.source.repository)
            # TODO: Branch formats should have a flag that indicates
            # that revno's are expensive, and pull() should honor that flag.
            # -- JRV20090506
            result.old_revno, result.old_revid = \
                self.target.last_revision_info()
            overwrite = _fix_overwrite_type(overwrite)
            self._update_revisions(
                stop_revision, overwrite=("history" in overwrite), graph=graph)
            # TODO: The old revid should be specified when merging tags,
            # so a tags implementation that versions tags can only
            # pull in the most recent changes. -- JRV20090506
            result.tag_updates, result.tag_conflicts = (
                self.source.tags.merge_to(
                    self.target.tags, "tags" in overwrite,
                    ignore_master=not merge_tags_to_master))
            result.new_revno, result.new_revid = (
                self.target.last_revision_info())
            if _hook_master:
                result.master_branch = _hook_master
                result.local_branch = result.target_branch
            else:
                result.master_branch = result.target_branch
                result.local_branch = None
            if run_hooks:
                for hook in Branch.hooks['post_pull']:
                    hook(result)
            return result


InterBranch.register_optimiser(GenericInterBranch)<|MERGE_RESOLUTION|>--- conflicted
+++ resolved
@@ -1408,14 +1408,8 @@
         with basis_tree.lock_read():
             for path, file_id in basis_tree.iter_references():
                 reference_parent = self.reference_parent(path, file_id)
-<<<<<<< HEAD
-                reference_parent.create_checkout(
-                    tree.abspath(path),
-                    basis_tree.get_reference_revision(path, file_id),
-=======
                 reference_parent.create_checkout(tree.abspath(path),
                     basis_tree.get_reference_revision(path),
->>>>>>> ad638869
                     lightweight)
         return tree
 
