# Copyright (C) 2006-2011 Canonical Ltd
#
# This program is free software; you can redistribute it and/or modify
# it under the terms of the GNU General Public License as published by
# the Free Software Foundation; either version 2 of the License, or
# (at your option) any later version.
#
# This program is distributed in the hope that it will be useful,
# but WITHOUT ANY WARRANTY; without even the implied warranty of
# MERCHANTABILITY or FITNESS FOR A PARTICULAR PURPOSE.  See the
# GNU General Public License for more details.
#
# You should have received a copy of the GNU General Public License
# along with this program; if not, write to the Free Software
# Foundation, Inc., 51 Franklin Street, Fifth Floor, Boston, MA 02110-1301 USA

"""Lists of ignore files, etc."""

import contextlib
import os
from io import BytesIO
<<<<<<< HEAD
from typing import BinaryIO, Iterable, Set, List

from . import bedding, trace
=======

from .lazy_import import lazy_import

lazy_import(
    globals(),
    """
from breezy import (
    atomicfile,
    globbing,
    trace,
    )
""",
)
from . import bedding
>>>>>>> ca07defc

# ~/.config/breezy/ignore will be filled out using
# this ignore list, if it does not exist
# please keep these sorted (in C locale order) to aid merging
USER_DEFAULTS = [
    "*.a",
    "*.o",
    "*.py[co]",
    "*.so",
    "*.sw[nop]",
    "*~",
    ".#*",
    "[#]*#",
    "__pycache__",
    "bzr-orphans",
]


<<<<<<< HEAD
def parse_ignore_file(f: BinaryIO) -> Set[str]:
    """Parse an ignore file.
=======
def parse_ignore_file(f):
    """Read in all of the lines in the file and turn it into an ignore list.
>>>>>>> ca07defc

    Continue in the case of utf8 decoding errors, and emit a warning when
    such and error is found. Optimise for the common case -- no decoding
    errors.
    """
    from .globbing import normalize_pattern

    ignored = set()
    ignore_file = f.read()
    try:
        # Try and parse whole ignore file at once.
        unicode_lines = ignore_file.decode("utf8").split("\n")
    except UnicodeDecodeError:
        # Otherwise go though line by line and pick out the 'good'
        # decodable lines
        lines = ignore_file.split(b"\n")
        unicode_lines = []
        for line_number, line in enumerate(lines):
            try:
                unicode_lines.append(line.decode("utf-8"))
            except UnicodeDecodeError:
                # report error about line (idx+1)
                trace.warning(
<<<<<<< HEAD
                    ".bzrignore: On Line #%d, malformed utf8 character. "
                    "Ignoring line." % (line_number + 1)
                )

    # Append each line to ignore list if it's not a comment line
    for uline in unicode_lines:
        uline = uline.rstrip("\r\n")
        if not uline or uline.startswith("#"):
=======
                    ".bzrignore: On Line #%d, malformed utf8 character. Ignoring line.",
                    line_number + 1,
                )

    # Append each line to ignore list if it's not a comment line
    for line in unicode_lines:
        line = line.rstrip("\r\n")
        if not line or line.startswith("#"):
>>>>>>> ca07defc
            continue
        ignored.add(normalize_pattern(uline))
    return ignored


def get_user_ignores():
    """Get the list of user ignored files, possibly creating it."""
    path = bedding.user_ignore_config_path()
    patterns = set(USER_DEFAULTS)
    try:
        f = open(path, "rb")
<<<<<<< HEAD
    except FileNotFoundError:
=======
    except OSError as e:
        # open() shouldn't return an IOError without errno, but just in case
        err = getattr(e, "errno", None)
        if err not in (errno.ENOENT,):
            raise
>>>>>>> ca07defc
        # Create the ignore file, and just return the default
        # We want to ignore if we can't write to the file
        # since get_* should be a safe operation
        with contextlib.suppress(PermissionError, FileNotFoundError):
            _set_user_ignores(USER_DEFAULTS)
        return patterns

    try:
        return parse_ignore_file(f)
    finally:
        f.close()


<<<<<<< HEAD
def _set_user_ignores(patterns: Iterable[str]) -> None:
=======
def _set_user_ignores(patterns):
>>>>>>> ca07defc
    """Fill out the user ignore file with the given patterns.

    This may raise an error if it doesn't have permission to
    write to the user ignore file.
    This is mostly used for testing, since it would be
    bad form to rewrite a user's ignore list.
    breezy only writes this file if it does not exist.
    """
    ignore_path = bedding.user_ignore_config_path()
    bedding.ensure_config_dir_exists()

    # Create an empty file
    with open(ignore_path, "wb") as f:
        for pattern in patterns:
            f.write(pattern.encode("utf8") + b"\n")


def add_unique_user_ignores(new_ignores: Set[str]):
    """Add entries to the user's ignore list if not present.

    :param new_ignores: A list of ignore patterns
    :return: The list of ignores that were added
    """
    from .globbing import normalize_pattern

    ignored = get_user_ignores()
    to_add: List[str] = []
    for ignore in new_ignores:
        ignore = normalize_pattern(ignore)
        if ignore not in ignored:
            ignored.add(ignore)
            to_add.append(ignore)

    if not to_add:
        return []

    with open(bedding.user_ignore_config_path(), "ab") as f:
        for pattern in to_add:
            f.write(pattern.encode("utf8") + b"\n")

    return to_add


_runtime_ignores: set[str] = set()


def add_runtime_ignores(ignores):
    """Add some ignore patterns that only exists in memory.

    This is used by some plugins that want bzr to ignore files,
    but don't want to change a users ignore list.
    (Such as a conversion script that needs to ignore temporary files,
    but does not want to modify the project's ignore list.)

    :param ignores: A list or generator of ignore patterns.
    :return: None
    """
    global _runtime_ignores
    _runtime_ignores.update(set(ignores))


def get_runtime_ignores():
    """Get the current set of runtime ignores."""
    return _runtime_ignores


def tree_ignores_add_patterns(tree, name_pattern_list):
    """Add more ignore patterns to the ignore file in a tree.

    If ignore file does not exist then it will be created.
    The ignore file will be automatically added under version control.

    :param tree: Working tree to update the ignore list.
    :param name_pattern_list: List of ignore patterns.
    :return: None
    """
    # read in the existing ignores set
    ifn = tree.abspath(tree._format.ignore_filename)
    if tree.has_filename(ifn):
        with open(ifn, "rb") as f:
            file_contents = f.read()
<<<<<<< HEAD
            newline = b"\r\n" if file_contents.find(b"\r\n") != -1 else b"\n"
=======
            if file_contents.find(b"\r\n") != -1:
                newline = b"\r\n"
            else:
                newline = b"\n"
>>>>>>> ca07defc
    else:
        file_contents = b""
        newline = os.linesep.encode()

    with BytesIO(file_contents) as sio:
        ignores = parse_ignore_file(sio)

    from .atomicfile import AtomicFile

    # write out the updated ignores set
<<<<<<< HEAD
    with AtomicFile(ifn, "wb") as f:
=======
    with atomicfile.AtomicFile(ifn, "wb") as f:
>>>>>>> ca07defc
        # write the original contents, preserving original line endings
        f.write(file_contents)
        if len(file_contents) > 0 and not file_contents.endswith(b"\n"):
            f.write(newline)
        for pattern in name_pattern_list:
            if pattern not in ignores:
                f.write(pattern.encode("utf-8"))
                f.write(newline)

    if not tree.is_versioned(tree._format.ignore_filename):
        tree.add([tree._format.ignore_filename])<|MERGE_RESOLUTION|>--- conflicted
+++ resolved
@@ -18,27 +18,11 @@
 
 import contextlib
 import os
+from collections.abc import Iterable
 from io import BytesIO
-<<<<<<< HEAD
-from typing import BinaryIO, Iterable, Set, List
+from typing import BinaryIO
 
 from . import bedding, trace
-=======
-
-from .lazy_import import lazy_import
-
-lazy_import(
-    globals(),
-    """
-from breezy import (
-    atomicfile,
-    globbing,
-    trace,
-    )
-""",
-)
-from . import bedding
->>>>>>> ca07defc
 
 # ~/.config/breezy/ignore will be filled out using
 # this ignore list, if it does not exist
@@ -57,13 +41,8 @@
 ]
 
 
-<<<<<<< HEAD
-def parse_ignore_file(f: BinaryIO) -> Set[str]:
+def parse_ignore_file(f: BinaryIO) -> set[str]:
     """Parse an ignore file.
-=======
-def parse_ignore_file(f):
-    """Read in all of the lines in the file and turn it into an ignore list.
->>>>>>> ca07defc
 
     Continue in the case of utf8 decoding errors, and emit a warning when
     such and error is found. Optimise for the common case -- no decoding
@@ -87,7 +66,6 @@
             except UnicodeDecodeError:
                 # report error about line (idx+1)
                 trace.warning(
-<<<<<<< HEAD
                     ".bzrignore: On Line #%d, malformed utf8 character. "
                     "Ignoring line." % (line_number + 1)
                 )
@@ -96,16 +74,6 @@
     for uline in unicode_lines:
         uline = uline.rstrip("\r\n")
         if not uline or uline.startswith("#"):
-=======
-                    ".bzrignore: On Line #%d, malformed utf8 character. Ignoring line.",
-                    line_number + 1,
-                )
-
-    # Append each line to ignore list if it's not a comment line
-    for line in unicode_lines:
-        line = line.rstrip("\r\n")
-        if not line or line.startswith("#"):
->>>>>>> ca07defc
             continue
         ignored.add(normalize_pattern(uline))
     return ignored
@@ -117,15 +85,7 @@
     patterns = set(USER_DEFAULTS)
     try:
         f = open(path, "rb")
-<<<<<<< HEAD
     except FileNotFoundError:
-=======
-    except OSError as e:
-        # open() shouldn't return an IOError without errno, but just in case
-        err = getattr(e, "errno", None)
-        if err not in (errno.ENOENT,):
-            raise
->>>>>>> ca07defc
         # Create the ignore file, and just return the default
         # We want to ignore if we can't write to the file
         # since get_* should be a safe operation
@@ -139,11 +99,7 @@
         f.close()
 
 
-<<<<<<< HEAD
 def _set_user_ignores(patterns: Iterable[str]) -> None:
-=======
-def _set_user_ignores(patterns):
->>>>>>> ca07defc
     """Fill out the user ignore file with the given patterns.
 
     This may raise an error if it doesn't have permission to
@@ -161,7 +117,7 @@
             f.write(pattern.encode("utf8") + b"\n")
 
 
-def add_unique_user_ignores(new_ignores: Set[str]):
+def add_unique_user_ignores(new_ignores: set[str]):
     """Add entries to the user's ignore list if not present.
 
     :param new_ignores: A list of ignore patterns
@@ -170,7 +126,7 @@
     from .globbing import normalize_pattern
 
     ignored = get_user_ignores()
-    to_add: List[str] = []
+    to_add: list[str] = []
     for ignore in new_ignores:
         ignore = normalize_pattern(ignore)
         if ignore not in ignored:
@@ -225,14 +181,7 @@
     if tree.has_filename(ifn):
         with open(ifn, "rb") as f:
             file_contents = f.read()
-<<<<<<< HEAD
             newline = b"\r\n" if file_contents.find(b"\r\n") != -1 else b"\n"
-=======
-            if file_contents.find(b"\r\n") != -1:
-                newline = b"\r\n"
-            else:
-                newline = b"\n"
->>>>>>> ca07defc
     else:
         file_contents = b""
         newline = os.linesep.encode()
@@ -243,11 +192,7 @@
     from .atomicfile import AtomicFile
 
     # write out the updated ignores set
-<<<<<<< HEAD
     with AtomicFile(ifn, "wb") as f:
-=======
-    with atomicfile.AtomicFile(ifn, "wb") as f:
->>>>>>> ca07defc
         # write the original contents, preserving original line endings
         f.write(file_contents)
         if len(file_contents) > 0 and not file_contents.endswith(b"\n"):
