# Copyright (C) 2010, 2011 Canonical Ltd
#
# This program is free software; you can redistribute it and/or modify
# it under the terms of the GNU General Public License as published by
# the Free Software Foundation; either version 2 of the License, or
# (at your option) any later version.
#
# This program is distributed in the hope that it will be useful,
# but WITHOUT ANY WARRANTY; without even the implied warranty of
# MERCHANTABILITY or FITNESS FOR A PARTICULAR PURPOSE.  See the
# GNU General Public License for more details.
#
# You should have received a copy of the GNU General Public License
# along with this program; if not, write to the Free Software
# Foundation, Inc., 51 Franklin Street, Fifth Floor, Boston, MA 02110-1301 USA


"""Tests for how many modules are loaded in executing various commands."""

import os

from testtools import content

from .. import (
    plugins as _mod_plugins,
    trace,
    )
from ..controldir import ControlDir
from ..bzr.smart import medium
from ..sixish import PY3
from ..transport import remote

from . import (
    TestCaseWithTransport,
    )

old_format_modules = [
    'breezy.bzr.knitrepo',
    'breezy.bzr.knitpack_repo',
    'breezy.plugins.weave_fmt.branch',
    'breezy.plugins.weave_fmt.bzrdir',
    'breezy.plugins.weave_fmt.repository',
    'breezy.plugins.weave_fmt.workingtree',
    'breezy.bzr.weave',
    'breezy.bzr.weavefile',
    'breezy.bzr.xml4',
    'breezy.bzr.xml5',
    'breezy.bzr.xml6',
    'breezy.bzr.xml7',
    ]


class ImportTariffTestCase(TestCaseWithTransport):
    """Check how many modules are loaded for some representative scenarios.

    See the Testing Guide in the developer documentation for more explanation.


    We must respect the setup used by the selftest command regarding
    plugins. This allows the user to control which plugins are in effect while
    running these tests and respect the import policies defined here.

    When failures are encountered for a given plugin, they can generally be
    addressed by using lazy import or lazy hook registration.
    """

    def setUp(self):
        self.preserved_env_vars = {}
        for name in ('BRZ_PLUGIN_PATH', 'BRZ_DISABLE_PLUGINS', 'BRZ_PLUGINS_AT'
                     ):
            self.preserved_env_vars[name] = os.environ.get(name)
        super(ImportTariffTestCase, self).setUp()

    def start_bzr_subprocess_with_import_check(self, args, stderr_file=None):
        """Run a bzr process and capture the imports.

        This is fairly expensive because we start a subprocess, so we aim to
        cover representative rather than exhaustive cases.
        """
        # We use PYTHON_VERBOSE rather than --profile-imports because in
        # experimentation the profile-imports output seems to not always show
        # the modules you'd expect; this can be debugged but python -v seems
        # more likely to always show everything.  And we use the environment
        # variable rather than 'python -v' in the hope it will work even if
        # bzr is frozen and python is not explicitly specified. -- mbp 20100208
        env_changes = dict(PYTHONVERBOSE='1', **self.preserved_env_vars)
        trace.mutter('Setting env for bzr subprocess: %r', env_changes)
        kwargs = dict(env_changes=env_changes, allow_plugins=False)
        if stderr_file:
            # We don't want to update the whole call chain so we insert stderr
            # *iff* we need to
            kwargs['stderr'] = stderr_file
        return self.start_bzr_subprocess(args, **kwargs)

    def check_forbidden_modules(self, err, forbidden_imports):
        """Check for forbidden modules in stderr.

        :param err: Standard error
        :param forbidden_imports: List of forbidden modules
        """
        err = err.decode('utf-8')
        self.addDetail('subprocess_stderr',
<<<<<<< HEAD
            content.text_content(err.decode('utf-8')))
=======
            content.text_content(err))
>>>>>>> da6f72a2

        bad_modules = []
        for module_name in forbidden_imports:
            if PY3:
<<<<<<< HEAD
                if err.find(b"\nimport '%s' " % module_name.encode('ascii')) != -1:
=======
                if err.find("\nimport '%s' " % module_name) != -1:
>>>>>>> da6f72a2
                    bad_modules.append(module_name)
            else:
                if err.find("\nimport %s " % module_name) != -1:
                    bad_modules.append(module_name)

        if bad_modules:
            self.fail("command loaded forbidden modules %r"
                % (bad_modules,))

    def finish_bzr_subprocess_with_import_check(self, process,
            args, forbidden_imports):
        """Finish subprocess and check specific modules have not been
        imported.

        :param forbidden_imports: List of fully-qualified Python module names
            that should not be loaded while running this command.
        """
        (out, err) = self.finish_bzr_subprocess(process,
            universal_newlines=False, process_args=args)
        self.check_forbidden_modules(err, forbidden_imports)
        return out, err

    def run_command_check_imports(self, args, forbidden_imports):
        """Run bzr ARGS in a subprocess and check its imports.

        This is fairly expensive because we start a subprocess, so we aim to
        cover representative rather than exhaustive cases.

        :param forbidden_imports: List of fully-qualified Python module names
            that should not be loaded while running this command.
        """
        process = self.start_bzr_subprocess_with_import_check(args)
        self.finish_bzr_subprocess_with_import_check(process, args,
            forbidden_imports)


class TestImportTariffs(ImportTariffTestCase):
    """Basic import tariff tests for some common bzr commands"""

    def test_import_tariffs_working(self):
        # check some guaranteed-true and false imports to be sure we're
        # measuring correctly
        self.make_branch_and_tree('.')
        self.run_command_check_imports(['st'],
            ['nonexistentmodulename', 'anothernonexistentmodule'])
        self.assertRaises(AssertionError,
            self.run_command_check_imports,
            ['st'],
            ['breezy.tree'])

    def test_simple_local(self):
        # 'st' in a default format working tree shouldn't need many modules
        self.make_branch_and_tree('.')
        self.run_command_check_imports(['st'], [
            'breezy.annotate',
            'breezy.atomicfile',
            'breezy.bugtracker',
            'breezy.bundle.commands',
            'breezy.cmd_version_info',
            'breezy.externalcommand',
            'breezy.filters',
            'breezy.hashcache',
            # foreign branch plugins import the foreign_vcs_registry from 
            # breezy.foreign so it can't be blacklisted
            'breezy.gpg',
            'breezy.info',
            'breezy.bzr.knit',
            'breezy.merge3',
            'breezy.merge_directive',
            'breezy.msgeditor',
            'breezy.patiencediff',
            'breezy.bzr.remote',
            'breezy.rules',
            'breezy.sign_my_commits',
            'breezy.bzr.smart',
            'breezy.bzr.smart.client',
            'breezy.bzr.smart.medium',
            'breezy.bzr.smart.server',
            'breezy.transform',
            'breezy.version_info_formats.format_rio',
            'breezy.bzr.xml_serializer',
            'breezy.bzr.xml8',
            'getpass',
            'kerberos',
            'shutil',
            'ssl',
            'socket',
            'smtplib',
            'tarfile',
            'tempfile',
            'termios',
            'tty',
            ] + old_format_modules)
        # TODO: similar test for repository-only operations, checking we avoid
        # loading wt-specific stuff
        #
        # See https://bugs.launchpad.net/bzr/+bug/553017

    def test_help_commands(self):
        # See https://bugs.launchpad.net/bzr/+bug/663773
        self.run_command_check_imports(['help', 'commands'], [
            'testtools',
            ])

    def test_simple_serve(self):
        # 'serve' in a default format working tree shouldn't need many modules
        tree = self.make_branch_and_tree('.')
        # Capture the bzr serve process' stderr in a file to avoid deadlocks
        # while the smart client interacts with it.
        stderr_file = open('bzr-serve.stderr', 'w')
        process = self.start_bzr_subprocess_with_import_check(['serve',
            '--inet', '-d', tree.basedir], stderr_file=stderr_file)
        url = 'bzr://localhost/'
        self.permit_url(url)
        client_medium = medium.SmartSimplePipesClientMedium(
            process.stdout, process.stdin, url)
        transport = remote.RemoteTransport(url, medium=client_medium)
        branch = ControlDir.open_from_transport(transport).open_branch()
        process.stdin.close()
        # Hide stdin from the subprocess module, so it won't fail to close it.
        process.stdin = None
        (out, err) = self.finish_bzr_subprocess(process,
            universal_newlines=False)
        stderr_file.close()
        with open('bzr-serve.stderr', 'rb') as stderr_file:
            err = stderr_file.read()
        self.check_forbidden_modules(err,
            ['breezy.annotate',
            'breezy.atomicfile',
            'breezy.bugtracker',
            'breezy.bundle.commands',
            'breezy.cmd_version_info',
            'breezy.bzr.dirstate',
            'breezy.bzr._dirstate_helpers_py',
            'breezy.bzr._dirstate_helpers_pyx',
            'breezy.externalcommand',
            'breezy.filters',
            'breezy.hashcache',
            # foreign branch plugins import the foreign_vcs_registry from 
            # breezy.foreign so it can't be blacklisted
            'breezy.gpg',
            'breezy.info',
            'breezy.bzr.knit',
            'breezy.merge3',
            'breezy.merge_directive',
            'breezy.msgeditor',
            'breezy.patiencediff',
            'breezy.bzr.remote',
            'breezy.rules',
            'breezy.sign_my_commits',
            'breezy.bzr.smart.client',
            'breezy.transform',
            'breezy.version_info_formats.format_rio',
            'breezy.bzr.workingtree_4',
            'breezy.bzr.xml_serializer',
            'breezy.bzr.xml8',
            'getpass',
            'kerberos',
            'smtplib',
            'tarfile',
            'tempfile',
            'termios',
            'tty',
            ] + old_format_modules)<|MERGE_RESOLUTION|>--- conflicted
+++ resolved
@@ -100,20 +100,12 @@
         """
         err = err.decode('utf-8')
         self.addDetail('subprocess_stderr',
-<<<<<<< HEAD
-            content.text_content(err.decode('utf-8')))
-=======
             content.text_content(err))
->>>>>>> da6f72a2
 
         bad_modules = []
         for module_name in forbidden_imports:
             if PY3:
-<<<<<<< HEAD
-                if err.find(b"\nimport '%s' " % module_name.encode('ascii')) != -1:
-=======
                 if err.find("\nimport '%s' " % module_name) != -1:
->>>>>>> da6f72a2
                     bad_modules.append(module_name)
             else:
                 if err.find("\nimport %s " % module_name) != -1:
