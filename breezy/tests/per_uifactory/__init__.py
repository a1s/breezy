--- conflicted
+++ resolved
@@ -123,7 +123,6 @@
         return TextUIFactory("")
 
     def _check_note(self, note_text):
-<<<<<<< HEAD
         self.assertEqual(f"{note_text}\n", self.stdout.getvalue())
 
     def _check_show_error(self, msg):
@@ -136,20 +135,6 @@
 
     def _check_show_warning(self, msg):
         self.assertEqual(f"bzr: warning: {msg}\n", self.stderr.getvalue())
-=======
-        self.assertEqual("{}\n".format(note_text), self.stdout.getvalue())
-
-    def _check_show_error(self, msg):
-        self.assertEqual("bzr: error: {}\n".format(msg), self.stderr.getvalue())
-        self.assertEqual("", self.stdout.getvalue())
-
-    def _check_show_message(self, msg):
-        self.assertEqual("{}\n".format(msg), self.stdout.getvalue())
-        self.assertEqual("", self.stderr.getvalue())
-
-    def _check_show_warning(self, msg):
-        self.assertEqual("bzr: warning: {}\n".format(msg), self.stderr.getvalue())
->>>>>>> ca07defc
         self.assertEqual("", self.stdout.getvalue())
 
     def _check_log_transport_activity_noarg(self):
@@ -169,11 +154,7 @@
 
     def _load_responses(self, responses):
         self.factory.stdin.seek(0)
-<<<<<<< HEAD
-        self.factory.stdin.writelines([(r and "y\n" or "n\n") for r in responses])
-=======
         self.factory.stdin.writelines([((r and "y\n") or "n\n") for r in responses])
->>>>>>> ca07defc
         self.factory.stdin.seek(0)
 
 
