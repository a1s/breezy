# Copyright (C) 2005-2013, 2016 Canonical Ltd
#
# This program is free software; you can redistribute it and/or modify
# it under the terms of the GNU General Public License as published by
# the Free Software Foundation; either version 2 of the License, or
# (at your option) any later version.
#
# This program is distributed in the hope that it will be useful,
# but WITHOUT ANY WARRANTY; without even the implied warranty of
# MERCHANTABILITY or FITNESS FOR A PARTICULAR PURPOSE.  See the
# GNU General Public License for more details.
#
# You should have received a copy of the GNU General Public License
# along with this program; if not, write to the Free Software
# Foundation, Inc., 51 Franklin Street, Fifth Floor, Boston, MA 02110-1301 USA

import os
from io import StringIO

<<<<<<< HEAD
from . import features
from .. import branchbuilder, errors, gpg, log, registry, revision, revisionspec, tests
=======
from .. import (
    branchbuilder,
    errors,
    gpg,
    log,
    registry,
    revision,
    revisionspec,
    tests,
)
from . import features
>>>>>>> ca07defc


class TestLogMixin:
    def wt_commit(self, wt, message, **kwargs):
        """Use some mostly fixed values for commits to simplify tests.

        Tests can use this function to get some commit attributes. The time
        stamp is incremented at each commit.
        """
        if getattr(self, "timestamp", None) is None:
            self.timestamp = 1132617600  # Mon 2005-11-22 00:00:00 +0000
        else:
            self.timestamp += 1  # 1 second between each commit
        kwargs.setdefault("timestamp", self.timestamp)
        kwargs.setdefault("timezone", 0)  # UTC
        kwargs.setdefault("committer", "Joe Foo <joe@foo.com>")

        return wt.commit(message, **kwargs)


class TestCaseForLogFormatter(tests.TestCaseWithTransport, TestLogMixin):
    def setUp(self):
        super().setUp()
        # keep a reference to the "current" custom prop. handler registry
        self.properties_handler_registry = log.properties_handler_registry
        # Use a clean registry for log
        log.properties_handler_registry = registry.Registry()

        def restore():
            log.properties_handler_registry = self.properties_handler_registry

        self.addCleanup(restore)

    def assertFormatterResult(
        self,
        result,
        branch,
        formatter_class,
        formatter_kwargs=None,
        show_log_kwargs=None,
    ):
        logfile = self.make_utf8_encoded_stringio()
        if formatter_kwargs is None:
            formatter_kwargs = {}
        formatter = formatter_class(to_file=logfile, **formatter_kwargs)
        if show_log_kwargs is None:
            show_log_kwargs = {}
        log.show_log(branch, formatter, **show_log_kwargs)
        self.assertEqualDiff(result, logfile.getvalue())

    def make_standard_commit(self, branch_nick, **kwargs):
        wt = self.make_branch_and_tree(".")
        wt.lock_write()
        self.addCleanup(wt.unlock)
        self.build_tree(["a"])
        wt.add(["a"])
        wt.branch.nick = branch_nick
        kwargs.setdefault("committer", "Lorem Ipsum <test@example.com>")
        kwargs.setdefault("authors", ["John Doe <jdoe@example.com>"])
        self.wt_commit(wt, "add a", **kwargs)
        return wt

    def make_commits_with_trailing_newlines(self, wt):
        """Helper method for LogFormatter tests."""
        b = wt.branch
        b.nick = "test"
        self.build_tree_contents([("a", b"hello moto\n")])
        self.wt_commit(wt, "simple log message", rev_id=b"a1")
        self.build_tree_contents([("b", b"goodbye\n")])
        wt.add("b")
        self.wt_commit(wt, "multiline\nlog\nmessage\n", rev_id=b"a2")

        self.build_tree_contents([("c", b"just another manic monday\n")])
        wt.add("c")
        self.wt_commit(wt, "single line with trailing newline\n", rev_id=b"a3")
        return b

    def _prepare_tree_with_merges(self, with_tags=False):
        wt = self.make_branch_and_memory_tree(".")
        wt.lock_write()
        self.addCleanup(wt.unlock)
        wt.add("")
        self.wt_commit(wt, "rev-1", rev_id=b"rev-1")
        self.wt_commit(wt, "rev-merged", rev_id=b"rev-2a")
        wt.set_parent_ids([b"rev-1", b"rev-2a"])
        wt.branch.set_last_revision_info(1, b"rev-1")
        self.wt_commit(wt, "rev-2", rev_id=b"rev-2b")
        if with_tags:
            branch = wt.branch
            branch.tags.set_tag("v0.2", b"rev-2b")
            self.wt_commit(wt, "rev-3", rev_id=b"rev-3")
            branch.tags.set_tag("v1.0rc1", b"rev-3")
            branch.tags.set_tag("v1.0", b"rev-3")
        return wt


class LogCatcher(log.LogFormatter):
    """Pull log messages into a list rather than displaying them.

    To simplify testing we save logged revisions here rather than actually
    formatting anything, so that we can precisely check the result without
    being dependent on the formatting.
    """

    supports_merge_revisions = True
    supports_delta = True
    supports_diff = True
    preferred_levels = 0

    def __init__(self, *args, **kwargs):
        kwargs.update({"to_file": None})
        super().__init__(*args, **kwargs)
        self.revisions = []

    def log_revision(self, revision):
        self.revisions.append(revision)


class TestShowLog(tests.TestCaseWithTransport):
    def checkDelta(self, delta, **kw):
        """Check the filenames touched by a delta are as expected.

        Caller only have to pass in the list of files for each part, all
        unspecified parts are considered empty (and checked as such).
        """
        for n in "added", "removed", "renamed", "modified", "unchanged":
            # By default we expect an empty list
            expected = kw.get(n, [])
            # strip out only the path components
            got = [x.path[1] or x.path[0] for x in getattr(delta, n)]
            self.assertEqual(expected, got)

    def assertInvalidRevisonNumber(self, br, start, end):
        lf = LogCatcher()
        self.assertRaises(
            errors.InvalidRevisionNumber,
            log.show_log,
            br,
            lf,
            start_revision=start,
            end_revision=end,
        )

    def test_cur_revno(self):
        wt = self.make_branch_and_tree(".")
        b = wt.branch

        lf = LogCatcher()
        wt.commit("empty commit")
        log.show_log(b, lf, verbose=True, start_revision=1, end_revision=1)

        # Since there is a single revision in the branch all the combinations
        # below should fail.
        self.assertInvalidRevisonNumber(b, 2, 1)
        self.assertInvalidRevisonNumber(b, 1, 2)
        self.assertInvalidRevisonNumber(b, 0, 2)
        self.assertInvalidRevisonNumber(b, -1, 1)
        self.assertInvalidRevisonNumber(b, 1, -1)
        self.assertInvalidRevisonNumber(b, 1, 0)

    def test_empty_branch(self):
        wt = self.make_branch_and_tree(".")

        lf = LogCatcher()
        log.show_log(wt.branch, lf)
        # no entries yet
        self.assertEqual([], lf.revisions)

    def test_empty_commit(self):
        wt = self.make_branch_and_tree(".")

        wt.commit("empty commit")
        lf = LogCatcher()
        log.show_log(wt.branch, lf, verbose=True)
        revs = lf.revisions
        self.assertEqual(1, len(revs))
        self.assertEqual("1", revs[0].revno)
        self.assertEqual("empty commit", revs[0].rev.message)
        self.checkDelta(revs[0].delta)

    def test_simple_commit(self):
        wt = self.make_branch_and_tree(".")
        wt.commit("empty commit")
        self.build_tree(["hello"])
        wt.add("hello")
        wt.commit(
            "add one file",
            committer="\u013d\xf3r\xe9m \xcdp\u0161\xfam <test@example.com>",
        )
        lf = LogCatcher()
        log.show_log(wt.branch, lf, verbose=True)
        self.assertEqual(2, len(lf.revisions))
        # first one is most recent
        log_entry = lf.revisions[0]
        self.assertEqual("2", log_entry.revno)
        self.assertEqual("add one file", log_entry.rev.message)
        self.checkDelta(log_entry.delta, added=["hello"])

    def test_commit_message_with_control_chars(self):
        wt = self.make_branch_and_tree(".")
        msg = "All 8-bit chars: " + "".join([chr(x) for x in range(256)])
        msg = msg.replace("\r", "\n")
        wt.commit(msg)
        lf = LogCatcher()
        log.show_log(wt.branch, lf, verbose=True)
        committed_msg = lf.revisions[0].rev.message
        if wt.branch.repository._revision_serializer.squashes_xml_invalid_characters:
            self.assertNotEqual(msg, committed_msg)
            self.assertGreater(len(committed_msg), len(msg))
        else:
            self.assertEqual(msg, committed_msg)

    def test_commit_message_without_control_chars(self):
        wt = self.make_branch_and_tree(".")
        # escaped.  As ElementTree apparently does some kind of
        # newline conversion, neither LF (\x0A) nor CR (\x0D) are
        # included in the test commit message, even though they are
        # valid XML 1.0 characters.
        msg = "\x09" + "".join([chr(x) for x in range(0x20, 256)])
        wt.commit(msg)
        lf = LogCatcher()
        log.show_log(wt.branch, lf, verbose=True)
        committed_msg = lf.revisions[0].rev.message
        self.assertEqual(msg, committed_msg)

    def test_deltas_in_merge_revisions(self):
        """Check deltas created for both mainline and merge revisions."""
        wt = self.make_branch_and_tree("parent")
        self.build_tree(["parent/file1", "parent/file2", "parent/file3"])
        wt.add("file1")
        wt.add("file2")
        wt.commit(message="add file1 and file2")
        self.run_bzr("branch parent child")
        os.unlink("child/file1")
        with open("child/file2", "wb") as f:
            f.write(b"hello\n")
        self.run_bzr(["commit", "-m", "remove file1 and modify file2", "child"])
        os.chdir("parent")
        self.run_bzr("merge ../child")
        wt.commit("merge child branch")
        os.chdir("..")
        b = wt.branch
        lf = LogCatcher()
        lf.supports_merge_revisions = True
        log.show_log(b, lf, verbose=True)

        revs = lf.revisions
        self.assertEqual(3, len(revs))

        logentry = revs[0]
        self.assertEqual("2", logentry.revno)
        self.assertEqual("merge child branch", logentry.rev.message)
        self.checkDelta(logentry.delta, removed=["file1"], modified=["file2"])

        logentry = revs[1]
        self.assertEqual("1.1.1", logentry.revno)
        self.assertEqual("remove file1 and modify file2", logentry.rev.message)
        self.checkDelta(logentry.delta, removed=["file1"], modified=["file2"])

        logentry = revs[2]
        self.assertEqual("1", logentry.revno)
        self.assertEqual("add file1 and file2", logentry.rev.message)
        self.checkDelta(logentry.delta, added=["file1", "file2"])

    # bug #842695
    @tests.expectedFailure
    def test_bug_842695_log_restricted_to_dir(self):
        # Comments here indicate revision numbers in trunk  # VVVVV
        trunk = self.make_branch_and_tree("this")
        trunk.commit("initial trunk")  # 1
        adder = trunk.controldir.sprout("adder").open_workingtree()
        merger = trunk.controldir.sprout("merger").open_workingtree()
        self.build_tree_contents(
            [
                ("adder/dir/",),
                ("adder/dir/file", b"foo"),
            ]
        )
        adder.add(["dir", "dir/file"])
        adder.commit("added dir")  # 1.1.1
        trunk.merge_from_branch(adder.branch)
        trunk.commit("merged adder into trunk")  # 2
        merger.merge_from_branch(trunk.branch)
        merger.commit("merged trunk into merger")  # 1.2.1
        # Commits are processed in increments of 200 revisions, so
        # make sure the two merges into trunk are in different chunks.
        for i in range(200):
            trunk.commit("intermediate commit %d" % i)  # 3-202
        trunk.merge_from_branch(merger.branch)
        trunk.commit("merged merger into trunk")  # 203
        file_id = trunk.path2id("dir")
        lf = LogCatcher()
        lf.supports_merge_revisions = True
        log.show_log(trunk.branch, lf, file_id)
<<<<<<< HEAD
        self.assertEqual(["2", "1.1.1"], [r.revno for r in lf.revisions])
=======
        try:
            self.assertEqual(["2", "1.1.1"], [r.revno for r in lf.revisions])
        except AssertionError:
            raise tests.KnownFailure("bug #842695")
>>>>>>> ca07defc


class TestFormatSignatureValidity(tests.TestCaseWithTransport):
    def verify_revision_signature(self, revid, gpg_strategy):
        return (
            gpg.SIGNATURE_VALID,
            "UTF8 Test \xa1\xb1\xc1\xd1\xe1\xf1 <jrandom@example.com>",
        )

    def test_format_signature_validity_utf(self):
        """Check that GPG signatures containing UTF-8 names are formatted
        correctly.
        """
        self.requireFeature(features.gpg)
        wt = self.make_branch_and_tree(".")
        revid = wt.commit("empty commit")
        repo = wt.branch.repository
        # Monkey patch out checking if this rev is actually signed, since we
        # can't sign it without a heavier TestCase and LoopbackGPGStrategy
        # doesn't care anyways.
        self.overrideAttr(
            repo, "verify_revision_signature", self.verify_revision_signature
        )
        out = log.format_signature_validity(revid, wt.branch)
        self.assertEqual(
            "valid signature from UTF8 Test \xa1\xb1\xc1\xd1\xe1\xf1 <jrandom@example.com>",
            out,
        )


class TestShortLogFormatter(TestCaseForLogFormatter):
    def test_trailing_newlines(self):
        wt = self.make_branch_and_tree(".")
        b = self.make_commits_with_trailing_newlines(wt)
        self.assertFormatterResult(
            b"""\
    3 Joe Foo\t2005-11-22
      single line with trailing newline

    2 Joe Foo\t2005-11-22
      multiline
      log
      message

    1 Joe Foo\t2005-11-22
      simple log message

""",
            b,
            log.ShortLogFormatter,
        )

    def test_short_log_with_merges(self):
        wt = self._prepare_tree_with_merges()
        self.assertFormatterResult(
            b"""\
    2 Joe Foo\t2005-11-22 [merge]
      rev-2

    1 Joe Foo\t2005-11-22
      rev-1

""",
            wt.branch,
            log.ShortLogFormatter,
        )

    def test_short_log_with_merges_and_advice(self):
        wt = self._prepare_tree_with_merges()
        self.assertFormatterResult(
            b"""\
    2 Joe Foo\t2005-11-22 [merge]
      rev-2

    1 Joe Foo\t2005-11-22
      rev-1

Use --include-merged or -n0 to see merged revisions.
""",
            wt.branch,
            log.ShortLogFormatter,
            formatter_kwargs={"show_advice": True},
        )

    def test_short_log_with_merges_and_range(self):
        wt = self._prepare_tree_with_merges()
        self.wt_commit(wt, "rev-3a", rev_id=b"rev-3a")
        wt.branch.set_last_revision_info(2, b"rev-2b")
        wt.set_parent_ids([b"rev-2b", b"rev-3a"])
        self.wt_commit(wt, "rev-3b", rev_id=b"rev-3b")
        self.assertFormatterResult(
            b"""\
    3 Joe Foo\t2005-11-22 [merge]
      rev-3b

    2 Joe Foo\t2005-11-22 [merge]
      rev-2

""",
            wt.branch,
            log.ShortLogFormatter,
            show_log_kwargs={"start_revision": 2, "end_revision": 3},
        )

    def test_short_log_with_tags(self):
        wt = self._prepare_tree_with_merges(with_tags=True)
        self.assertFormatterResult(
            b"""\
    3 Joe Foo\t2005-11-22 {v1.0, v1.0rc1}
      rev-3

    2 Joe Foo\t2005-11-22 {v0.2} [merge]
      rev-2

    1 Joe Foo\t2005-11-22
      rev-1

""",
            wt.branch,
            log.ShortLogFormatter,
        )

    def test_short_log_single_merge_revision(self):
        wt = self._prepare_tree_with_merges()
        revspec = revisionspec.RevisionSpec.from_string("1.1.1")
        rev = revspec.in_history(wt.branch)
        self.assertFormatterResult(
            b"""\
      1.1.1 Joe Foo\t2005-11-22
            rev-merged

""",
            wt.branch,
            log.ShortLogFormatter,
            show_log_kwargs={"start_revision": rev, "end_revision": rev},
        )

    def test_show_ids(self):
        wt = self.make_branch_and_tree("parent")
        self.build_tree(["parent/f1", "parent/f2"])
        wt.add(["f1", "f2"])
        self.wt_commit(wt, "first post", rev_id=b"a")
        child_wt = wt.controldir.sprout("child").open_workingtree()
        self.wt_commit(child_wt, "branch 1 changes", rev_id=b"b")
        wt.merge_from_branch(child_wt.branch)
        self.wt_commit(wt, "merge branch 1", rev_id=b"c")
        self.assertFormatterResult(
            b"""\
    2 Joe Foo\t2005-11-22 [merge]
      revision-id:c
      merge branch 1

          1.1.1 Joe Foo\t2005-11-22
                revision-id:b
                branch 1 changes

    1 Joe Foo\t2005-11-22
      revision-id:a
      first post

""",
            wt.branch,
            log.ShortLogFormatter,
            formatter_kwargs={"levels": 0, "show_ids": True},
        )


class TestShortLogFormatterWithMergeRevisions(TestCaseForLogFormatter):
    def test_short_merge_revs_log_with_merges(self):
        wt = self._prepare_tree_with_merges()
        # Note that the 1.1.1 indenting is in fact correct given that
        # the revision numbers are right justified within 5 characters
        # for mainline revnos and 9 characters for dotted revnos.
        self.assertFormatterResult(
            b"""\
    2 Joe Foo\t2005-11-22 [merge]
      rev-2

          1.1.1 Joe Foo\t2005-11-22
                rev-merged

    1 Joe Foo\t2005-11-22
      rev-1

""",
            wt.branch,
            log.ShortLogFormatter,
            formatter_kwargs={"levels": 0},
        )

    def test_short_merge_revs_log_single_merge_revision(self):
        wt = self._prepare_tree_with_merges()
        revspec = revisionspec.RevisionSpec.from_string("1.1.1")
        rev = revspec.in_history(wt.branch)
        self.assertFormatterResult(
            b"""\
      1.1.1 Joe Foo\t2005-11-22
            rev-merged

""",
            wt.branch,
            log.ShortLogFormatter,
            formatter_kwargs={"levels": 0},
            show_log_kwargs={"start_revision": rev, "end_revision": rev},
        )


class TestLongLogFormatter(TestCaseForLogFormatter):
    def test_verbose_log(self):
        """Verbose log includes changed files.

        bug #4676
        """
        wt = self.make_standard_commit("test_verbose_log", authors=[])
        self.assertFormatterResult(
            b"""\
------------------------------------------------------------
revno: 1
committer: Lorem Ipsum <test@example.com>
branch nick: test_verbose_log
timestamp: Tue 2005-11-22 00:00:00 +0000
message:
  add a
added:
  a
""",
            wt.branch,
            log.LongLogFormatter,
            show_log_kwargs={"verbose": True},
        )

    def test_merges_are_indented_by_level(self):
        wt = self.make_branch_and_tree("parent")
        self.wt_commit(wt, "first post")
        child_wt = wt.controldir.sprout("child").open_workingtree()
        self.wt_commit(child_wt, "branch 1")
        smallerchild_wt = wt.controldir.sprout("smallerchild").open_workingtree()
        self.wt_commit(smallerchild_wt, "branch 2")
        child_wt.merge_from_branch(smallerchild_wt.branch)
        self.wt_commit(child_wt, "merge branch 2")
        wt.merge_from_branch(child_wt.branch)
        self.wt_commit(wt, "merge branch 1")
        self.assertFormatterResult(
            b"""\
------------------------------------------------------------
revno: 2 [merge]
committer: Joe Foo <joe@foo.com>
branch nick: parent
timestamp: Tue 2005-11-22 00:00:04 +0000
message:
  merge branch 1
    ------------------------------------------------------------
    revno: 1.1.2 [merge]
    committer: Joe Foo <joe@foo.com>
    branch nick: child
    timestamp: Tue 2005-11-22 00:00:03 +0000
    message:
      merge branch 2
        ------------------------------------------------------------
        revno: 1.2.1
        committer: Joe Foo <joe@foo.com>
        branch nick: smallerchild
        timestamp: Tue 2005-11-22 00:00:02 +0000
        message:
          branch 2
    ------------------------------------------------------------
    revno: 1.1.1
    committer: Joe Foo <joe@foo.com>
    branch nick: child
    timestamp: Tue 2005-11-22 00:00:01 +0000
    message:
      branch 1
------------------------------------------------------------
revno: 1
committer: Joe Foo <joe@foo.com>
branch nick: parent
timestamp: Tue 2005-11-22 00:00:00 +0000
message:
  first post
""",
            wt.branch,
            log.LongLogFormatter,
            formatter_kwargs={"levels": 0},
            show_log_kwargs={"verbose": True},
        )

    def test_verbose_merge_revisions_contain_deltas(self):
        wt = self.make_branch_and_tree("parent")
        self.build_tree(["parent/f1", "parent/f2"])
        wt.add(["f1", "f2"])
        self.wt_commit(wt, "first post")
        child_wt = wt.controldir.sprout("child").open_workingtree()
        os.unlink("child/f1")
        self.build_tree_contents([("child/f2", b"hello\n")])
        self.wt_commit(child_wt, "removed f1 and modified f2")
        wt.merge_from_branch(child_wt.branch)
        self.wt_commit(wt, "merge branch 1")
        self.assertFormatterResult(
            b"""\
------------------------------------------------------------
revno: 2 [merge]
committer: Joe Foo <joe@foo.com>
branch nick: parent
timestamp: Tue 2005-11-22 00:00:02 +0000
message:
  merge branch 1
removed:
  f1
modified:
  f2
    ------------------------------------------------------------
    revno: 1.1.1
    committer: Joe Foo <joe@foo.com>
    branch nick: child
    timestamp: Tue 2005-11-22 00:00:01 +0000
    message:
      removed f1 and modified f2
    removed:
      f1
    modified:
      f2
------------------------------------------------------------
revno: 1
committer: Joe Foo <joe@foo.com>
branch nick: parent
timestamp: Tue 2005-11-22 00:00:00 +0000
message:
  first post
added:
  f1
  f2
""",
            wt.branch,
            log.LongLogFormatter,
            formatter_kwargs={"levels": 0},
            show_log_kwargs={"verbose": True},
        )

    def test_trailing_newlines(self):
        wt = self.make_branch_and_tree(".")
        b = self.make_commits_with_trailing_newlines(wt)
        self.assertFormatterResult(
            b"""\
------------------------------------------------------------
revno: 3
committer: Joe Foo <joe@foo.com>
branch nick: test
timestamp: Tue 2005-11-22 00:00:02 +0000
message:
  single line with trailing newline
------------------------------------------------------------
revno: 2
committer: Joe Foo <joe@foo.com>
branch nick: test
timestamp: Tue 2005-11-22 00:00:01 +0000
message:
  multiline
  log
  message
------------------------------------------------------------
revno: 1
committer: Joe Foo <joe@foo.com>
branch nick: test
timestamp: Tue 2005-11-22 00:00:00 +0000
message:
  simple log message
""",
            b,
            log.LongLogFormatter,
        )

    def test_author_in_log(self):
        """Log includes the author name if it's set in
        the revision properties.
        """
        wt = self.make_standard_commit(
            "test_author_log",
            authors=["John Doe <jdoe@example.com>", "Jane Rey <jrey@example.com>"],
        )
        self.assertFormatterResult(
            b"""\
------------------------------------------------------------
revno: 1
author: John Doe <jdoe@example.com>, Jane Rey <jrey@example.com>
committer: Lorem Ipsum <test@example.com>
branch nick: test_author_log
timestamp: Tue 2005-11-22 00:00:00 +0000
message:
  add a
""",
            wt.branch,
            log.LongLogFormatter,
        )

    def test_properties_in_log(self):
        """Log includes the custom properties returned by the registered
        handlers.
        """
        wt = self.make_standard_commit("test_properties_in_log")

        def trivial_custom_prop_handler(revision):
            return {"test_prop": "test_value"}

        # Cleaned up in setUp()
        log.properties_handler_registry.register(
            "trivial_custom_prop_handler", trivial_custom_prop_handler
        )
        self.assertFormatterResult(
            b"""\
------------------------------------------------------------
revno: 1
test_prop: test_value
author: John Doe <jdoe@example.com>
committer: Lorem Ipsum <test@example.com>
branch nick: test_properties_in_log
timestamp: Tue 2005-11-22 00:00:00 +0000
message:
  add a
""",
            wt.branch,
            log.LongLogFormatter,
        )

    def test_properties_in_short_log(self):
        """Log includes the custom properties returned by the registered
        handlers.
        """
        wt = self.make_standard_commit("test_properties_in_short_log")

        def trivial_custom_prop_handler(revision):
            return {"test_prop": "test_value"}

        log.properties_handler_registry.register(
            "trivial_custom_prop_handler", trivial_custom_prop_handler
        )
        self.assertFormatterResult(
            b"""\
    1 John Doe\t2005-11-22
      test_prop: test_value
      add a

""",
            wt.branch,
            log.ShortLogFormatter,
        )

    def test_error_in_properties_handler(self):
        """Log includes the custom properties returned by the registered
        handlers.
        """
        wt = self.make_standard_commit(
            "error_in_properties_handler", revprops={"first_prop": "first_value"}
        )
        sio = self.make_utf8_encoded_stringio()
        formatter = log.LongLogFormatter(to_file=sio)

        def trivial_custom_prop_handler(revision):
            raise Exception("a test error")

        log.properties_handler_registry.register(
            "trivial_custom_prop_handler", trivial_custom_prop_handler
        )
        log.show_log(wt.branch, formatter)
        self.assertContainsRe(sio.getvalue(), b"brz: ERROR: Exception: a test error")

    def test_properties_handler_bad_argument(self):
        wt = self.make_standard_commit(
            "bad_argument", revprops={"a_prop": "test_value"}
        )
        sio = self.make_utf8_encoded_stringio()
        formatter = log.LongLogFormatter(to_file=sio)

        def bad_argument_prop_handler(revision):
            return {"custom_prop_name": revision.properties["a_prop"]}

        log.properties_handler_registry.register(
            "bad_argument_prop_handler", bad_argument_prop_handler
        )

        self.assertRaises(AttributeError, formatter.show_properties, "a revision", "")

        revision = wt.branch.repository.get_revision(wt.branch.last_revision())
        formatter.show_properties(revision, "")
        self.assertEqualDiff(b"custom_prop_name: test_value\n", sio.getvalue())

    def test_show_ids(self):
        wt = self.make_branch_and_tree("parent")
        self.build_tree(["parent/f1", "parent/f2"])
        wt.add(["f1", "f2"])
        self.wt_commit(wt, "first post", rev_id=b"a")
        child_wt = wt.controldir.sprout("child").open_workingtree()
        self.wt_commit(child_wt, "branch 1 changes", rev_id=b"b")
        wt.merge_from_branch(child_wt.branch)
        self.wt_commit(wt, "merge branch 1", rev_id=b"c")
        self.assertFormatterResult(
            b"""\
------------------------------------------------------------
revno: 2 [merge]
revision-id: c
parent: a
parent: b
committer: Joe Foo <joe@foo.com>
branch nick: parent
timestamp: Tue 2005-11-22 00:00:02 +0000
message:
  merge branch 1
    ------------------------------------------------------------
    revno: 1.1.1
    revision-id: b
    parent: a
    committer: Joe Foo <joe@foo.com>
    branch nick: child
    timestamp: Tue 2005-11-22 00:00:01 +0000
    message:
      branch 1 changes
------------------------------------------------------------
revno: 1
revision-id: a
committer: Joe Foo <joe@foo.com>
branch nick: parent
timestamp: Tue 2005-11-22 00:00:00 +0000
message:
  first post
""",
            wt.branch,
            log.LongLogFormatter,
            formatter_kwargs={"levels": 0, "show_ids": True},
        )


class TestLongLogFormatterWithoutMergeRevisions(TestCaseForLogFormatter):
    def test_long_verbose_log(self):
        """Verbose log includes changed files.

        bug #4676
        """
        wt = self.make_standard_commit("test_long_verbose_log", authors=[])
        self.assertFormatterResult(
            b"""\
------------------------------------------------------------
revno: 1
committer: Lorem Ipsum <test@example.com>
branch nick: test_long_verbose_log
timestamp: Tue 2005-11-22 00:00:00 +0000
message:
  add a
added:
  a
""",
            wt.branch,
            log.LongLogFormatter,
            formatter_kwargs={"levels": 1},
            show_log_kwargs={"verbose": True},
        )

    def test_long_verbose_contain_deltas(self):
        wt = self.make_branch_and_tree("parent")
        self.build_tree(["parent/f1", "parent/f2"])
        wt.add(["f1", "f2"])
        self.wt_commit(wt, "first post")
        child_wt = wt.controldir.sprout("child").open_workingtree()
        os.unlink("child/f1")
        self.build_tree_contents([("child/f2", b"hello\n")])
        self.wt_commit(child_wt, "removed f1 and modified f2")
        wt.merge_from_branch(child_wt.branch)
        self.wt_commit(wt, "merge branch 1")
        self.assertFormatterResult(
            b"""\
------------------------------------------------------------
revno: 2 [merge]
committer: Joe Foo <joe@foo.com>
branch nick: parent
timestamp: Tue 2005-11-22 00:00:02 +0000
message:
  merge branch 1
removed:
  f1
modified:
  f2
------------------------------------------------------------
revno: 1
committer: Joe Foo <joe@foo.com>
branch nick: parent
timestamp: Tue 2005-11-22 00:00:00 +0000
message:
  first post
added:
  f1
  f2
""",
            wt.branch,
            log.LongLogFormatter,
            formatter_kwargs={"levels": 1},
            show_log_kwargs={"verbose": True},
        )

    def test_long_trailing_newlines(self):
        wt = self.make_branch_and_tree(".")
        b = self.make_commits_with_trailing_newlines(wt)
        self.assertFormatterResult(
            b"""\
------------------------------------------------------------
revno: 3
committer: Joe Foo <joe@foo.com>
branch nick: test
timestamp: Tue 2005-11-22 00:00:02 +0000
message:
  single line with trailing newline
------------------------------------------------------------
revno: 2
committer: Joe Foo <joe@foo.com>
branch nick: test
timestamp: Tue 2005-11-22 00:00:01 +0000
message:
  multiline
  log
  message
------------------------------------------------------------
revno: 1
committer: Joe Foo <joe@foo.com>
branch nick: test
timestamp: Tue 2005-11-22 00:00:00 +0000
message:
  simple log message
""",
            b,
            log.LongLogFormatter,
            formatter_kwargs={"levels": 1},
        )

    def test_long_author_in_log(self):
        """Log includes the author name if it's set in
        the revision properties.
        """
        wt = self.make_standard_commit("test_author_log")
        self.assertFormatterResult(
            b"""\
------------------------------------------------------------
revno: 1
author: John Doe <jdoe@example.com>
committer: Lorem Ipsum <test@example.com>
branch nick: test_author_log
timestamp: Tue 2005-11-22 00:00:00 +0000
message:
  add a
""",
            wt.branch,
            log.LongLogFormatter,
            formatter_kwargs={"levels": 1},
        )

    def test_long_properties_in_log(self):
        """Log includes the custom properties returned by the registered
        handlers.
        """
        wt = self.make_standard_commit("test_properties_in_log")

        def trivial_custom_prop_handler(revision):
            return {"test_prop": "test_value"}

        log.properties_handler_registry.register(
            "trivial_custom_prop_handler", trivial_custom_prop_handler
        )
        self.assertFormatterResult(
            b"""\
------------------------------------------------------------
revno: 1
test_prop: test_value
author: John Doe <jdoe@example.com>
committer: Lorem Ipsum <test@example.com>
branch nick: test_properties_in_log
timestamp: Tue 2005-11-22 00:00:00 +0000
message:
  add a
""",
            wt.branch,
            log.LongLogFormatter,
            formatter_kwargs={"levels": 1},
        )


class TestLineLogFormatter(TestCaseForLogFormatter):
    def test_line_log(self):
        """Line log should show revno.

        bug #5162
        """
        wt = self.make_standard_commit(
            "test-line-log",
            committer="Line-Log-Formatter Tester <test@line.log>",
            authors=[],
        )
        self.assertFormatterResult(
            b"""\
1: Line-Log-Formatte... 2005-11-22 add a
""",
            wt.branch,
            log.LineLogFormatter,
        )

    def test_trailing_newlines(self):
        wt = self.make_branch_and_tree(".")
        b = self.make_commits_with_trailing_newlines(wt)
        self.assertFormatterResult(
            b"""\
3: Joe Foo 2005-11-22 single line with trailing newline
2: Joe Foo 2005-11-22 multiline
1: Joe Foo 2005-11-22 simple log message
""",
            b,
            log.LineLogFormatter,
        )

    def test_line_log_single_merge_revision(self):
        wt = self._prepare_tree_with_merges()
        revspec = revisionspec.RevisionSpec.from_string("1.1.1")
        rev = revspec.in_history(wt.branch)
        self.assertFormatterResult(
            b"""\
1.1.1: Joe Foo 2005-11-22 rev-merged
""",
            wt.branch,
            log.LineLogFormatter,
            show_log_kwargs={"start_revision": rev, "end_revision": rev},
        )

    def test_line_log_with_tags(self):
        wt = self._prepare_tree_with_merges(with_tags=True)
        self.assertFormatterResult(
            b"""\
3: Joe Foo 2005-11-22 {v1.0, v1.0rc1} rev-3
2: Joe Foo 2005-11-22 [merge] {v0.2} rev-2
1: Joe Foo 2005-11-22 rev-1
""",
            wt.branch,
            log.LineLogFormatter,
        )


class TestLineLogFormatterWithMergeRevisions(TestCaseForLogFormatter):
    def test_line_merge_revs_log(self):
        """Line log should show revno.

        bug #5162
        """
        wt = self.make_standard_commit(
            "test-line-log",
            committer="Line-Log-Formatter Tester <test@line.log>",
            authors=[],
        )
        self.assertFormatterResult(
            b"""\
1: Line-Log-Formatte... 2005-11-22 add a
""",
            wt.branch,
            log.LineLogFormatter,
        )

    def test_line_merge_revs_log_single_merge_revision(self):
        wt = self._prepare_tree_with_merges()
        revspec = revisionspec.RevisionSpec.from_string("1.1.1")
        rev = revspec.in_history(wt.branch)
        self.assertFormatterResult(
            b"""\
1.1.1: Joe Foo 2005-11-22 rev-merged
""",
            wt.branch,
            log.LineLogFormatter,
            formatter_kwargs={"levels": 0},
            show_log_kwargs={"start_revision": rev, "end_revision": rev},
        )

    def test_line_merge_revs_log_with_merges(self):
        wt = self._prepare_tree_with_merges()
        self.assertFormatterResult(
            b"""\
2: Joe Foo 2005-11-22 [merge] rev-2
  1.1.1: Joe Foo 2005-11-22 rev-merged
1: Joe Foo 2005-11-22 rev-1
""",
            wt.branch,
            log.LineLogFormatter,
            formatter_kwargs={"levels": 0},
        )


class TestGnuChangelogFormatter(TestCaseForLogFormatter):
    def test_gnu_changelog(self):
        wt = self.make_standard_commit("nicky", authors=[])
        self.assertFormatterResult(
            b"""\
2005-11-22  Lorem Ipsum  <test@example.com>

\tadd a

""",
            wt.branch,
            log.GnuChangelogLogFormatter,
        )

    def test_with_authors(self):
        wt = self.make_standard_commit(
            "nicky",
            authors=["Fooa Fooz <foo@example.com>", "Bari Baro <bar@example.com>"],
        )
        self.assertFormatterResult(
            b"""\
2005-11-22  Fooa Fooz  <foo@example.com>

\tadd a

""",
            wt.branch,
            log.GnuChangelogLogFormatter,
        )

    def test_verbose(self):
        wt = self.make_standard_commit("nicky")
        self.assertFormatterResult(
            b"""\
2005-11-22  John Doe  <jdoe@example.com>

\t* a:

\tadd a

""",
            wt.branch,
            log.GnuChangelogLogFormatter,
            show_log_kwargs={"verbose": True},
        )


class TestShowChangedRevisions(tests.TestCaseWithTransport):
    def test_show_changed_revisions_verbose(self):
        tree = self.make_branch_and_tree("tree_a")
        self.build_tree(["tree_a/foo"])
        tree.add("foo")
        tree.commit("bar", rev_id=b"bar-id")
        s = self.make_utf8_encoded_stringio()
        log.show_changed_revisions(tree.branch, [], [b"bar-id"], s)
        self.assertContainsRe(s.getvalue(), b"bar")
        self.assertNotContainsRe(s.getvalue(), b"foo")


class TestLogFormatter(tests.TestCase):
    def setUp(self):
        super().setUp()
<<<<<<< HEAD
        self.rev = revision.Revision(
            b"a-id",
            parent_ids=[],
            properties={},
            message="",
            committer="",
            timestamp=0,
            timezone=0,
            inventory_sha1=None,
        )
=======
        self.rev = revision.Revision(b"a-id")
>>>>>>> ca07defc
        self.lf = log.LogFormatter(None)

    def test_short_committer(self):
        def assertCommitter(expected, committer):
            self.rev = revision.Revision(
                b"a-id",
                parent_ids=[],
                properties={},
                message="",
                committer=committer,
                timestamp=0,
                timezone=0,
                inventory_sha1=None,
            )
            self.assertEqual(expected, self.lf.short_committer(self.rev))

        assertCommitter("John Doe", "John Doe <jdoe@example.com>")
        assertCommitter("John Smith", "John Smith <jsmith@example.com>")
        assertCommitter("John Smith", "John Smith")
        assertCommitter("jsmith@example.com", "jsmith@example.com")
        assertCommitter("jsmith@example.com", "<jsmith@example.com>")
        assertCommitter("John Smith", "John Smith jsmith@example.com")

    def test_short_author(self):
        def assertAuthor(expected, author):
<<<<<<< HEAD
            self.rev = revision.Revision(
                b"a-id",
                parent_ids=[],
                properties={"author": author},
                message="",
                committer="",
                timestamp=0,
                timezone=0,
                inventory_sha1=None,
            )
=======
            self.rev.properties["author"] = author
>>>>>>> ca07defc
            self.assertEqual(expected, self.lf.short_author(self.rev))

        assertAuthor("John Smith", "John Smith <jsmith@example.com>")
        assertAuthor("John Smith", "John Smith")
        assertAuthor("jsmith@example.com", "jsmith@example.com")
        assertAuthor("jsmith@example.com", "<jsmith@example.com>")
        assertAuthor("John Smith", "John Smith jsmith@example.com")

    def test_short_author_from_committer(self):
<<<<<<< HEAD
        self.rev = revision.Revision(
            b"a-id",
            parent_ids=[],
            properties={},
            message="",
            committer="John Doe <jdoe@example.com>",
            timestamp=0,
            timezone=0,
            inventory_sha1=None,
        )
        self.assertEqual("John Doe", self.lf.short_author(self.rev))

    def test_short_author_from_authors(self):
        self.rev = revision.Revision(
            b"a-id",
            parent_ids=[],
            properties={
                "authors": "John Smith <jsmith@example.com>\nJane Rey <jrey@example.com>"
            },
            message="",
            committer="",
            timestamp=0,
            timezone=0,
            inventory_sha1=None,
=======
        self.rev.committer = "John Doe <jdoe@example.com>"
        self.assertEqual("John Doe", self.lf.short_author(self.rev))

    def test_short_author_from_authors(self):
        self.rev.properties["authors"] = (
            "John Smith <jsmith@example.com>\nJane Rey <jrey@example.com>"
>>>>>>> ca07defc
        )
        self.assertEqual("John Smith", self.lf.short_author(self.rev))


class TestReverseByDepth(tests.TestCase):
    """Test reverse_by_depth behavior.

    This is used to present revisions in forward (oldest first) order in a nice
    layout.

    The tests use lighter revision description to ease reading.
    """

    def assertReversed(self, forward, backward):
        # Transform the descriptions to suit the API: tests use (revno, depth),
        # while the API expects (revid, revno, depth)
        def complete_revisions(l):
            """Transform the description to suit the API.

            Tests use (revno, depth) whil the API expects (revid, revno, depth).
            Since the revid is arbitrary, we just duplicate revno
            """
            return [(r, r, d) for r, d in l]

        forward = complete_revisions(forward)
        backward = complete_revisions(backward)
        self.assertEqual(forward, log.reverse_by_depth(backward))

    def test_mainline_revisions(self):
        self.assertReversed([("1", 0), ("2", 0)], [("2", 0), ("1", 0)])

    def test_merged_revisions(self):
        self.assertReversed(
            [
                ("1", 0),
                ("2", 0),
                ("2.2", 1),
                ("2.1", 1),
            ],
            [
                ("2", 0),
                ("2.1", 1),
                ("2.2", 1),
                ("1", 0),
            ],
        )

    def test_shifted_merged_revisions(self):
        """Test irregular layout.

        Requesting revisions touching a file can produce "holes" in the depths.
        """
        self.assertReversed(
            [
                ("1", 0),
                ("2", 0),
                ("1.1", 2),
                ("1.2", 2),
            ],
            [
                ("2", 0),
                ("1.2", 2),
                ("1.1", 2),
                ("1", 0),
            ],
        )

    def test_merged_without_child_revisions(self):
        """Test irregular layout.

        Revision ranges can produce "holes" in the depths.
        """
        # When a revision of higher depth doesn't follow one of lower depth, we
        # assume a lower depth one is virtually there
        self.assertReversed(
            [("1", 2), ("2", 2), ("3", 3), ("4", 4)],
            [
                ("4", 4),
                ("3", 3),
                ("2", 2),
                ("1", 2),
            ],
        )
        # So we get the same order after reversing below even if the original
        # revisions are not in the same order.
        self.assertReversed(
            [("1", 2), ("2", 2), ("3", 3), ("4", 4)],
            [
                ("3", 3),
                ("4", 4),
                ("2", 2),
                ("1", 2),
            ],
        )


class TestHistoryChange(tests.TestCaseWithTransport):
    def setup_a_tree(self):
        tree = self.make_branch_and_tree("tree")
        tree.lock_write()
        self.addCleanup(tree.unlock)
        tree.commit("1a", rev_id=b"1a")
        tree.commit("2a", rev_id=b"2a")
        tree.commit("3a", rev_id=b"3a")
        return tree

    def setup_ab_tree(self):
        tree = self.setup_a_tree()
        tree.set_last_revision(b"1a")
        tree.branch.set_last_revision_info(1, b"1a")
        tree.commit("2b", rev_id=b"2b")
        tree.commit("3b", rev_id=b"3b")
        return tree

    def setup_ac_tree(self):
        tree = self.setup_a_tree()
        tree.set_last_revision(revision.NULL_REVISION)
        tree.branch.set_last_revision_info(0, revision.NULL_REVISION)
        tree.commit("1c", rev_id=b"1c")
        tree.commit("2c", rev_id=b"2c")
        tree.commit("3c", rev_id=b"3c")
        return tree

    def test_all_new(self):
        tree = self.setup_ab_tree()
        old, new = log.get_history_change(b"1a", b"3a", tree.branch.repository)
        self.assertEqual([], old)
        self.assertEqual([b"2a", b"3a"], new)

    def test_all_old(self):
        tree = self.setup_ab_tree()
        old, new = log.get_history_change(b"3a", b"1a", tree.branch.repository)
        self.assertEqual([], new)
        self.assertEqual([b"2a", b"3a"], old)

    def test_null_old(self):
        tree = self.setup_ab_tree()
        old, new = log.get_history_change(
            revision.NULL_REVISION, b"3a", tree.branch.repository
        )
        self.assertEqual([], old)
        self.assertEqual([b"1a", b"2a", b"3a"], new)

    def test_null_new(self):
        tree = self.setup_ab_tree()
        old, new = log.get_history_change(
            b"3a", revision.NULL_REVISION, tree.branch.repository
        )
        self.assertEqual([], new)
        self.assertEqual([b"1a", b"2a", b"3a"], old)

    def test_diverged(self):
        tree = self.setup_ab_tree()
        old, new = log.get_history_change(b"3a", b"3b", tree.branch.repository)
        self.assertEqual(old, [b"2a", b"3a"])
        self.assertEqual(new, [b"2b", b"3b"])

    def test_unrelated(self):
        tree = self.setup_ac_tree()
        old, new = log.get_history_change(b"3a", b"3c", tree.branch.repository)
        self.assertEqual(old, [b"1a", b"2a", b"3a"])
        self.assertEqual(new, [b"1c", b"2c", b"3c"])

    def test_show_branch_change(self):
        tree = self.setup_ab_tree()
        s = StringIO()
        log.show_branch_change(tree.branch, s, 3, b"3a")
        self.assertContainsRe(
            s.getvalue(),
            "[*]{60}\nRemoved Revisions:\n(.|\n)*2a(.|\n)*3a(.|\n)*"
            "[*]{60}\n\nAdded Revisions:\n(.|\n)*2b(.|\n)*3b",
        )

    def test_show_branch_change_no_change(self):
        tree = self.setup_ab_tree()
        s = StringIO()
        log.show_branch_change(tree.branch, s, 3, b"3b")
        self.assertEqual(s.getvalue(), "Nothing seems to have changed\n")

    def test_show_branch_change_no_old(self):
        tree = self.setup_ab_tree()
        s = StringIO()
        log.show_branch_change(tree.branch, s, 2, b"2b")
        self.assertContainsRe(s.getvalue(), "Added Revisions:")
        self.assertNotContainsRe(s.getvalue(), "Removed Revisions:")

    def test_show_branch_change_no_new(self):
        tree = self.setup_ab_tree()
        tree.branch.set_last_revision_info(2, b"2b")
        s = StringIO()
        log.show_branch_change(tree.branch, s, 3, b"3b")
        self.assertContainsRe(s.getvalue(), "Removed Revisions:")
        self.assertNotContainsRe(s.getvalue(), "Added Revisions:")


class TestRevisionNotInBranch(TestCaseForLogFormatter):
    def setup_a_tree(self):
        tree = self.make_branch_and_tree("tree")
        tree.lock_write()
        self.addCleanup(tree.unlock)
        kwargs = {
            "committer": "Joe Foo <joe@foo.com>",
            "timestamp": 1132617600,  # Mon 2005-11-22 00:00:00 +0000
            "timezone": 0,  # UTC
        }
        tree.commit("commit 1a", rev_id=b"1a", **kwargs)
        tree.commit("commit 2a", rev_id=b"2a", **kwargs)
        tree.commit("commit 3a", rev_id=b"3a", **kwargs)
        return tree

    def setup_ab_tree(self):
        tree = self.setup_a_tree()
        tree.set_last_revision(b"1a")
        tree.branch.set_last_revision_info(1, b"1a")
        kwargs = {
            "committer": "Joe Foo <joe@foo.com>",
            "timestamp": 1132617600,  # Mon 2005-11-22 00:00:00 +0000
            "timezone": 0,  # UTC
        }
        tree.commit("commit 2b", rev_id=b"2b", **kwargs)
        tree.commit("commit 3b", rev_id=b"3b", **kwargs)
        return tree

    def test_one_revision(self):
        tree = self.setup_ab_tree()
        lf = LogCatcher()
        rev = revisionspec.RevisionInfo(tree.branch, None, b"3a")
        log.show_log(
            tree.branch, lf, verbose=True, start_revision=rev, end_revision=rev
        )
        self.assertEqual(1, len(lf.revisions))
        self.assertEqual(None, lf.revisions[0].revno)  # Out-of-branch
        self.assertEqual(b"3a", lf.revisions[0].rev.revision_id)

    def test_many_revisions(self):
        tree = self.setup_ab_tree()
        lf = LogCatcher()
        start_rev = revisionspec.RevisionInfo(tree.branch, None, b"1a")
        end_rev = revisionspec.RevisionInfo(tree.branch, None, b"3a")
        log.show_log(
            tree.branch,
            lf,
            verbose=True,
            start_revision=start_rev,
            end_revision=end_rev,
        )
        self.assertEqual(3, len(lf.revisions))
        self.assertEqual(None, lf.revisions[0].revno)  # Out-of-branch
        self.assertEqual(b"3a", lf.revisions[0].rev.revision_id)
        self.assertEqual(None, lf.revisions[1].revno)  # Out-of-branch
        self.assertEqual(b"2a", lf.revisions[1].rev.revision_id)
        self.assertEqual("1", lf.revisions[2].revno)  # In-branch

    def test_long_format(self):
        tree = self.setup_ab_tree()
        start_rev = revisionspec.RevisionInfo(tree.branch, None, b"1a")
        end_rev = revisionspec.RevisionInfo(tree.branch, None, b"3a")
        self.assertFormatterResult(
            b"""\
------------------------------------------------------------
revision-id: 3a
committer: Joe Foo <joe@foo.com>
branch nick: tree
timestamp: Tue 2005-11-22 00:00:00 +0000
message:
  commit 3a
------------------------------------------------------------
revision-id: 2a
committer: Joe Foo <joe@foo.com>
branch nick: tree
timestamp: Tue 2005-11-22 00:00:00 +0000
message:
  commit 2a
------------------------------------------------------------
revno: 1
committer: Joe Foo <joe@foo.com>
branch nick: tree
timestamp: Tue 2005-11-22 00:00:00 +0000
message:
  commit 1a
""",
            tree.branch,
            log.LongLogFormatter,
            show_log_kwargs={"start_revision": start_rev, "end_revision": end_rev},
        )

    def test_short_format(self):
        tree = self.setup_ab_tree()
        start_rev = revisionspec.RevisionInfo(tree.branch, None, b"1a")
        end_rev = revisionspec.RevisionInfo(tree.branch, None, b"3a")
        self.assertFormatterResult(
            b"""\
      Joe Foo\t2005-11-22
      revision-id:3a
      commit 3a

      Joe Foo\t2005-11-22
      revision-id:2a
      commit 2a

    1 Joe Foo\t2005-11-22
      commit 1a

""",
            tree.branch,
            log.ShortLogFormatter,
            show_log_kwargs={"start_revision": start_rev, "end_revision": end_rev},
        )

    def test_line_format(self):
        tree = self.setup_ab_tree()
        start_rev = revisionspec.RevisionInfo(tree.branch, None, b"1a")
        end_rev = revisionspec.RevisionInfo(tree.branch, None, b"3a")
        self.assertFormatterResult(
            b"""\
Joe Foo 2005-11-22 commit 3a
Joe Foo 2005-11-22 commit 2a
1: Joe Foo 2005-11-22 commit 1a
""",
            tree.branch,
            log.LineLogFormatter,
            show_log_kwargs={"start_revision": start_rev, "end_revision": end_rev},
        )


class TestLogWithBugs(TestCaseForLogFormatter, TestLogMixin):
    def setUp(self):
        super().setUp()
        log.properties_handler_registry.register(
            "bugs_properties_handler", log._bugs_properties_handler
        )

    def make_commits_with_bugs(self):
        """Helper method for LogFormatter tests."""
        tree = self.make_branch_and_tree(".")
        self.build_tree(["a", "b"])
        tree.add("a")
        self.wt_commit(
            tree,
            "simple log message",
            rev_id=b"a1",
            revprops={"bugs": "test://bug/id fixed"},
        )
        tree.add("b")
        self.wt_commit(
            tree,
            "multiline\nlog\nmessage\n",
            rev_id=b"a2",
            authors=["Joe Bar <joe@bar.com>"],
            revprops={"bugs": "test://bug/id fixed\ntest://bug/2 fixed"},
        )
        return tree

    def test_bug_broken(self):
        tree = self.make_branch_and_tree(".")
        self.build_tree(["a", "b"])
        tree.add("a")
        self.wt_commit(
            tree,
            "simple log message",
            rev_id=b"a1",
            revprops={"bugs": "test://bua g/id fixed"},
        )

        logfile = self.make_utf8_encoded_stringio()
        formatter = log.LongLogFormatter(to_file=logfile)
        log.show_log(tree.branch, formatter)

        self.assertContainsRe(
            logfile.getvalue(),
            b"brz: ERROR: breezy.bugtracker.InvalidLineInBugsProperty: "
            b"Invalid line in bugs property: 'test://bua g/id fixed'",
        )

        text = logfile.getvalue()
        self.assertEqualDiff(
            text[text.index(b"-" * 60) :],
            b"""\
------------------------------------------------------------
revno: 1
committer: Joe Foo <joe@foo.com>
branch nick: work
timestamp: Tue 2005-11-22 00:00:00 +0000
message:
  simple log message
""",
        )

    def test_long_bugs(self):
        tree = self.make_commits_with_bugs()
        self.assertFormatterResult(
            b"""\
------------------------------------------------------------
revno: 2
fixes bugs: test://bug/id test://bug/2
author: Joe Bar <joe@bar.com>
committer: Joe Foo <joe@foo.com>
branch nick: work
timestamp: Tue 2005-11-22 00:00:01 +0000
message:
  multiline
  log
  message
------------------------------------------------------------
revno: 1
fixes bug: test://bug/id
committer: Joe Foo <joe@foo.com>
branch nick: work
timestamp: Tue 2005-11-22 00:00:00 +0000
message:
  simple log message
""",
            tree.branch,
            log.LongLogFormatter,
        )

    def test_short_bugs(self):
        tree = self.make_commits_with_bugs()
        self.assertFormatterResult(
            b"""\
    2 Joe Bar\t2005-11-22
      fixes bugs: test://bug/id test://bug/2
      multiline
      log
      message

    1 Joe Foo\t2005-11-22
      fixes bug: test://bug/id
      simple log message

""",
            tree.branch,
            log.ShortLogFormatter,
        )

    def test_wrong_bugs_property(self):
        tree = self.make_branch_and_tree(".")
        self.build_tree(["foo"])
        self.wt_commit(
            tree,
            "simple log message",
            rev_id=b"a1",
            revprops={"bugs": "test://bug/id invalid_value"},
        )

        logfile = self.make_utf8_encoded_stringio()
        formatter = log.ShortLogFormatter(to_file=logfile)
        log.show_log(tree.branch, formatter)

        lines = logfile.getvalue().splitlines()

        self.assertEqual(lines[0], b"    1 Joe Foo\t2005-11-22")

        self.assertEqual(
            lines[1],
            b"brz: ERROR: breezy.bugtracker.InvalidBugStatus: Invalid "
            b"bug status: 'invalid_value'",
        )

        self.assertEqual(lines[-2], b"      simple log message")

    def test_bugs_handler_present(self):
        self.properties_handler_registry.get("bugs_properties_handler")


class TestLogForAuthors(TestCaseForLogFormatter):
    def setUp(self):
        super().setUp()
        self.wt = self.make_standard_commit(
            "nicky",
            authors=["John Doe <jdoe@example.com>", "Jane Rey <jrey@example.com>"],
        )

    def assertFormatterResult(self, formatter, who, result):
        formatter_kwargs = {}
        if who is not None:
            author_list_handler = log.author_list_registry.get(who)
            formatter_kwargs["author_list_handler"] = author_list_handler
        TestCaseForLogFormatter.assertFormatterResult(
            self, result, self.wt.branch, formatter, formatter_kwargs=formatter_kwargs
        )

    def test_line_default(self):
        self.assertFormatterResult(
            log.LineLogFormatter,
            None,
            b"""\
1: John Doe 2005-11-22 add a
""",
        )

    def test_line_committer(self):
        self.assertFormatterResult(
            log.LineLogFormatter,
            "committer",
            b"""\
1: Lorem Ipsum 2005-11-22 add a
""",
        )

    def test_line_first(self):
        self.assertFormatterResult(
            log.LineLogFormatter,
            "first",
            b"""\
1: John Doe 2005-11-22 add a
""",
        )

    def test_line_all(self):
        self.assertFormatterResult(
            log.LineLogFormatter,
            "all",
            b"""\
1: John Doe, Jane Rey 2005-11-22 add a
""",
        )

    def test_short_default(self):
        self.assertFormatterResult(
            log.ShortLogFormatter,
            None,
            b"""\
    1 John Doe\t2005-11-22
      add a

""",
        )

    def test_short_committer(self):
        self.assertFormatterResult(
            log.ShortLogFormatter,
            "committer",
            b"""\
    1 Lorem Ipsum\t2005-11-22
      add a

""",
        )

    def test_short_first(self):
        self.assertFormatterResult(
            log.ShortLogFormatter,
            "first",
            b"""\
    1 John Doe\t2005-11-22
      add a

""",
        )

    def test_short_all(self):
        self.assertFormatterResult(
            log.ShortLogFormatter,
            "all",
            b"""\
    1 John Doe, Jane Rey\t2005-11-22
      add a

""",
        )

    def test_long_default(self):
        self.assertFormatterResult(
            log.LongLogFormatter,
            None,
            b"""\
------------------------------------------------------------
revno: 1
author: John Doe <jdoe@example.com>, Jane Rey <jrey@example.com>
committer: Lorem Ipsum <test@example.com>
branch nick: nicky
timestamp: Tue 2005-11-22 00:00:00 +0000
message:
  add a
""",
        )

    def test_long_committer(self):
        self.assertFormatterResult(
            log.LongLogFormatter,
            "committer",
            b"""\
------------------------------------------------------------
revno: 1
committer: Lorem Ipsum <test@example.com>
branch nick: nicky
timestamp: Tue 2005-11-22 00:00:00 +0000
message:
  add a
""",
        )

    def test_long_first(self):
        self.assertFormatterResult(
            log.LongLogFormatter,
            "first",
            b"""\
------------------------------------------------------------
revno: 1
author: John Doe <jdoe@example.com>
committer: Lorem Ipsum <test@example.com>
branch nick: nicky
timestamp: Tue 2005-11-22 00:00:00 +0000
message:
  add a
""",
        )

    def test_long_all(self):
        self.assertFormatterResult(
            log.LongLogFormatter,
            "all",
            b"""\
------------------------------------------------------------
revno: 1
author: John Doe <jdoe@example.com>, Jane Rey <jrey@example.com>
committer: Lorem Ipsum <test@example.com>
branch nick: nicky
timestamp: Tue 2005-11-22 00:00:00 +0000
message:
  add a
""",
        )

    def test_gnu_changelog_default(self):
        self.assertFormatterResult(
            log.GnuChangelogLogFormatter,
            None,
            b"""\
2005-11-22  John Doe  <jdoe@example.com>

\tadd a

""",
        )

    def test_gnu_changelog_committer(self):
        self.assertFormatterResult(
            log.GnuChangelogLogFormatter,
            "committer",
            b"""\
2005-11-22  Lorem Ipsum  <test@example.com>

\tadd a

""",
        )

    def test_gnu_changelog_first(self):
        self.assertFormatterResult(
            log.GnuChangelogLogFormatter,
            "first",
            b"""\
2005-11-22  John Doe  <jdoe@example.com>

\tadd a

""",
        )

    def test_gnu_changelog_all(self):
        self.assertFormatterResult(
            log.GnuChangelogLogFormatter,
            "all",
            b"""\
2005-11-22  John Doe  <jdoe@example.com>, Jane Rey  <jrey@example.com>

\tadd a

""",
        )


class TestLogExcludeAncestry(tests.TestCaseWithTransport):
    def make_branch_with_alternate_ancestries(self, relpath="."):
        # See test_merge_sorted_exclude_ancestry below for the difference with
        # bt.per_branch.test_iter_merge_sorted_revision.
        # TestIterMergeSortedRevisionsBushyGraph.
        # make_branch_with_alternate_ancestries
        # and test_merge_sorted_exclude_ancestry
        # See the FIXME in assertLogRevnos too.
        builder = branchbuilder.BranchBuilder(self.get_transport(relpath))
        # 1
        # |\
        # 2 \
        # |  |
        # |  1.1.1
        # |  | \
        # |  |  1.2.1
        # |  | /
        # |  1.1.2
        # | /
        # 3
        builder.start_series()
        builder.build_snapshot(
            None,
            [
                ("add", ("", b"TREE_ROOT", "directory", "")),
            ],
            revision_id=b"1",
        )
        builder.build_snapshot([b"1"], [], revision_id=b"1.1.1")
        builder.build_snapshot([b"1"], [], revision_id=b"2")
        builder.build_snapshot([b"1.1.1"], [], revision_id=b"1.2.1")
        builder.build_snapshot([b"1.1.1", b"1.2.1"], [], revision_id=b"1.1.2")
        builder.build_snapshot([b"2", b"1.1.2"], [], revision_id=b"3")
        builder.finish_series()
        br = builder.get_branch()
        br.lock_read()
        self.addCleanup(br.unlock)
        return br

    def assertLogRevnos(
        self,
        expected_revnos,
        b,
        start,
        end,
        exclude_common_ancestry,
        generate_merge_revisions=True,
    ):
        # FIXME: the layering in log makes it hard to test intermediate levels,
        # I wish adding filters with their parameters was easier...
        # -- vila 20100413
        iter_revs = log._calc_view_revisions(
            b,
            start,
            end,
            direction="reverse",
            generate_merge_revisions=generate_merge_revisions,
            exclude_common_ancestry=exclude_common_ancestry,
        )
        self.assertEqual(expected_revnos, [revid for revid, revno, depth in iter_revs])

    def test_merge_sorted_exclude_ancestry(self):
        b = self.make_branch_with_alternate_ancestries()
        self.assertLogRevnos(
            [b"3", b"1.1.2", b"1.2.1", b"1.1.1", b"2", b"1"],
            b,
            b"1",
            b"3",
            exclude_common_ancestry=False,
        )
        # '2' is part of the '3' ancestry but not part of '1.1.1' ancestry so
        # it should be mentioned even if merge_sort order will make it appear
        # after 1.1.1
        self.assertLogRevnos(
            [b"3", b"1.1.2", b"1.2.1", b"2"],
            b,
            b"1.1.1",
            b"3",
            exclude_common_ancestry=True,
        )

    def test_merge_sorted_simple_revnos_exclude_ancestry(self):
        b = self.make_branch_with_alternate_ancestries()
        self.assertLogRevnos(
            [b"3", b"2"],
            b,
            b"1",
            b"3",
            exclude_common_ancestry=True,
            generate_merge_revisions=False,
        )
        self.assertLogRevnos(
            [b"3", b"1.1.2", b"1.2.1", b"1.1.1", b"2"],
            b,
            b"1",
            b"3",
            exclude_common_ancestry=True,
            generate_merge_revisions=True,
        )


class TestLogDefaults(TestCaseForLogFormatter):
    def test_default_log_level(self):
        """Test to ensure that specifying 'levels=1' to make_log_request_dict
        doesn't get overwritten when using a LogFormatter that supports more
        detail.
        Fixes bug #747958.
        """
        wt = self._prepare_tree_with_merges()
        b = wt.branch

        class CustomLogFormatter(log.LogFormatter):
            def __init__(self, *args, **kwargs):
                super().__init__(*args, **kwargs)
                self.revisions = []

            def get_levels(self):
                # log formatter supports all levels:
                return 0

            def log_revision(self, revision):
                self.revisions.append(revision)

        log_formatter = LogCatcher()
        # First request we don't specify number of levels, we should get a
        # sensible default (whatever the LogFormatter handles - which in this
        # case is 0/everything):
        request = log.make_log_request_dict(limit=10)
        log.Logger(b, request).show(log_formatter)
        # should have all three revisions:
        self.assertEqual(len(log_formatter.revisions), 3)

        del log_formatter
        log_formatter = LogCatcher()
        # now explicitly request mainline revisions only:
        request = log.make_log_request_dict(limit=10, levels=1)
        log.Logger(b, request).show(log_formatter)
        # should now only have 2 revisions:
        self.assertEqual(len(log_formatter.revisions), 2)<|MERGE_RESOLUTION|>--- conflicted
+++ resolved
@@ -17,22 +17,8 @@
 import os
 from io import StringIO
 
-<<<<<<< HEAD
+from .. import branchbuilder, errors, gpg, log, registry, revision, revisionspec, tests
 from . import features
-from .. import branchbuilder, errors, gpg, log, registry, revision, revisionspec, tests
-=======
-from .. import (
-    branchbuilder,
-    errors,
-    gpg,
-    log,
-    registry,
-    revision,
-    revisionspec,
-    tests,
-)
-from . import features
->>>>>>> ca07defc
 
 
 class TestLogMixin:
@@ -327,14 +313,7 @@
         lf = LogCatcher()
         lf.supports_merge_revisions = True
         log.show_log(trunk.branch, lf, file_id)
-<<<<<<< HEAD
         self.assertEqual(["2", "1.1.1"], [r.revno for r in lf.revisions])
-=======
-        try:
-            self.assertEqual(["2", "1.1.1"], [r.revno for r in lf.revisions])
-        except AssertionError:
-            raise tests.KnownFailure("bug #842695")
->>>>>>> ca07defc
 
 
 class TestFormatSignatureValidity(tests.TestCaseWithTransport):
@@ -1183,7 +1162,6 @@
 class TestLogFormatter(tests.TestCase):
     def setUp(self):
         super().setUp()
-<<<<<<< HEAD
         self.rev = revision.Revision(
             b"a-id",
             parent_ids=[],
@@ -1194,9 +1172,6 @@
             timezone=0,
             inventory_sha1=None,
         )
-=======
-        self.rev = revision.Revision(b"a-id")
->>>>>>> ca07defc
         self.lf = log.LogFormatter(None)
 
     def test_short_committer(self):
@@ -1222,7 +1197,6 @@
 
     def test_short_author(self):
         def assertAuthor(expected, author):
-<<<<<<< HEAD
             self.rev = revision.Revision(
                 b"a-id",
                 parent_ids=[],
@@ -1233,9 +1207,6 @@
                 timezone=0,
                 inventory_sha1=None,
             )
-=======
-            self.rev.properties["author"] = author
->>>>>>> ca07defc
             self.assertEqual(expected, self.lf.short_author(self.rev))
 
         assertAuthor("John Smith", "John Smith <jsmith@example.com>")
@@ -1245,7 +1216,6 @@
         assertAuthor("John Smith", "John Smith jsmith@example.com")
 
     def test_short_author_from_committer(self):
-<<<<<<< HEAD
         self.rev = revision.Revision(
             b"a-id",
             parent_ids=[],
@@ -1270,14 +1240,6 @@
             timestamp=0,
             timezone=0,
             inventory_sha1=None,
-=======
-        self.rev.committer = "John Doe <jdoe@example.com>"
-        self.assertEqual("John Doe", self.lf.short_author(self.rev))
-
-    def test_short_author_from_authors(self):
-        self.rev.properties["authors"] = (
-            "John Smith <jsmith@example.com>\nJane Rey <jrey@example.com>"
->>>>>>> ca07defc
         )
         self.assertEqual("John Smith", self.lf.short_author(self.rev))
 
