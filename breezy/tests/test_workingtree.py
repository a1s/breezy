--- conflicted
+++ resolved
@@ -181,23 +181,14 @@
         # is the right format object found for a working tree?
         branch = self.make_branch('branch')
         self.assertRaises(errors.NoWorkingTree,
-<<<<<<< HEAD
-            workingtree.WorkingTreeFormatMetaDir.find_format_string, branch.controldir)
+            bzrworkingtree.WorkingTreeFormatMetaDir.find_format_string, branch.controldir)
         transport = branch.controldir.get_workingtree_transport(None)
-=======
-            bzrworkingtree.WorkingTreeFormatMetaDir.find_format_string, branch.bzrdir)
-        transport = branch.bzrdir.get_workingtree_transport(None)
->>>>>>> c789fa54
         transport.mkdir('.')
         transport.put_bytes("format", "some format name")
         # The format does not have to be known by Bazaar,
         # find_format_string just retrieves the name
         self.assertEqual("some format name",
-<<<<<<< HEAD
-            workingtree.WorkingTreeFormatMetaDir.find_format_string(branch.controldir))
-=======
-            bzrworkingtree.WorkingTreeFormatMetaDir.find_format_string(branch.bzrdir))
->>>>>>> c789fa54
+            bzrworkingtree.WorkingTreeFormatMetaDir.find_format_string(branch.controldir))
 
     def test_find_format(self):
         # is the right format object found for a working tree?
@@ -231,13 +222,8 @@
     def test_find_format_with_features(self):
         tree = self.make_branch_and_tree('.', format='2a')
         tree.update_feature_flags({"name": "necessity"})
-<<<<<<< HEAD
-        found_format = workingtree.WorkingTreeFormatMetaDir.find_format(
+        found_format = bzrworkingtree.WorkingTreeFormatMetaDir.find_format(
             tree.controldir)
-=======
-        found_format = bzrworkingtree.WorkingTreeFormatMetaDir.find_format(
-            tree.bzrdir)
->>>>>>> c789fa54
         self.assertIsInstance(found_format, workingtree.WorkingTreeFormat)
         self.assertEqual(found_format.features.get("name"), "necessity")
         self.assertRaises(errors.MissingFeature, found_format.check_support_status,
