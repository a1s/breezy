--- conflicted
+++ resolved
@@ -269,17 +269,9 @@
         self.build_tree(['a/', 'a/b/', 'a/b/c', 'a/d/', 'a/d/e', 'f/', 'f/g'])
         work_tree.add(['a', 'a/b', 'a/b/c', 'a/d', 'a/d/e', 'f', 'f/g'])
         tree = self._convert_tree(work_tree)
-<<<<<<< HEAD
-        output = [e.name for e in
-                  tree.iter_child_entries('', tree.get_root_id())]
-        self.assertEqual({'a', 'f'}, set(output))
-        output = [e.name for e in
-                  tree.iter_child_entries('a', tree.path2id('a'))]
-=======
         output = [e.name for e in tree.iter_child_entries('')]
         self.assertEqual({'a', 'f'}, set(output))
         output = [e.name for e in tree.iter_child_entries('a')]
->>>>>>> ad638869
         self.assertEqual({'b', 'd'}, set(output))
 
     def test_does_not_exist(self):
