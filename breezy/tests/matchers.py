# Copyright (C) 2010 Canonical Ltd
#
# This program is free software; you can redistribute it and/or modify
# it under the terms of the GNU General Public License as published by
# the Free Software Foundation; either version 2 of the License, or
# (at your option) any later version.
#
# This program is distributed in the hope that it will be useful,
# but WITHOUT ANY WARRANTY; without even the implied warranty of
# MERCHANTABILITY or FITNESS FOR A PARTICULAR PURPOSE.  See the
# GNU General Public License for more details.
#
# You should have received a copy of the GNU General Public License
# along with this program; if not, write to the Free Software
# Foundation, Inc., 51 Franklin Street, Fifth Floor, Boston, MA 02110-1301 USA

"""Matchers for breezy.

Primarily test support, Matchers are used by self.assertThat in the breezy
test suite. A matcher is a stateful test helper which can be used to determine
if a passed object 'matches', much like a regex. If the object does not match
the mismatch can be described in a human readable fashion. assertThat then
raises if a mismatch occurs, showing the description as the assertion error.

Matchers are designed to be more reusable and composable than layered
assertions in Test Case objects, so they are recommended for new testing work.
"""

__all__ = [
    'HasLayout',
    'HasPathRelations',
    'MatchesAncestry',
    'ReturnsUnlockable',
    'RevisionHistoryMatches',
    ]

from .. import (
    osutils,
    revision as _mod_revision,
    )
<<<<<<< HEAD
from .. import lazy_import
lazy_import.lazy_import(globals(),
                        """
from breezy.bzr.smart.request import request_handlers as smart_request_handlers
from breezy.bzr.smart import vfs
""")
from ..tree import (
    find_previous_path,
    InterTree,
=======
from ..sixish import (
    text_type,
>>>>>>> 902255a5
    )

from testtools.matchers import Equals, Mismatch, Matcher


class ReturnsUnlockable(Matcher):
    """A matcher that checks for the pattern we want lock* methods to have:

    They should return an object with an unlock() method.
    Calling that method should unlock the original object.

    :ivar lockable_thing: The object which can be locked that will be
        inspected.
    """

    def __init__(self, lockable_thing):
        Matcher.__init__(self)
        self.lockable_thing = lockable_thing

    def __str__(self):
        return ('ReturnsUnlockable(lockable_thing=%s)' %
                self.lockable_thing)

    def match(self, lock_method):
        lock_method().unlock()
        if self.lockable_thing.is_locked():
            return _IsLocked(self.lockable_thing)
        return None


class _IsLocked(Mismatch):
    """Something is locked."""

    def __init__(self, lockable_thing):
        self.lockable_thing = lockable_thing

    def describe(self):
        return "%s is locked" % self.lockable_thing


class _AncestryMismatch(Mismatch):
    """Ancestry matching mismatch."""

    def __init__(self, tip_revision, got, expected):
        self.tip_revision = tip_revision
        self.got = got
        self.expected = expected

    def describe(self):
        return "mismatched ancestry for revision %r was %r, expected %r" % (
            self.tip_revision, self.got, self.expected)


class MatchesAncestry(Matcher):
    """A matcher that checks the ancestry of a particular revision.

    :ivar graph: Graph in which to check the ancestry
    :ivar revision_id: Revision id of the revision
    """

    def __init__(self, repository, revision_id):
        Matcher.__init__(self)
        self.repository = repository
        self.revision_id = revision_id

    def __str__(self):
        return ('MatchesAncestry(repository=%r, revision_id=%r)' % (
            self.repository, self.revision_id))

    def match(self, expected):
        with self.repository.lock_read():
            graph = self.repository.get_graph()
            got = [r for r, p in graph.iter_ancestry([self.revision_id])]
            if _mod_revision.NULL_REVISION in got:
                got.remove(_mod_revision.NULL_REVISION)
        if sorted(got) != sorted(expected):
            return _AncestryMismatch(self.revision_id, sorted(got),
                                     sorted(expected))


class HasLayout(Matcher):
    """A matcher that checks if a tree has a specific layout.

    :ivar entries: List of expected entries, as (path, file_id) pairs.
    """

    def __init__(self, entries):
        Matcher.__init__(self)
        self.entries = entries

    def get_tree_layout(self, tree, include_file_ids):
        """Get the (path, file_id) pairs for the current tree."""
        with tree.lock_read():
            for path, ie in tree.iter_entries_by_dir():
                if path != u'':
                    path += ie.kind_character()
                if include_file_ids:
                    yield (path, ie.file_id)
                else:
                    yield path

    @staticmethod
    def _strip_unreferenced_directories(entries):
        """Strip all directories that don't (in)directly contain any files.

        :param entries: List of path strings or (path, ie) tuples to process
        """
        directories = []
        for entry in entries:
            if isinstance(entry, str):
                path = entry
            else:
                path = entry[0]
            if not path or path[-1] == "/":
                # directory
                directories.append((path, entry))
            else:
                # Yield the referenced parent directories
                for dirpath, direntry in directories:
                    if osutils.is_inside(dirpath, path):
                        yield direntry
                directories = []
                yield entry

    def __str__(self):
        return 'HasLayout(%r)' % self.entries

    def match(self, tree):
        include_file_ids = self.entries and not isinstance(
            self.entries[0], str)
        actual = list(self.get_tree_layout(
            tree, include_file_ids=include_file_ids))
        if not tree.has_versioned_directories():
            entries = list(self._strip_unreferenced_directories(self.entries))
        else:
            entries = self.entries
        return Equals(entries).match(actual)


class HasPathRelations(Matcher):
    """Matcher verifies that paths have a relation to those in another tree.

    :ivar previous_tree: tree to compare to
    :ivar previous_entries: List of expected entries, as (path, previous_path) pairs.
    """

    def __init__(self, previous_tree, previous_entries):
        Matcher.__init__(self)
        self.previous_tree = previous_tree
        self.previous_entries = previous_entries

    def get_path_map(self, tree):
        """Get the (path, previous_path) pairs for the current tree."""
        previous_intertree = InterTree.get(self.previous_tree, tree)
        with tree.lock_read(), self.previous_tree.lock_read():
            for path, ie in tree.iter_entries_by_dir():
                if tree.supports_rename_tracking():
                    previous_path = previous_intertree.find_source_path(path)
                else:
                    if self.previous_tree.is_versioned(path):
                        previous_path = path
                    else:
                        previous_path = None
                if previous_path:
                    kind = self.previous_tree.kind(previous_path)
                    if kind == 'directory':
                        previous_path += '/'
                if path == u'':
                    yield (u"", previous_path)
                else:
                    yield (path + ie.kind_character(), previous_path)

    @staticmethod
    def _strip_unreferenced_directories(entries):
        """Strip all directories that don't (in)directly contain any files.

        :param entries: List of path strings or (path, previous_path) tuples to process
        """
        directory_used = set()
        directories = []
        for (path, previous_path) in entries:
            if not path or path[-1] == "/":
                # directory
                directories.append((path, previous_path))
            else:
                # Yield the referenced parent directories
                for direntry in directories:
                    if osutils.is_inside(direntry[0], path):
                        directory_used.add(direntry[0])
        for (path, previous_path) in entries:
            if (not path.endswith("/")) or path in directory_used:
                yield (path, previous_path)

    def __str__(self):
        return 'HasPathRelations(%r, %r)' % (self.previous_tree, self.previous_entries)

    def match(self, tree):
        actual = list(self.get_path_map(tree))
        if not tree.has_versioned_directories():
            entries = list(self._strip_unreferenced_directories(
                self.previous_entries))
        else:
            entries = self.previous_entries
        if not tree.supports_rename_tracking():
            entries = [
                (path, path if self.previous_tree.is_versioned(path) else None)
                for (path, previous_path) in entries]
        return Equals(entries).match(actual)


class RevisionHistoryMatches(Matcher):
    """A matcher that checks if a branch has a specific revision history.

    :ivar history: Revision history, as list of revisions. Oldest first.
    """

    def __init__(self, history):
        Matcher.__init__(self)
        self.expected = history

    def __str__(self):
        return 'RevisionHistoryMatches(%r)' % self.expected

    def match(self, branch):
        with branch.lock_read():
            graph = branch.repository.get_graph()
            history = list(graph.iter_lefthand_ancestry(
                branch.last_revision(), [_mod_revision.NULL_REVISION]))
            history.reverse()
        return Equals(self.expected).match(history)<|MERGE_RESOLUTION|>--- conflicted
+++ resolved
@@ -37,21 +37,6 @@
 from .. import (
     osutils,
     revision as _mod_revision,
-    )
-<<<<<<< HEAD
-from .. import lazy_import
-lazy_import.lazy_import(globals(),
-                        """
-from breezy.bzr.smart.request import request_handlers as smart_request_handlers
-from breezy.bzr.smart import vfs
-""")
-from ..tree import (
-    find_previous_path,
-    InterTree,
-=======
-from ..sixish import (
-    text_type,
->>>>>>> 902255a5
     )
 
 from testtools.matchers import Equals, Mismatch, Matcher
