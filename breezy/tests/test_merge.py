# Copyright (C) 2005-2012, 2016 Canonical Ltd
#
# This program is free software; you can redistribute it and/or modify
# it under the terms of the GNU General Public License as published by
# the Free Software Foundation; either version 2 of the License, or
# (at your option) any later version.
#
# This program is distributed in the hope that it will be useful,
# but WITHOUT ANY WARRANTY; without even the implied warranty of
# MERCHANTABILITY or FITNESS FOR A PARTICULAR PURPOSE.  See the
# GNU General Public License for more details.
#
# You should have received a copy of the GNU General Public License
# along with this program; if not, write to the Free Software
# Foundation, Inc., 51 Franklin Street, Fifth Floor, Boston, MA 02110-1301 USA

import os

from .. import (
    branch as _mod_branch,
    cleanup,
    conflicts,
    errors,
    memorytree,
    merge as _mod_merge,
    option,
    revision as _mod_revision,
    tests,
    transform,
    )
from ..bzr import (
    inventory,
    knit,
    versionedfile,
    )
from ..conflicts import ConflictList, TextConflict
from ..errors import UnrelatedBranches, NoCommits
from ..merge import transform_tree, merge_inner, _PlanMerge
from ..osutils import basename, pathjoin, file_kind
from . import (
    features,
    TestCaseWithMemoryTransport,
    TestCaseWithTransport,
    test_merge_core,
    )
from ..workingtree import WorkingTree


class TestMerge(TestCaseWithTransport):
    """Test appending more than one revision"""

    def test_pending(self):
        wt = self.make_branch_and_tree('.')
        rev_a = wt.commit("lala!")
        self.assertEqual([rev_a], wt.get_parent_ids())
        self.assertRaises(errors.PointlessMerge, wt.merge_from_branch,
                          wt.branch)
        self.assertEqual([rev_a], wt.get_parent_ids())
        return wt

    def test_undo(self):
        wt = self.make_branch_and_tree('.')
        wt.commit("lala!")
        wt.commit("haha!")
        wt.commit("blabla!")
        wt.merge_from_branch(wt.branch, wt.branch.get_rev_id(2),
                             wt.branch.get_rev_id(1))

    def test_nocommits(self):
        wt = self.test_pending()
        wt2 = self.make_branch_and_tree('branch2')
        self.assertRaises(NoCommits, wt.merge_from_branch, wt2.branch)
        return wt, wt2

    def test_unrelated(self):
        wt, wt2 = self.test_nocommits()
        wt2.commit("blah")
        self.assertRaises(UnrelatedBranches, wt.merge_from_branch, wt2.branch)
        return wt2

    def test_merge_one_file(self):
        """Do a partial merge of a tree which should not affect tree parents."""
        wt1 = self.make_branch_and_tree('branch1')
        tip = wt1.commit('empty commit')
        wt2 = self.make_branch_and_tree('branch2')
        wt2.pull(wt1.branch)
        with file('branch1/foo', 'wb') as f:
            f.write('foo')
        with file('branch1/bar', 'wb') as f:
            f.write('bar')
        wt1.add('foo')
        wt1.add('bar')
        wt1.commit('add foobar')
        self.run_bzr('merge ../branch1/baz', retcode=3, working_dir='branch2')
        self.run_bzr('merge ../branch1/foo', working_dir='branch2')
        self.assertPathExists('branch2/foo')
        self.assertPathDoesNotExist('branch2/bar')
        wt2 = WorkingTree.open('branch2')
        self.assertEqual([tip], wt2.get_parent_ids())

    def test_pending_with_null(self):
        """When base is forced to revno 0, parent_ids are set"""
        wt2 = self.test_unrelated()
        wt1 = WorkingTree.open('.')
        br1 = wt1.branch
        br1.fetch(wt2.branch)
        # merge all of branch 2 into branch 1 even though they
        # are not related.
        wt1.merge_from_branch(wt2.branch, wt2.last_revision(), 'null:')
        self.assertEqual([br1.last_revision(), wt2.branch.last_revision()],
            wt1.get_parent_ids())
        return (wt1, wt2.branch)

    def test_two_roots(self):
        """Merge base is sane when two unrelated branches are merged"""
        wt1, br2 = self.test_pending_with_null()
        wt1.commit("blah")
        wt1.lock_read()
        try:
            last = wt1.branch.last_revision()
            last2 = br2.last_revision()
            graph = wt1.branch.repository.get_graph()
            self.assertEqual(last2, graph.find_unique_lca(last, last2))
        finally:
            wt1.unlock()

    def test_merge_into_null_tree(self):
        wt = self.make_branch_and_tree('tree')
        null_tree = wt.basis_tree()
        self.build_tree(['tree/file'])
        wt.add('file')
        wt.commit('tree with root')
        merger = _mod_merge.Merge3Merger(null_tree, null_tree, null_tree, wt,
                                         this_branch=wt.branch,
                                         do_merge=False)
        with merger.make_preview_transform() as tt:
            self.assertEqual([], tt.find_conflicts())
            preview = tt.get_preview_tree()
            self.assertEqual(wt.get_root_id(), preview.get_root_id())

    def test_merge_unrelated_retains_root(self):
        wt = self.make_branch_and_tree('tree')
        other_tree = self.make_branch_and_tree('other')
        self.addCleanup(other_tree.lock_read().unlock)
        merger = _mod_merge.Merge3Merger(wt, wt, wt.basis_tree(), other_tree,
                                         this_branch=wt.branch,
                                         do_merge=False)
        with transform.TransformPreview(wt) as merger.tt:
            merger._compute_transform()
            new_root_id = merger.tt.final_file_id(merger.tt.root)
            self.assertEqual(wt.get_root_id(), new_root_id)

    def test_create_rename(self):
        """Rename an inventory entry while creating the file"""
        tree =self.make_branch_and_tree('.')
        with file('name1', 'wb') as f: f.write('Hello')
        tree.add('name1')
        tree.commit(message="hello")
        tree.rename_one('name1', 'name2')
        os.unlink('name2')
        transform_tree(tree, tree.branch.basis_tree())

    def test_layered_rename(self):
        """Rename both child and parent at same time"""
        tree =self.make_branch_and_tree('.')
        os.mkdir('dirname1')
        tree.add('dirname1')
        filename = pathjoin('dirname1', 'name1')
        with file(filename, 'wb') as f: f.write('Hello')
        tree.add(filename)
        tree.commit(message="hello")
        filename2 = pathjoin('dirname1', 'name2')
        tree.rename_one(filename, filename2)
        tree.rename_one('dirname1', 'dirname2')
        transform_tree(tree, tree.branch.basis_tree())

    def test_ignore_zero_merge_inner(self):
        # Test that merge_inner's ignore zero parameter is effective
        tree_a =self.make_branch_and_tree('a')
        tree_a.commit(message="hello")
        dir_b = tree_a.controldir.sprout('b')
        tree_b = dir_b.open_workingtree()
        tree_b.lock_write()
        self.addCleanup(tree_b.unlock)
        tree_a.commit(message="hello again")
        merge_inner(tree_b.branch, tree_a, tree_b.basis_tree(),
                    this_tree=tree_b, ignore_zero=True)
        self.assertTrue('All changes applied successfully.\n' not in
            self.get_log())
        tree_b.revert()
        merge_inner(tree_b.branch, tree_a, tree_b.basis_tree(),
                    this_tree=tree_b, ignore_zero=False)
        self.assertTrue('All changes applied successfully.\n' in self.get_log())

    def test_merge_inner_conflicts(self):
        tree_a = self.make_branch_and_tree('a')
        tree_a.set_conflicts(ConflictList([TextConflict('patha')]))
        merge_inner(tree_a.branch, tree_a, tree_a, this_tree=tree_a)
        self.assertEqual(1, len(tree_a.conflicts()))

    def test_rmdir_conflict(self):
        tree_a = self.make_branch_and_tree('a')
        self.build_tree(['a/b/'])
        tree_a.add('b', b'b-id')
        tree_a.commit('added b')
        # basis_tree() is only guaranteed to be valid as long as it is actually
        # the basis tree. This mutates the tree after grabbing basis, so go to
        # the repository.
        base_tree = tree_a.branch.repository.revision_tree(tree_a.last_revision())
        tree_z = tree_a.controldir.sprout('z').open_workingtree()
        self.build_tree(['a/b/c'])
        tree_a.add('b/c')
        tree_a.commit('added c')
        os.rmdir('z/b')
        tree_z.commit('removed b')
        merge_inner(tree_z.branch, tree_a, base_tree, this_tree=tree_z)
        self.assertEqual([
            conflicts.MissingParent('Created directory', 'b', b'b-id'),
            conflicts.UnversionedParent('Versioned directory', 'b', b'b-id')],
            tree_z.conflicts())
        merge_inner(tree_a.branch, tree_z.basis_tree(), base_tree,
                    this_tree=tree_a)
        self.assertEqual([
            conflicts.DeletingParent('Not deleting', 'b', b'b-id'),
            conflicts.UnversionedParent('Versioned directory', 'b', b'b-id')],
            tree_a.conflicts())

    def test_nested_merge(self):
        self.knownFailure(
            'iter_changes doesn\'t work with changes in nested trees')
        tree = self.make_branch_and_tree('tree',
            format='development-subtree')
        sub_tree = self.make_branch_and_tree('tree/sub-tree',
            format='development-subtree')
        sub_tree.set_root_id(b'sub-tree-root')
        self.build_tree_contents([('tree/sub-tree/file', b'text1')])
        sub_tree.add('file')
        sub_tree.commit('foo')
        tree.add_reference(sub_tree)
        tree.commit('set text to 1')
        tree2 = tree.controldir.sprout('tree2').open_workingtree()
        # modify the file in the subtree
        self.build_tree_contents([('tree2/sub-tree/file', b'text2')])
        # and merge the changes from the diverged subtree into the containing
        # tree
        tree2.commit('changed file text')
        tree.merge_from_branch(tree2.branch)
        self.assertFileEqual('text2', 'tree/sub-tree/file')

    def test_merge_with_missing(self):
        tree_a = self.make_branch_and_tree('tree_a')
        self.build_tree_contents([('tree_a/file', b'content_1')])
        tree_a.add('file')
        tree_a.commit('commit base')
        # basis_tree() is only guaranteed to be valid as long as it is actually
        # the basis tree. This test commits to the tree after grabbing basis,
        # so we go to the repository.
        base_tree = tree_a.branch.repository.revision_tree(tree_a.last_revision())
        tree_b = tree_a.controldir.sprout('tree_b').open_workingtree()
        self.build_tree_contents([('tree_a/file', b'content_2')])
        tree_a.commit('commit other')
        other_tree = tree_a.basis_tree()
        # 'file' is now missing but isn't altered in any commit in b so no
        # change should be applied.
        os.unlink('tree_b/file')
        merge_inner(tree_b.branch, other_tree, base_tree, this_tree=tree_b)

    def test_merge_kind_change(self):
        tree_a = self.make_branch_and_tree('tree_a')
        self.build_tree_contents([('tree_a/file', b'content_1')])
        tree_a.add('file', b'file-id')
        tree_a.commit('added file')
        tree_b = tree_a.controldir.sprout('tree_b').open_workingtree()
        os.unlink('tree_a/file')
        self.build_tree(['tree_a/file/'])
        tree_a.commit('changed file to directory')
        tree_b.merge_from_branch(tree_a.branch)
        self.assertEqual('directory', file_kind('tree_b/file'))
        tree_b.revert()
        self.assertEqual('file', file_kind('tree_b/file'))
        self.build_tree_contents([('tree_b/file', b'content_2')])
        tree_b.commit('content change')
        tree_b.merge_from_branch(tree_a.branch)
        self.assertEqual(tree_b.conflicts(),
                         [conflicts.ContentsConflict('file',
                          file_id=b'file-id')])

    def test_merge_type_registry(self):
        merge_type_option = option.Option.OPTIONS['merge-type']
        self.assertFalse('merge4' in [x[0] for x in
                        merge_type_option.iter_switches()])
        registry = _mod_merge.get_merge_type_registry()
        registry.register_lazy('merge4', 'breezy.merge', 'Merge4Merger',
                               'time-travelling merge')
        self.assertTrue('merge4' in [x[0] for x in
                        merge_type_option.iter_switches()])
        registry.remove('merge4')
        self.assertFalse('merge4' in [x[0] for x in
                        merge_type_option.iter_switches()])

    def test_merge_other_moves_we_deleted(self):
        tree_a = self.make_branch_and_tree('A')
        tree_a.lock_write()
        self.addCleanup(tree_a.unlock)
        self.build_tree(['A/a'])
        tree_a.add('a')
        tree_a.commit('1', rev_id=b'rev-1')
        tree_a.flush()
        tree_a.rename_one('a', 'b')
        tree_a.commit('2')
        bzrdir_b = tree_a.controldir.sprout('B', revision_id='rev-1')
        tree_b = bzrdir_b.open_workingtree()
        tree_b.lock_write()
        self.addCleanup(tree_b.unlock)
        os.unlink('B/a')
        tree_b.commit('3')
        try:
            tree_b.merge_from_branch(tree_a.branch)
        except AttributeError:
            self.fail('tried to join a path when name was None')

    def test_merge_uncommitted_otherbasis_ancestor_of_thisbasis(self):
        tree_a = self.make_branch_and_tree('a')
        self.build_tree(['a/file_1', 'a/file_2'])
        tree_a.add(['file_1'])
        tree_a.commit('commit 1')
        tree_a.add(['file_2'])
        tree_a.commit('commit 2')
        tree_b = tree_a.controldir.sprout('b').open_workingtree()
        tree_b.rename_one('file_1', 'renamed')
        merger = _mod_merge.Merger.from_uncommitted(tree_a, tree_b)
        merger.merge_type = _mod_merge.Merge3Merger
        merger.do_merge()
        self.assertEqual(tree_a.get_parent_ids(), [tree_b.last_revision()])

    def test_merge_uncommitted_otherbasis_ancestor_of_thisbasis_weave(self):
        tree_a = self.make_branch_and_tree('a')
        self.build_tree(['a/file_1', 'a/file_2'])
        tree_a.add(['file_1'])
        tree_a.commit('commit 1')
        tree_a.add(['file_2'])
        tree_a.commit('commit 2')
        tree_b = tree_a.controldir.sprout('b').open_workingtree()
        tree_b.rename_one('file_1', 'renamed')
        merger = _mod_merge.Merger.from_uncommitted(tree_a, tree_b)
        merger.merge_type = _mod_merge.WeaveMerger
        merger.do_merge()
        self.assertEqual(tree_a.get_parent_ids(), [tree_b.last_revision()])

    def prepare_cherrypick(self):
        """Prepare a pair of trees for cherrypicking tests.

        Both trees have a file, 'file'.
        rev1 sets content to 'a'.
        rev2b adds 'b'.
        rev3b adds 'c'.
        A full merge of rev2b and rev3b into this_tree would add both 'b' and
        'c'.  A successful cherrypick of rev2b-rev3b into this_tree will add
        'c', but not 'b'.
        """
        this_tree = self.make_branch_and_tree('this')
        self.build_tree_contents([('this/file', b"a\n")])
        this_tree.add('file')
        this_tree.commit('rev1')
        other_tree = this_tree.controldir.sprout('other').open_workingtree()
        self.build_tree_contents([('other/file', b"a\nb\n")])
        other_tree.commit('rev2b', rev_id=b'rev2b')
        self.build_tree_contents([('other/file', b"c\na\nb\n")])
        other_tree.commit('rev3b', rev_id=b'rev3b')
        this_tree.lock_write()
        self.addCleanup(this_tree.unlock)
        return this_tree, other_tree

    def test_weave_cherrypick(self):
        this_tree, other_tree = self.prepare_cherrypick()
        merger = _mod_merge.Merger.from_revision_ids(
            this_tree, 'rev3b', 'rev2b', other_tree.branch)
        merger.merge_type = _mod_merge.WeaveMerger
        merger.do_merge()
        self.assertFileEqual('c\na\n', 'this/file')

    def test_weave_cannot_reverse_cherrypick(self):
        this_tree, other_tree = self.prepare_cherrypick()
        merger = _mod_merge.Merger.from_revision_ids(
            this_tree, 'rev2b', 'rev3b', other_tree.branch)
        merger.merge_type = _mod_merge.WeaveMerger
        self.assertRaises(errors.CannotReverseCherrypick, merger.do_merge)

    def test_merge3_can_reverse_cherrypick(self):
        this_tree, other_tree = self.prepare_cherrypick()
        merger = _mod_merge.Merger.from_revision_ids(
            this_tree, 'rev2b', 'rev3b', other_tree.branch)
        merger.merge_type = _mod_merge.Merge3Merger
        merger.do_merge()

    def test_merge3_will_detect_cherrypick(self):
        this_tree = self.make_branch_and_tree('this')
        self.build_tree_contents([('this/file', b"a\n")])
        this_tree.add('file')
        this_tree.commit('rev1')
        other_tree = this_tree.controldir.sprout('other').open_workingtree()
        self.build_tree_contents([('other/file', b"a\nb\n")])
        other_tree.commit('rev2b', rev_id=b'rev2b')
        self.build_tree_contents([('other/file', b"a\nb\nc\n")])
        other_tree.commit('rev3b', rev_id=b'rev3b')
        this_tree.lock_write()
        self.addCleanup(this_tree.unlock)

        merger = _mod_merge.Merger.from_revision_ids(
            this_tree, 'rev3b', 'rev2b', other_tree.branch)
        merger.merge_type = _mod_merge.Merge3Merger
        merger.do_merge()
        self.assertFileEqual('a\n'
                             '<<<<<<< TREE\n'
                             '=======\n'
                             'c\n'
                             '>>>>>>> MERGE-SOURCE\n',
                             'this/file')

    def test_merge_reverse_revision_range(self):
        tree = self.make_branch_and_tree(".")
        tree.lock_write()
        self.addCleanup(tree.unlock)
        self.build_tree(['a'])
        tree.add('a')
        first_rev = tree.commit("added a")
        merger = _mod_merge.Merger.from_revision_ids(tree,
                                          _mod_revision.NULL_REVISION,
                                          first_rev)
        merger.merge_type = _mod_merge.Merge3Merger
        merger.interesting_files = 'a'
        conflict_count = merger.do_merge()
        self.assertEqual(0, conflict_count)

        self.assertPathDoesNotExist("a")
        tree.revert()
        self.assertPathExists("a")

    def test_make_merger(self):
        this_tree = self.make_branch_and_tree('this')
        this_tree.commit('rev1', rev_id=b'rev1')
        other_tree = this_tree.controldir.sprout('other').open_workingtree()
        this_tree.commit('rev2', rev_id=b'rev2a')
        other_tree.commit('rev2', rev_id=b'rev2b')
        this_tree.lock_write()
        self.addCleanup(this_tree.unlock)
        merger = _mod_merge.Merger.from_revision_ids(
            this_tree, 'rev2b', other_branch=other_tree.branch)
        merger.merge_type = _mod_merge.Merge3Merger
        tree_merger = merger.make_merger()
        self.assertIs(_mod_merge.Merge3Merger, tree_merger.__class__)
        self.assertEqual('rev2b',
            tree_merger.other_tree.get_revision_id())
        self.assertEqual('rev1',
            tree_merger.base_tree.get_revision_id())
        self.assertEqual(other_tree.branch, tree_merger.other_branch)

    def test_make_preview_transform(self):
        this_tree = self.make_branch_and_tree('this')
        self.build_tree_contents([('this/file', b'1\n')])
        this_tree.add('file', b'file-id')
        this_tree.commit('rev1', rev_id=b'rev1')
        other_tree = this_tree.controldir.sprout('other').open_workingtree()
        self.build_tree_contents([('this/file', b'1\n2a\n')])
        this_tree.commit('rev2', rev_id=b'rev2a')
        self.build_tree_contents([('other/file', b'2b\n1\n')])
        other_tree.commit('rev2', rev_id=b'rev2b')
        this_tree.lock_write()
        self.addCleanup(this_tree.unlock)
        merger = _mod_merge.Merger.from_revision_ids(
            this_tree, b'rev2b', other_branch=other_tree.branch)
        merger.merge_type = _mod_merge.Merge3Merger
        tree_merger = merger.make_merger()
        tt = tree_merger.make_preview_transform()
        self.addCleanup(tt.finalize)
        preview_tree = tt.get_preview_tree()
        tree_file = this_tree.get_file('file')
        try:
            self.assertEqual('1\n2a\n', tree_file.read())
        finally:
            tree_file.close()
        preview_file = preview_tree.get_file('file')
        try:
            self.assertEqual('2b\n1\n2a\n', preview_file.read())
        finally:
            preview_file.close()

    def test_do_merge(self):
        this_tree = self.make_branch_and_tree('this')
        self.build_tree_contents([('this/file', b'1\n')])
        this_tree.add('file', b'file-id')
        this_tree.commit('rev1', rev_id=b'rev1')
        other_tree = this_tree.controldir.sprout('other').open_workingtree()
        self.build_tree_contents([('this/file', b'1\n2a\n')])
        this_tree.commit('rev2', rev_id=b'rev2a')
        self.build_tree_contents([('other/file', b'2b\n1\n')])
        other_tree.commit('rev2', rev_id=b'rev2b')
        this_tree.lock_write()
        self.addCleanup(this_tree.unlock)
        merger = _mod_merge.Merger.from_revision_ids(
            this_tree, b'rev2b', other_branch=other_tree.branch)
        merger.merge_type = _mod_merge.Merge3Merger
        tree_merger = merger.make_merger()
        tt = tree_merger.do_merge()
        tree_file = this_tree.get_file('file')
        try:
            self.assertEqual('2b\n1\n2a\n', tree_file.read())
        finally:
            tree_file.close()

    def test_merge_require_tree_root(self):
        tree = self.make_branch_and_tree(".")
        tree.lock_write()
        self.addCleanup(tree.unlock)
        self.build_tree(['a'])
        tree.add('a')
        first_rev = tree.commit("added a")
        old_root_id = tree.get_root_id()
        merger = _mod_merge.Merger.from_revision_ids(tree,
                                          _mod_revision.NULL_REVISION,
                                          first_rev)
        merger.merge_type = _mod_merge.Merge3Merger
        conflict_count = merger.do_merge()
        self.assertEqual(0, conflict_count)
        self.assertEqual({''}, set(tree.all_versioned_paths()))
        tree.set_parent_ids([])

    def test_merge_add_into_deleted_root(self):
        # Yes, people actually do this.  And report bugs if it breaks.
        source = self.make_branch_and_tree('source', format='rich-root-pack')
        self.build_tree(['source/foo/'])
        source.add('foo', b'foo-id')
        source.commit('Add foo')
        target = source.controldir.sprout('target').open_workingtree()
<<<<<<< HEAD
        subtree = target.extract('foo', b'foo-id')
=======
        subtree = target.extract('foo', 'foo-id')
>>>>>>> 972b543b
        subtree.commit('Delete root')
        self.build_tree(['source/bar'])
        source.add('bar', b'bar-id')
        source.commit('Add bar')
        subtree.merge_from_branch(source.branch)

    def test_merge_joined_branch(self):
        source = self.make_branch_and_tree('source', format='rich-root-pack')
        self.build_tree(['source/foo'])
        source.add('foo')
        source.commit('Add foo')
        target = self.make_branch_and_tree('target', format='rich-root-pack')
        self.build_tree(['target/bla'])
        target.add('bla')
        target.commit('Add bla')
        nested = source.controldir.sprout('target/subtree').open_workingtree()
        target.subsume(nested)
        target.commit('Join nested')
        self.build_tree(['source/bar'])
        source.add('bar')
        source.commit('Add bar')
        target.merge_from_branch(source.branch)
        target.commit('Merge source')


class TestPlanMerge(TestCaseWithMemoryTransport):

    def setUp(self):
        super(TestPlanMerge, self).setUp()
        mapper = versionedfile.PrefixMapper()
        factory = knit.make_file_factory(True, mapper)
        self.vf = factory(self.get_transport())
        self.plan_merge_vf = versionedfile._PlanMergeVersionedFile('root')
        self.plan_merge_vf.fallback_versionedfiles.append(self.vf)

    def add_version(self, key, parents, text):
        self.vf.add_lines(key, parents, [c+'\n' for c in text])

    def add_rev(self, prefix, revision_id, parents, text):
        self.add_version((prefix, revision_id), [(prefix, p) for p in parents],
                         text)

    def add_uncommitted_version(self, key, parents, text):
        self.plan_merge_vf.add_lines(key, parents,
                                     [c+'\n' for c in text])

    def setup_plan_merge(self):
        self.add_rev('root', 'A', [], 'abc')
        self.add_rev('root', 'B', ['A'], 'acehg')
        self.add_rev('root', 'C', ['A'], 'fabg')
        return _PlanMerge('B', 'C', self.plan_merge_vf, ('root',))

    def setup_plan_merge_uncommitted(self):
        self.add_version(('root', 'A'), [], 'abc')
        self.add_uncommitted_version(('root', 'B:'), [('root', 'A')], 'acehg')
        self.add_uncommitted_version(('root', 'C:'), [('root', 'A')], 'fabg')
        return _PlanMerge('B:', 'C:', self.plan_merge_vf, ('root',))

    def test_base_from_plan(self):
        self.setup_plan_merge()
        plan = self.plan_merge_vf.plan_merge('B', 'C')
        pwm = versionedfile.PlanWeaveMerge(plan)
        self.assertEqual(['a\n', 'b\n', 'c\n'], pwm.base_from_plan())

    def test_unique_lines(self):
        plan = self.setup_plan_merge()
        self.assertEqual(plan._unique_lines(
            plan._get_matching_blocks('B', 'C')),
            ([1, 2, 3], [0, 2]))

    def test_plan_merge(self):
        self.setup_plan_merge()
        plan = self.plan_merge_vf.plan_merge('B', 'C')
        self.assertEqual([
                          ('new-b', 'f\n'),
                          ('unchanged', 'a\n'),
                          ('killed-a', 'b\n'),
                          ('killed-b', 'c\n'),
                          ('new-a', 'e\n'),
                          ('new-a', 'h\n'),
                          ('new-a', 'g\n'),
                          ('new-b', 'g\n')],
                         list(plan))

    def test_plan_merge_cherrypick(self):
        self.add_rev('root', 'A', [], 'abc')
        self.add_rev('root', 'B', ['A'], 'abcde')
        self.add_rev('root', 'C', ['A'], 'abcefg')
        self.add_rev('root', 'D', ['A', 'B', 'C'], 'abcdegh')
        my_plan = _PlanMerge('B', 'D', self.plan_merge_vf, ('root',))
        # We shortcut when one text supersedes the other in the per-file graph.
        # We don't actually need to compare the texts at this point.
        self.assertEqual([
                          ('new-b', 'a\n'),
                          ('new-b', 'b\n'),
                          ('new-b', 'c\n'),
                          ('new-b', 'd\n'),
                          ('new-b', 'e\n'),
                          ('new-b', 'g\n'),
                          ('new-b', 'h\n')],
                          list(my_plan.plan_merge()))

    def test_plan_merge_no_common_ancestor(self):
        self.add_rev('root', 'A', [], 'abc')
        self.add_rev('root', 'B', [], 'xyz')
        my_plan = _PlanMerge('A', 'B', self.plan_merge_vf, ('root',))
        self.assertEqual([
                          ('new-a', 'a\n'),
                          ('new-a', 'b\n'),
                          ('new-a', 'c\n'),
                          ('new-b', 'x\n'),
                          ('new-b', 'y\n'),
                          ('new-b', 'z\n')],
                          list(my_plan.plan_merge()))

    def test_plan_merge_tail_ancestors(self):
        # The graph looks like this:
        #       A       # Common to all ancestors
        #      / \
        #     B   C     # Ancestors of E, only common to one side
        #     |\ /|
        #     D E F     # D, F are unique to G, H respectively
        #     |/ \|     # E is the LCA for G & H, and the unique LCA for
        #     G   H     # I, J
        #     |\ /|
        #     | X |
        #     |/ \|
        #     I   J     # criss-cross merge of G, H
        #
        # In this situation, a simple pruning of ancestors of E will leave D &
        # F "dangling", which looks like they introduce lines different from
        # the ones in E, but in actuality C&B introduced the lines, and they
        # are already present in E

        # Introduce the base text
        self.add_rev('root', 'A', [], 'abc')
        # Introduces a new line B
        self.add_rev('root', 'B', ['A'], 'aBbc')
        # Introduces a new line C
        self.add_rev('root', 'C', ['A'], 'abCc')
        # Introduce new line D
        self.add_rev('root', 'D', ['B'], 'DaBbc')
        # Merges B and C by just incorporating both
        self.add_rev('root', 'E', ['B', 'C'], 'aBbCc')
        # Introduce new line F
        self.add_rev('root', 'F', ['C'], 'abCcF')
        # Merge D & E by just combining the texts
        self.add_rev('root', 'G', ['D', 'E'], 'DaBbCc')
        # Merge F & E by just combining the texts
        self.add_rev('root', 'H', ['F', 'E'], 'aBbCcF')
        # Merge G & H by just combining texts
        self.add_rev('root', 'I', ['G', 'H'], 'DaBbCcF')
        # Merge G & H but supersede an old line in B
        self.add_rev('root', 'J', ['H', 'G'], 'DaJbCcF')
        plan = self.plan_merge_vf.plan_merge('I', 'J')
        self.assertEqual([
                          ('unchanged', 'D\n'),
                          ('unchanged', 'a\n'),
                          ('killed-b', 'B\n'),
                          ('new-b', 'J\n'),
                          ('unchanged', 'b\n'),
                          ('unchanged', 'C\n'),
                          ('unchanged', 'c\n'),
                          ('unchanged', 'F\n')],
                         list(plan))

    def test_plan_merge_tail_triple_ancestors(self):
        # The graph looks like this:
        #       A       # Common to all ancestors
        #      / \
        #     B   C     # Ancestors of E, only common to one side
        #     |\ /|
        #     D E F     # D, F are unique to G, H respectively
        #     |/|\|     # E is the LCA for G & H, and the unique LCA for
        #     G Q H     # I, J
        #     |\ /|     # Q is just an extra node which is merged into both
        #     | X |     # I and J
        #     |/ \|
        #     I   J     # criss-cross merge of G, H
        #
        # This is the same as the test_plan_merge_tail_ancestors, except we add
        # a third LCA that doesn't add new lines, but will trigger our more
        # involved ancestry logic

        self.add_rev('root', 'A', [], 'abc')
        self.add_rev('root', 'B', ['A'], 'aBbc')
        self.add_rev('root', 'C', ['A'], 'abCc')
        self.add_rev('root', 'D', ['B'], 'DaBbc')
        self.add_rev('root', 'E', ['B', 'C'], 'aBbCc')
        self.add_rev('root', 'F', ['C'], 'abCcF')
        self.add_rev('root', 'G', ['D', 'E'], 'DaBbCc')
        self.add_rev('root', 'H', ['F', 'E'], 'aBbCcF')
        self.add_rev('root', 'Q', ['E'], 'aBbCc')
        self.add_rev('root', 'I', ['G', 'Q', 'H'], 'DaBbCcF')
        # Merge G & H but supersede an old line in B
        self.add_rev('root', 'J', ['H', 'Q', 'G'], 'DaJbCcF')
        plan = self.plan_merge_vf.plan_merge('I', 'J')
        self.assertEqual([
                          ('unchanged', 'D\n'),
                          ('unchanged', 'a\n'),
                          ('killed-b', 'B\n'),
                          ('new-b', 'J\n'),
                          ('unchanged', 'b\n'),
                          ('unchanged', 'C\n'),
                          ('unchanged', 'c\n'),
                          ('unchanged', 'F\n')],
                         list(plan))

    def test_plan_merge_2_tail_triple_ancestors(self):
        # The graph looks like this:
        #     A   B     # 2 tails going back to NULL
        #     |\ /|
        #     D E F     # D, is unique to G, F to H
        #     |/|\|     # E is the LCA for G & H, and the unique LCA for
        #     G Q H     # I, J
        #     |\ /|     # Q is just an extra node which is merged into both
        #     | X |     # I and J
        #     |/ \|
        #     I   J     # criss-cross merge of G, H (and Q)
        #

        # This is meant to test after hitting a 3-way LCA, and multiple tail
        # ancestors (only have NULL_REVISION in common)

        self.add_rev('root', 'A', [], 'abc')
        self.add_rev('root', 'B', [], 'def')
        self.add_rev('root', 'D', ['A'], 'Dabc')
        self.add_rev('root', 'E', ['A', 'B'], 'abcdef')
        self.add_rev('root', 'F', ['B'], 'defF')
        self.add_rev('root', 'G', ['D', 'E'], 'Dabcdef')
        self.add_rev('root', 'H', ['F', 'E'], 'abcdefF')
        self.add_rev('root', 'Q', ['E'], 'abcdef')
        self.add_rev('root', 'I', ['G', 'Q', 'H'], 'DabcdefF')
        # Merge G & H but supersede an old line in B
        self.add_rev('root', 'J', ['H', 'Q', 'G'], 'DabcdJfF')
        plan = self.plan_merge_vf.plan_merge('I', 'J')
        self.assertEqual([
                          ('unchanged', 'D\n'),
                          ('unchanged', 'a\n'),
                          ('unchanged', 'b\n'),
                          ('unchanged', 'c\n'),
                          ('unchanged', 'd\n'),
                          ('killed-b', 'e\n'),
                          ('new-b', 'J\n'),
                          ('unchanged', 'f\n'),
                          ('unchanged', 'F\n')],
                         list(plan))

    def test_plan_merge_uncommitted_files(self):
        self.setup_plan_merge_uncommitted()
        plan = self.plan_merge_vf.plan_merge('B:', 'C:')
        self.assertEqual([
                          ('new-b', 'f\n'),
                          ('unchanged', 'a\n'),
                          ('killed-a', 'b\n'),
                          ('killed-b', 'c\n'),
                          ('new-a', 'e\n'),
                          ('new-a', 'h\n'),
                          ('new-a', 'g\n'),
                          ('new-b', 'g\n')],
                         list(plan))

    def test_plan_merge_insert_order(self):
        """Weave merges are sensitive to the order of insertion.

        Specifically for overlapping regions, it effects which region gets put
        'first'. And when a user resolves an overlapping merge, if they use the
        same ordering, then the lines match the parents, if they don't only
        *some* of the lines match.
        """
        self.add_rev('root', 'A', [], 'abcdef')
        self.add_rev('root', 'B', ['A'], 'abwxcdef')
        self.add_rev('root', 'C', ['A'], 'abyzcdef')
        # Merge, and resolve the conflict by adding *both* sets of lines
        # If we get the ordering wrong, these will look like new lines in D,
        # rather than carried over from B, C
        self.add_rev('root', 'D', ['B', 'C'],
                         'abwxyzcdef')
        # Supersede the lines in B and delete the lines in C, which will
        # conflict if they are treated as being in D
        self.add_rev('root', 'E', ['C', 'B'],
                         'abnocdef')
        # Same thing for the lines in C
        self.add_rev('root', 'F', ['C'], 'abpqcdef')
        plan = self.plan_merge_vf.plan_merge('D', 'E')
        self.assertEqual([
                          ('unchanged', 'a\n'),
                          ('unchanged', 'b\n'),
                          ('killed-b', 'w\n'),
                          ('killed-b', 'x\n'),
                          ('killed-b', 'y\n'),
                          ('killed-b', 'z\n'),
                          ('new-b', 'n\n'),
                          ('new-b', 'o\n'),
                          ('unchanged', 'c\n'),
                          ('unchanged', 'd\n'),
                          ('unchanged', 'e\n'),
                          ('unchanged', 'f\n')],
                         list(plan))
        plan = self.plan_merge_vf.plan_merge('E', 'D')
        # Going in the opposite direction shows the effect of the opposite plan
        self.assertEqual([
                          ('unchanged', 'a\n'),
                          ('unchanged', 'b\n'),
                          ('new-b', 'w\n'),
                          ('new-b', 'x\n'),
                          ('killed-a', 'y\n'),
                          ('killed-a', 'z\n'),
                          ('killed-both', 'w\n'),
                          ('killed-both', 'x\n'),
                          ('new-a', 'n\n'),
                          ('new-a', 'o\n'),
                          ('unchanged', 'c\n'),
                          ('unchanged', 'd\n'),
                          ('unchanged', 'e\n'),
                          ('unchanged', 'f\n')],
                         list(plan))

    def test_plan_merge_criss_cross(self):
        # This is specificly trying to trigger problems when using limited
        # ancestry and weaves. The ancestry graph looks like:
        #       XX      unused ancestor, should not show up in the weave
        #       |
        #       A       Unique LCA
        #       |\
        #       B \     Introduces a line 'foo'
        #      / \ \
        #     C   D E   C & D both have 'foo', E has different changes
        #     |\ /| |
        #     | X | |
        #     |/ \|/
        #     F   G      All of C, D, E are merged into F and G, so they are
        #                all common ancestors.
        #
        # The specific issue with weaves:
        #   B introduced a text ('foo') that is present in both C and D.
        #   If we do not include B (because it isn't an ancestor of E), then
        #   the A=>C and A=>D look like both sides independently introduce the
        #   text ('foo'). If F does not modify the text, it would still appear
        #   to have deleted on of the versions from C or D. If G then modifies
        #   'foo', it should appear as superseding the value in F (since it
        #   came from B), rather than conflict because of the resolution during
        #   C & D.
        self.add_rev('root', 'XX', [], 'qrs')
        self.add_rev('root', 'A', ['XX'], 'abcdef')
        self.add_rev('root', 'B', ['A'], 'axcdef')
        self.add_rev('root', 'C', ['B'], 'axcdefg')
        self.add_rev('root', 'D', ['B'], 'haxcdef')
        self.add_rev('root', 'E', ['A'], 'abcdyf')
        # Simple combining of all texts
        self.add_rev('root', 'F', ['C', 'D', 'E'], 'haxcdyfg')
        # combine and supersede 'x'
        self.add_rev('root', 'G', ['C', 'D', 'E'], 'hazcdyfg')
        plan = self.plan_merge_vf.plan_merge('F', 'G')
        self.assertEqual([
                          ('unchanged', 'h\n'),
                          ('unchanged', 'a\n'),
                          ('killed-base', 'b\n'),
                          ('killed-b', 'x\n'),
                          ('new-b', 'z\n'),
                          ('unchanged', 'c\n'),
                          ('unchanged', 'd\n'),
                          ('killed-base', 'e\n'),
                          ('unchanged', 'y\n'),
                          ('unchanged', 'f\n'),
                          ('unchanged', 'g\n')],
                         list(plan))
        plan = self.plan_merge_vf.plan_lca_merge('F', 'G')
        # This is one of the main differences between plan_merge and
        # plan_lca_merge. plan_lca_merge generates a conflict for 'x => z',
        # because 'x' was not present in one of the bases. However, in this
        # case it is spurious because 'x' does not exist in the global base A.
        self.assertEqual([
                          ('unchanged', 'h\n'),
                          ('unchanged', 'a\n'),
                          ('conflicted-a', 'x\n'),
                          ('new-b', 'z\n'),
                          ('unchanged', 'c\n'),
                          ('unchanged', 'd\n'),
                          ('unchanged', 'y\n'),
                          ('unchanged', 'f\n'),
                          ('unchanged', 'g\n')],
                         list(plan))

    def test_criss_cross_flip_flop(self):
        # This is specificly trying to trigger problems when using limited
        # ancestry and weaves. The ancestry graph looks like:
        #       XX      unused ancestor, should not show up in the weave
        #       |
        #       A       Unique LCA
        #      / \  
        #     B   C     B & C both introduce a new line
        #     |\ /|  
        #     | X |  
        #     |/ \| 
        #     D   E     B & C are both merged, so both are common ancestors
        #               In the process of merging, both sides order the new
        #               lines differently
        #
        self.add_rev('root', 'XX', [], 'qrs')
        self.add_rev('root', 'A', ['XX'], 'abcdef')
        self.add_rev('root', 'B', ['A'], 'abcdgef')
        self.add_rev('root', 'C', ['A'], 'abcdhef')
        self.add_rev('root', 'D', ['B', 'C'], 'abcdghef')
        self.add_rev('root', 'E', ['C', 'B'], 'abcdhgef')
        plan = list(self.plan_merge_vf.plan_merge('D', 'E'))
        self.assertEqual([
                          ('unchanged', 'a\n'),
                          ('unchanged', 'b\n'),
                          ('unchanged', 'c\n'),
                          ('unchanged', 'd\n'),
                          ('new-b', 'h\n'),
                          ('unchanged', 'g\n'),
                          ('killed-b', 'h\n'),
                          ('unchanged', 'e\n'),
                          ('unchanged', 'f\n'),
                         ], plan)
        pwm = versionedfile.PlanWeaveMerge(plan)
        self.assertEqualDiff('\n'.join('abcdghef') + '\n',
                             ''.join(pwm.base_from_plan()))
        # Reversing the order reverses the merge plan, and final order of 'hg'
        # => 'gh'
        plan = list(self.plan_merge_vf.plan_merge('E', 'D'))
        self.assertEqual([
                          ('unchanged', 'a\n'),
                          ('unchanged', 'b\n'),
                          ('unchanged', 'c\n'),
                          ('unchanged', 'd\n'),
                          ('new-b', 'g\n'),
                          ('unchanged', 'h\n'),
                          ('killed-b', 'g\n'),
                          ('unchanged', 'e\n'),
                          ('unchanged', 'f\n'),
                         ], plan)
        pwm = versionedfile.PlanWeaveMerge(plan)
        self.assertEqualDiff('\n'.join('abcdhgef') + '\n',
                             ''.join(pwm.base_from_plan()))
        # This is where lca differs, in that it (fairly correctly) determines
        # that there is a conflict because both sides resolved the merge
        # differently
        plan = list(self.plan_merge_vf.plan_lca_merge('D', 'E'))
        self.assertEqual([
                          ('unchanged', 'a\n'),
                          ('unchanged', 'b\n'),
                          ('unchanged', 'c\n'),
                          ('unchanged', 'd\n'),
                          ('conflicted-b', 'h\n'),
                          ('unchanged', 'g\n'),
                          ('conflicted-a', 'h\n'),
                          ('unchanged', 'e\n'),
                          ('unchanged', 'f\n'),
                         ], plan)
        pwm = versionedfile.PlanWeaveMerge(plan)
        self.assertEqualDiff('\n'.join('abcdgef') + '\n',
                             ''.join(pwm.base_from_plan()))
        # Reversing it changes what line is doubled, but still gives a
        # double-conflict
        plan = list(self.plan_merge_vf.plan_lca_merge('E', 'D'))
        self.assertEqual([
                          ('unchanged', 'a\n'),
                          ('unchanged', 'b\n'),
                          ('unchanged', 'c\n'),
                          ('unchanged', 'd\n'),
                          ('conflicted-b', 'g\n'),
                          ('unchanged', 'h\n'),
                          ('conflicted-a', 'g\n'),
                          ('unchanged', 'e\n'),
                          ('unchanged', 'f\n'),
                         ], plan)
        pwm = versionedfile.PlanWeaveMerge(plan)
        self.assertEqualDiff('\n'.join('abcdhef') + '\n',
                             ''.join(pwm.base_from_plan()))

    def assertRemoveExternalReferences(self, filtered_parent_map,
                                       child_map, tails, parent_map):
        """Assert results for _PlanMerge._remove_external_references."""
        (act_filtered_parent_map, act_child_map,
         act_tails) = _PlanMerge._remove_external_references(parent_map)

        # The parent map *should* preserve ordering, but the ordering of
        # children is not strictly defined
        # child_map = dict((k, sorted(children))
        #                  for k, children in child_map.iteritems())
        # act_child_map = dict(k, sorted(children)
        #                      for k, children in act_child_map.iteritems())
        self.assertEqual(filtered_parent_map, act_filtered_parent_map)
        self.assertEqual(child_map, act_child_map)
        self.assertEqual(sorted(tails), sorted(act_tails))

    def test__remove_external_references(self):
        # First, nothing to remove
        self.assertRemoveExternalReferences({3: [2], 2: [1], 1: []},
            {1: [2], 2: [3], 3: []}, [1], {3: [2], 2: [1], 1: []})
        # The reverse direction
        self.assertRemoveExternalReferences({1: [2], 2: [3], 3: []},
            {3: [2], 2: [1], 1: []}, [3], {1: [2], 2: [3], 3: []})
        # Extra references
        self.assertRemoveExternalReferences({3: [2], 2: [1], 1: []},
            {1: [2], 2: [3], 3: []}, [1], {3: [2, 4], 2: [1, 5], 1: [6]})
        # Multiple tails
        self.assertRemoveExternalReferences(
            {4: [2, 3], 3: [], 2: [1], 1: []},
            {1: [2], 2: [4], 3: [4], 4: []},
            [1, 3],
            {4: [2, 3], 3: [5], 2: [1], 1: [6]})
        # Multiple children
        self.assertRemoveExternalReferences(
            {1: [3], 2: [3, 4], 3: [], 4: []},
            {1: [], 2: [], 3: [1, 2], 4: [2]},
            [3, 4],
            {1: [3], 2: [3, 4], 3: [5], 4: []})

    def assertPruneTails(self, pruned_map, tails, parent_map):
        child_map = {}
        for key, parent_keys in parent_map.items():
            child_map.setdefault(key, [])
            for pkey in parent_keys:
                child_map.setdefault(pkey, []).append(key)
        _PlanMerge._prune_tails(parent_map, child_map, tails)
        self.assertEqual(pruned_map, parent_map)

    def test__prune_tails(self):
        # Nothing requested to prune
        self.assertPruneTails({1: [], 2: [], 3: []}, [],
                              {1: [], 2: [], 3: []})
        # Prune a single entry
        self.assertPruneTails({1: [], 3: []}, [2],
                              {1: [], 2: [], 3: []})
        # Prune a chain
        self.assertPruneTails({1: []}, [3],
                              {1: [], 2: [3], 3: []})
        # Prune a chain with a diamond
        self.assertPruneTails({1: []}, [5],
                              {1: [], 2: [3, 4], 3: [5], 4: [5], 5: []})
        # Prune a partial chain
        self.assertPruneTails({1: [6], 6:[]}, [5],
                              {1: [2, 6], 2: [3, 4], 3: [5], 4: [5], 5: [],
                               6: []})
        # Prune a chain with multiple tips, that pulls out intermediates
        self.assertPruneTails({1:[3], 3:[]}, [4, 5],
                              {1: [2, 3], 2: [4, 5], 3: [], 4:[], 5:[]})
        self.assertPruneTails({1:[3], 3:[]}, [5, 4],
                              {1: [2, 3], 2: [4, 5], 3: [], 4:[], 5:[]})

    def test_subtract_plans(self):
        old_plan = [
        ('unchanged', 'a\n'),
        ('new-a', 'b\n'),
        ('killed-a', 'c\n'),
        ('new-b', 'd\n'),
        ('new-b', 'e\n'),
        ('killed-b', 'f\n'),
        ('killed-b', 'g\n'),
        ]
        new_plan = [
        ('unchanged', 'a\n'),
        ('new-a', 'b\n'),
        ('killed-a', 'c\n'),
        ('new-b', 'd\n'),
        ('new-b', 'h\n'),
        ('killed-b', 'f\n'),
        ('killed-b', 'i\n'),
        ]
        subtracted_plan = [
        ('unchanged', 'a\n'),
        ('new-a', 'b\n'),
        ('killed-a', 'c\n'),
        ('new-b', 'h\n'),
        ('unchanged', 'f\n'),
        ('killed-b', 'i\n'),
        ]
        self.assertEqual(subtracted_plan,
            list(_PlanMerge._subtract_plans(old_plan, new_plan)))

    def setup_merge_with_base(self):
        self.add_rev('root', 'COMMON', [], 'abc')
        self.add_rev('root', 'THIS', ['COMMON'], 'abcd')
        self.add_rev('root', 'BASE', ['COMMON'], 'eabc')
        self.add_rev('root', 'OTHER', ['BASE'], 'eafb')

    def test_plan_merge_with_base(self):
        self.setup_merge_with_base()
        plan = self.plan_merge_vf.plan_merge('THIS', 'OTHER', 'BASE')
        self.assertEqual([('unchanged', 'a\n'),
                          ('new-b', 'f\n'),
                          ('unchanged', 'b\n'),
                          ('killed-b', 'c\n'),
                          ('new-a', 'd\n')
                         ], list(plan))

    def test_plan_lca_merge(self):
        self.setup_plan_merge()
        plan = self.plan_merge_vf.plan_lca_merge('B', 'C')
        self.assertEqual([
                          ('new-b', 'f\n'),
                          ('unchanged', 'a\n'),
                          ('killed-b', 'c\n'),
                          ('new-a', 'e\n'),
                          ('new-a', 'h\n'),
                          ('killed-a', 'b\n'),
                          ('unchanged', 'g\n')],
                         list(plan))

    def test_plan_lca_merge_uncommitted_files(self):
        self.setup_plan_merge_uncommitted()
        plan = self.plan_merge_vf.plan_lca_merge('B:', 'C:')
        self.assertEqual([
                          ('new-b', 'f\n'),
                          ('unchanged', 'a\n'),
                          ('killed-b', 'c\n'),
                          ('new-a', 'e\n'),
                          ('new-a', 'h\n'),
                          ('killed-a', 'b\n'),
                          ('unchanged', 'g\n')],
                         list(plan))

    def test_plan_lca_merge_with_base(self):
        self.setup_merge_with_base()
        plan = self.plan_merge_vf.plan_lca_merge('THIS', 'OTHER', 'BASE')
        self.assertEqual([('unchanged', 'a\n'),
                          ('new-b', 'f\n'),
                          ('unchanged', 'b\n'),
                          ('killed-b', 'c\n'),
                          ('new-a', 'd\n')
                         ], list(plan))

    def test_plan_lca_merge_with_criss_cross(self):
        self.add_version(('root', 'ROOT'), [], 'abc')
        # each side makes a change
        self.add_version(('root', 'REV1'), [('root', 'ROOT')], 'abcd')
        self.add_version(('root', 'REV2'), [('root', 'ROOT')], 'abce')
        # both sides merge, discarding others' changes
        self.add_version(('root', 'LCA1'),
            [('root', 'REV1'), ('root', 'REV2')], 'abcd')
        self.add_version(('root', 'LCA2'),
            [('root', 'REV1'), ('root', 'REV2')], 'fabce')
        plan = self.plan_merge_vf.plan_lca_merge('LCA1', 'LCA2')
        self.assertEqual([('new-b', 'f\n'),
                          ('unchanged', 'a\n'),
                          ('unchanged', 'b\n'),
                          ('unchanged', 'c\n'),
                          ('conflicted-a', 'd\n'),
                          ('conflicted-b', 'e\n'),
                         ], list(plan))

    def test_plan_lca_merge_with_null(self):
        self.add_version(('root', 'A'), [], 'ab')
        self.add_version(('root', 'B'), [], 'bc')
        plan = self.plan_merge_vf.plan_lca_merge('A', 'B')
        self.assertEqual([('new-a', 'a\n'),
                          ('unchanged', 'b\n'),
                          ('new-b', 'c\n'),
                         ], list(plan))

    def test_plan_merge_with_delete_and_change(self):
        self.add_rev('root', 'C', [], 'a')
        self.add_rev('root', 'A', ['C'], 'b')
        self.add_rev('root', 'B', ['C'], '')
        plan = self.plan_merge_vf.plan_merge('A', 'B')
        self.assertEqual([('killed-both', 'a\n'),
                          ('new-a', 'b\n'),
                         ], list(plan))

    def test_plan_merge_with_move_and_change(self):
        self.add_rev('root', 'C', [], 'abcd')
        self.add_rev('root', 'A', ['C'], 'acbd')
        self.add_rev('root', 'B', ['C'], 'aBcd')
        plan = self.plan_merge_vf.plan_merge('A', 'B')
        self.assertEqual([('unchanged', 'a\n'),
                          ('new-a', 'c\n'),
                          ('killed-b', 'b\n'),
                          ('new-b', 'B\n'),
                          ('killed-a', 'c\n'),
                          ('unchanged', 'd\n'),
                         ], list(plan))


class LoggingMerger(object):
    # These seem to be the required attributes
    requires_base = False
    supports_reprocess = False
    supports_show_base = False
    supports_cherrypick = False
    # We intentionally do not define supports_lca_trees

    def __init__(self, *args, **kwargs):
        self.args = args
        self.kwargs = kwargs


class TestMergerBase(TestCaseWithMemoryTransport):
    """Common functionality for Merger tests that don't write to disk."""

    def get_builder(self):
        builder = self.make_branch_builder('path')
        builder.start_series()
        self.addCleanup(builder.finish_series)
        return builder

    def setup_simple_graph(self):
        """Create a simple 3-node graph.

        :return: A BranchBuilder
        """
        #
        #  A
        #  |\
        #  B C
        #
        builder = self.get_builder()
        builder.build_snapshot(None,
            [('add', ('', None, 'directory', None))],
            revision_id='A-id' )
        builder.build_snapshot(['A-id'], [], revision_id='C-id')
        builder.build_snapshot(['A-id'], [], revision_id='B-id')
        return builder

    def setup_criss_cross_graph(self):
        """Create a 5-node graph with a criss-cross.

        :return: A BranchBuilder
        """
        # A
        # |\
        # B C
        # |X|
        # D E
        builder = self.setup_simple_graph()
        builder.build_snapshot(['C-id', 'B-id'], [], revision_id='E-id')
        builder.build_snapshot(['B-id', 'C-id'], [], revision_id='D-id')
        return builder

    def make_Merger(self, builder, other_revision_id, interesting_files=None):
        """Make a Merger object from a branch builder"""
        mem_tree = memorytree.MemoryTree.create_on_branch(builder.get_branch())
        mem_tree.lock_write()
        self.addCleanup(mem_tree.unlock)
        merger = _mod_merge.Merger.from_revision_ids(
            mem_tree, other_revision_id)
        merger.set_interesting_files(interesting_files)
        merger.merge_type = _mod_merge.Merge3Merger
        return merger


class TestMergerInMemory(TestMergerBase):

    def test_cache_trees_with_revision_ids_None(self):
        merger = self.make_Merger(self.setup_simple_graph(), 'C-id')
        original_cache = dict(merger._cached_trees)
        merger.cache_trees_with_revision_ids([None])
        self.assertEqual(original_cache, merger._cached_trees)

    def test_cache_trees_with_revision_ids_no_revision_id(self):
        merger = self.make_Merger(self.setup_simple_graph(), 'C-id')
        original_cache = dict(merger._cached_trees)
        tree = self.make_branch_and_memory_tree('tree')
        merger.cache_trees_with_revision_ids([tree])
        self.assertEqual(original_cache, merger._cached_trees)

    def test_cache_trees_with_revision_ids_having_revision_id(self):
        merger = self.make_Merger(self.setup_simple_graph(), 'C-id')
        original_cache = dict(merger._cached_trees)
        tree = merger.this_branch.repository.revision_tree('B-id')
        original_cache['B-id'] = tree
        merger.cache_trees_with_revision_ids([tree])
        self.assertEqual(original_cache, merger._cached_trees)

    def test_find_base(self):
        merger = self.make_Merger(self.setup_simple_graph(), 'C-id')
        self.assertEqual('A-id', merger.base_rev_id)
        self.assertFalse(merger._is_criss_cross)
        self.assertIs(None, merger._lca_trees)

    def test_find_base_criss_cross(self):
        builder = self.setup_criss_cross_graph()
        merger = self.make_Merger(builder, 'E-id')
        self.assertEqual('A-id', merger.base_rev_id)
        self.assertTrue(merger._is_criss_cross)
        self.assertEqual(['B-id', 'C-id'], [t.get_revision_id()
                                            for t in merger._lca_trees])
        # If we swap the order, we should get a different lca order
        builder.build_snapshot(['E-id'], [], revision_id='F-id')
        merger = self.make_Merger(builder, 'D-id')
        self.assertEqual(['C-id', 'B-id'], [t.get_revision_id()
                                            for t in merger._lca_trees])

    def test_find_base_triple_criss_cross(self):
        #       A-.
        #      / \ \
        #     B   C F # F is merged into both branches
        #     |\ /| |
        #     | X | |\
        #     |/ \| | :
        #   : D   E |
        #    \|   |/
        #     G   H
        builder = self.setup_criss_cross_graph()
        builder.build_snapshot(['A-id'], [], revision_id='F-id')
        builder.build_snapshot(['E-id', 'F-id'], [], revision_id='H-id')
        builder.build_snapshot(['D-id', 'F-id'], [], revision_id='G-id')
        merger = self.make_Merger(builder, 'H-id')
        self.assertEqual(['B-id', 'C-id', 'F-id'],
                         [t.get_revision_id() for t in merger._lca_trees])

    def test_find_base_new_root_criss_cross(self):
        # A   B
        # |\ /|
        # | X |
        # |/ \|
        # C   D
        builder = self.get_builder()
        builder.build_snapshot(None,
            [('add', ('', None, 'directory', None))],
            revision_id='A-id')
        builder.build_snapshot([],
            [('add', ('', None, 'directory', None))],
            revision_id='B-id')
        builder.build_snapshot(['A-id', 'B-id'], [], revision_id='D-id')
        builder.build_snapshot(['A-id', 'B-id'], [], revision_id='C-id')
        merger = self.make_Merger(builder, 'D-id')
        self.assertEqual('A-id', merger.base_rev_id)
        self.assertTrue(merger._is_criss_cross)
        self.assertEqual(['A-id', 'B-id'], [t.get_revision_id()
                                            for t in merger._lca_trees])

    def test_no_criss_cross_passed_to_merge_type(self):
        class LCATreesMerger(LoggingMerger):
            supports_lca_trees = True

        merger = self.make_Merger(self.setup_simple_graph(), 'C-id')
        merger.merge_type = LCATreesMerger
        merge_obj = merger.make_merger()
        self.assertIsInstance(merge_obj, LCATreesMerger)
        self.assertFalse('lca_trees' in merge_obj.kwargs)

    def test_criss_cross_passed_to_merge_type(self):
        merger = self.make_Merger(self.setup_criss_cross_graph(), 'E-id')
        merger.merge_type = _mod_merge.Merge3Merger
        merge_obj = merger.make_merger()
        self.assertEqual(['B-id', 'C-id'], [t.get_revision_id()
                                            for t in merger._lca_trees])

    def test_criss_cross_not_supported_merge_type(self):
        merger = self.make_Merger(self.setup_criss_cross_graph(), 'E-id')
        # We explicitly do not define supports_lca_trees
        merger.merge_type = LoggingMerger
        merge_obj = merger.make_merger()
        self.assertIsInstance(merge_obj, LoggingMerger)
        self.assertFalse('lca_trees' in merge_obj.kwargs)

    def test_criss_cross_unsupported_merge_type(self):
        class UnsupportedLCATreesMerger(LoggingMerger):
            supports_lca_trees = False

        merger = self.make_Merger(self.setup_criss_cross_graph(), 'E-id')
        merger.merge_type = UnsupportedLCATreesMerger
        merge_obj = merger.make_merger()
        self.assertIsInstance(merge_obj, UnsupportedLCATreesMerger)
        self.assertFalse('lca_trees' in merge_obj.kwargs)


class TestMergerEntriesLCA(TestMergerBase):

    def make_merge_obj(self, builder, other_revision_id,
                       interesting_files=None):
        merger = self.make_Merger(builder, other_revision_id,
            interesting_files=interesting_files)
        return merger.make_merger()

    def test_simple(self):
        builder = self.get_builder()
        builder.build_snapshot(None,
            [('add', (u'', 'a-root-id', 'directory', None)),
             ('add', (u'a', 'a-id', 'file', 'a\nb\nc\n'))],
            revision_id='A-id')
        builder.build_snapshot(['A-id'],
            [('modify', ('a-id', 'a\nb\nC\nc\n'))],
            revision_id='C-id')
        builder.build_snapshot(['A-id'],
            [('modify', ('a-id', 'a\nB\nb\nc\n'))],
            revision_id='B-id')
        builder.build_snapshot(['C-id', 'B-id'],
            [('modify', ('a-id', 'a\nB\nb\nC\nc\nE\n'))],
            revision_id='E-id')
        builder.build_snapshot(['B-id', 'C-id'],
            [('modify', ('a-id', 'a\nB\nb\nC\nc\n'))],
            revision_id='D-id', )
        merge_obj = self.make_merge_obj(builder, 'E-id')

        self.assertEqual(['B-id', 'C-id'], [t.get_revision_id()
                                            for t in merge_obj._lca_trees])
        self.assertEqual('A-id', merge_obj.base_tree.get_revision_id())
        entries = list(merge_obj._entries_lca())

        # (file_id, changed, parents, names, executable)
        # BASE, lca1, lca2, OTHER, THIS
        root_id = 'a-root-id'
        self.assertEqual([('a-id', True,
                           ((u'a', [u'a', u'a']), u'a', u'a'),
                           ((root_id, [root_id, root_id]), root_id, root_id),
                           ((u'a', [u'a', u'a']), u'a', u'a'),
                           ((False, [False, False]), False, False)),
                         ], entries)

    def test_not_in_base(self):
        # LCAs all have the same last-modified revision for the file, as do
        # the tips, but the base has something different
        #       A    base, doesn't have the file
        #       |\
        #       B C  B introduces 'foo', C introduces 'bar'
        #       |X|
        #       D E  D and E now both have 'foo' and 'bar'
        #       |X|
        #       F G  the files are now in F, G, D and E, but not in A
        #            G modifies 'bar'

        builder = self.get_builder()
        builder.build_snapshot(None,
            [('add', (u'', 'a-root-id', 'directory', None))],
            revision_id='A-id')
        builder.build_snapshot(['A-id'],
            [('add', (u'foo', 'foo-id', 'file', 'a\nb\nc\n'))],
            revision_id='B-id')
        builder.build_snapshot(['A-id'],
            [('add', (u'bar', 'bar-id', 'file', 'd\ne\nf\n'))],
            revision_id='C-id')
        builder.build_snapshot(['B-id', 'C-id'],
            [('add', (u'bar', 'bar-id', 'file', 'd\ne\nf\n'))],
            revision_id='D-id')
        builder.build_snapshot(['C-id', 'B-id'],
            [('add', (u'foo', 'foo-id', 'file', 'a\nb\nc\n'))],
            revision_id='E-id')
        builder.build_snapshot(['E-id', 'D-id'],
            [('modify', (u'bar-id', 'd\ne\nf\nG\n'))],
            revision_id='G-id')
        builder.build_snapshot(['D-id', 'E-id'], [], revision_id='F-id')
        merge_obj = self.make_merge_obj(builder, 'G-id')

        self.assertEqual(['D-id', 'E-id'], [t.get_revision_id()
                                            for t in merge_obj._lca_trees])
        self.assertEqual('A-id', merge_obj.base_tree.get_revision_id())
        entries = list(merge_obj._entries_lca())
        root_id = 'a-root-id'
        self.assertEqual([('bar-id', True,
                           ((None, [u'bar', u'bar']), u'bar', u'bar'),
                           ((None, [root_id, root_id]), root_id, root_id),
                           ((None, [u'bar', u'bar']), u'bar', u'bar'),
                           ((None, [False, False]), False, False)),
                         ], entries)

    def test_not_in_this(self):
        builder = self.get_builder()
        builder.build_snapshot(None,
            [('add', (u'', 'a-root-id', 'directory', None)),
             ('add', (u'a', 'a-id', 'file', 'a\nb\nc\n'))],
            revision_id='A-id')
        builder.build_snapshot(['A-id'],
            [('modify', ('a-id', 'a\nB\nb\nc\n'))],
            revision_id='B-id')
        builder.build_snapshot(['A-id'],
            [('modify', ('a-id', 'a\nb\nC\nc\n'))],
            revision_id='C-id')
        builder.build_snapshot(['C-id', 'B-id'],
            [('modify', ('a-id', 'a\nB\nb\nC\nc\nE\n'))],
            revision_id='E-id')
        builder.build_snapshot(['B-id', 'C-id'],
            [('unversion', 'a-id')],
            revision_id='D-id')
        merge_obj = self.make_merge_obj(builder, 'E-id')

        self.assertEqual(['B-id', 'C-id'], [t.get_revision_id()
                                            for t in merge_obj._lca_trees])
        self.assertEqual('A-id', merge_obj.base_tree.get_revision_id())

        entries = list(merge_obj._entries_lca())
        root_id = 'a-root-id'
        self.assertEqual([('a-id', True,
                           ((u'a', [u'a', u'a']), u'a', None),
                           ((root_id, [root_id, root_id]), root_id, None),
                           ((u'a', [u'a', u'a']), u'a', None),
                           ((False, [False, False]), False, None)),
                         ], entries)

    def test_file_not_in_one_lca(self):
        #   A   # just root
        #   |\
        #   B C # B no file, C introduces a file
        #   |X|
        #   D E # D and E both have the file, unchanged from C
        builder = self.get_builder()
        builder.build_snapshot(None,
            [('add', (u'', 'a-root-id', 'directory', None))],
            revision_id='A-id')
        builder.build_snapshot(['A-id'], [], revision_id='B-id')
        builder.build_snapshot(['A-id'],
            [('add', (u'a', 'a-id', 'file', 'a\nb\nc\n'))],
            revision_id='C-id')
        builder.build_snapshot(['C-id', 'B-id'],
                               [], revision_id='E-id') # Inherited from C
        builder.build_snapshot(['B-id', 'C-id'], # Merged from C
            [('add', (u'a', 'a-id', 'file', 'a\nb\nc\n'))],
            revision_id='D-id')
        merge_obj = self.make_merge_obj(builder, 'E-id')

        self.assertEqual(['B-id', 'C-id'], [t.get_revision_id()
                                            for t in merge_obj._lca_trees])
        self.assertEqual('A-id', merge_obj.base_tree.get_revision_id())

        entries = list(merge_obj._entries_lca())
        self.assertEqual([], entries)

    def test_not_in_other(self):
        builder = self.get_builder()
        builder.build_snapshot(None,
            [('add', (u'', 'a-root-id', 'directory', None)),
             ('add', (u'a', 'a-id', 'file', 'a\nb\nc\n'))],
            revision_id='A-id')
        builder.build_snapshot(['A-id'], [], revision_id='B-id')
        builder.build_snapshot(['A-id'], [], revision_id='C-id')
        builder.build_snapshot(
                ['C-id', 'B-id'],
                [('unversion', 'a-id')], revision_id='E-id')
        builder.build_snapshot(['B-id', 'C-id'], [], revision_id='D-id')
        merge_obj = self.make_merge_obj(builder, 'E-id')

        entries = list(merge_obj._entries_lca())
        root_id = 'a-root-id'
        self.assertEqual([('a-id', True,
                           ((u'a', [u'a', u'a']), None, u'a'),
                           ((root_id, [root_id, root_id]), None, root_id),
                           ((u'a', [u'a', u'a']), None, u'a'),
                           ((False, [False, False]), None, False)),
                         ], entries)

    def test_not_in_other_or_lca(self):
        #       A    base, introduces 'foo'
        #       |\
        #       B C  B nothing, C deletes foo
        #       |X|
        #       D E  D restores foo (same as B), E leaves it deleted
        # Analysis:
        #   A => B, no changes
        #   A => C, delete foo (C should supersede B)
        #   C => D, restore foo
        #   C => E, no changes
        # D would then win 'cleanly' and no record would be given
        builder = self.get_builder()
        builder.build_snapshot(None,
            [('add', (u'', 'a-root-id', 'directory', None)),
             ('add', (u'foo', 'foo-id', 'file', 'content\n'))],
            revision_id='A-id')
        builder.build_snapshot(['A-id'], [], revision_id='B-id')
        builder.build_snapshot(['A-id'],
            [('unversion', 'foo-id')], revision_id='C-id')
        builder.build_snapshot(['C-id', 'B-id'], [], revision_id='E-id')
        builder.build_snapshot(['B-id', 'C-id'], [], revision_id='D-id')
        merge_obj = self.make_merge_obj(builder, 'E-id')

        entries = list(merge_obj._entries_lca())
        self.assertEqual([], entries)

    def test_not_in_other_mod_in_lca1_not_in_lca2(self):
        #       A    base, introduces 'foo'
        #       |\
        #       B C  B changes 'foo', C deletes foo
        #       |X|
        #       D E  D restores foo (same as B), E leaves it deleted (as C)
        # Analysis:
        #   A => B, modified foo
        #   A => C, delete foo, C does not supersede B
        #   B => D, no changes
        #   C => D, resolve in favor of B
        #   B => E, resolve in favor of E
        #   C => E, no changes
        # In this case, we have a conflict of how the changes were resolved. E
        # picked C and D picked B, so we should issue a conflict
        builder = self.get_builder()
        builder.build_snapshot(None,
            [('add', (u'', 'a-root-id', 'directory', None)),
             ('add', (u'foo', 'foo-id', 'file', 'content\n'))],
            revision_id='A-id')
        builder.build_snapshot(['A-id'], [
            ('modify', ('foo-id', 'new-content\n'))],
            revision_id='B-id')
        builder.build_snapshot(['A-id'],
            [('unversion', 'foo-id')],
            revision_id='C-id')
        builder.build_snapshot(['C-id', 'B-id'], [], revision_id='E-id')
        builder.build_snapshot(['B-id', 'C-id'], [], revision_id='D-id')
        merge_obj = self.make_merge_obj(builder, 'E-id')

        entries = list(merge_obj._entries_lca())
        root_id = 'a-root-id'
        self.assertEqual([('foo-id', True,
                           ((u'foo', [u'foo', None]), None, u'foo'),
                           ((root_id, [root_id, None]), None, root_id),
                           ((u'foo', [u'foo', None]), None, 'foo'),
                           ((False, [False, None]), None, False)),
                         ], entries)

    def test_only_in_one_lca(self):
        #   A   add only root
        #   |\
        #   B C B nothing, C add file
        #   |X|
        #   D E D still has nothing, E removes file
        # Analysis:
        #   B => D, no change
        #   C => D, removed the file
        #   B => E, no change
        #   C => E, removed the file
        # Thus D & E have identical changes, and this is a no-op
        # Alternatively:
        #   A => B, no change
        #   A => C, add file, thus C supersedes B
        #   w/ C=BASE, D=THIS, E=OTHER we have 'happy convergence'
        builder = self.get_builder()
        builder.build_snapshot(None,
            [('add', (u'', 'a-root-id', 'directory', None))],
            revision_id='A-id')
        builder.build_snapshot(['A-id'], [], revision_id='B-id')
        builder.build_snapshot(['A-id'],
            [('add', (u'a', 'a-id', 'file', 'a\nb\nc\n'))],
            revision_id='C-id')
        builder.build_snapshot(['C-id', 'B-id'],
            [('unversion', 'a-id')],
            revision_id='E-id')
        builder.build_snapshot(['B-id', 'C-id'], [], revision_id='D-id')
        merge_obj = self.make_merge_obj(builder, 'E-id')

        entries = list(merge_obj._entries_lca())
        self.assertEqual([], entries)

    def test_only_in_other(self):
        builder = self.get_builder()
        builder.build_snapshot(None,
            [('add', (u'', 'a-root-id', 'directory', None))],
            revision_id='A-id')
        builder.build_snapshot(['A-id'], [], revision_id='B-id')
        builder.build_snapshot(['A-id'], [], revision_id='C-id')
        builder.build_snapshot(['C-id', 'B-id'],
            [('add', (u'a', 'a-id', 'file', 'a\nb\nc\n'))],
            revision_id='E-id')
        builder.build_snapshot(['B-id', 'C-id'], [], revision_id='D-id')
        merge_obj = self.make_merge_obj(builder, 'E-id')

        entries = list(merge_obj._entries_lca())
        root_id = 'a-root-id'
        self.assertEqual([('a-id', True,
                           ((None, [None, None]), u'a', None),
                           ((None, [None, None]), root_id, None),
                           ((None, [None, None]), u'a', None),
                           ((None, [None, None]), False, None)),
                         ], entries)

    def test_one_lca_supersedes(self):
        # One LCA supersedes the other LCAs last modified value, but the
        # value is not the same as BASE.
        #       A    base, introduces 'foo', last mod A
        #       |\
        #       B C  B modifies 'foo' (mod B), C does nothing (mod A)
        #       |X|
        #       D E  D does nothing (mod B), E updates 'foo' (mod E)
        #       |X|
        #       F G  F updates 'foo' (mod F). G does nothing (mod E)
        #
        #   At this point, G should not be considered to modify 'foo', even
        #   though its LCAs disagree. This is because the modification in E
        #   completely supersedes the value in D.
        builder = self.get_builder()
        builder.build_snapshot(None,
            [('add', (u'', 'a-root-id', 'directory', None)),
             ('add', (u'foo', 'foo-id', 'file', 'A content\n'))],
            revision_id='A-id')
        builder.build_snapshot(['A-id'], [], revision_id='C-id')
        builder.build_snapshot(['A-id'],
            [('modify', ('foo-id', 'B content\n'))],
            revision_id='B-id')
        builder.build_snapshot(['B-id', 'C-id'], [], revision_id='D-id')
        builder.build_snapshot(['C-id', 'B-id'],
            [('modify', ('foo-id', 'E content\n'))],
            revision_id='E-id')
        builder.build_snapshot(['E-id', 'D-id'], [], revision_id='G-id')
        builder.build_snapshot(['D-id', 'E-id'],
            [('modify', ('foo-id', 'F content\n'))],
            revision_id='F-id')
        merge_obj = self.make_merge_obj(builder, 'G-id')

        self.assertEqual([], list(merge_obj._entries_lca()))

    def test_one_lca_supersedes_path(self):
        # Double-criss-cross merge, the ultimate base value is different from
        # the intermediate.
        #   A    value 'foo'
        #   |\
        #   B C  B value 'bar', C = 'foo'
        #   |X|
        #   D E  D = 'bar', E supersedes to 'bing'
        #   |X|
        #   F G  F = 'bing', G supersedes to 'barry'
        #
        # In this case, we technically should not care about the value 'bar' for
        # D, because it was clearly superseded by E's 'bing'. The
        # per-file/attribute graph would actually look like:
        #   A
        #   |
        #   B
        #   |
        #   E
        #   |
        #   G
        #
        # Because the other side of the merge never modifies the value, it just
        # takes the value from the merge.
        #
        # ATM this fails because we will prune 'foo' from the LCAs, but we
        # won't prune 'bar'. This is getting far off into edge-case land, so we
        # aren't supporting it yet.
        #
        builder = self.get_builder()
        builder.build_snapshot(None,
            [('add', (u'', 'a-root-id', 'directory', None)),
             ('add', (u'foo', 'foo-id', 'file', 'A content\n'))],
            revision_id='A-id')
        builder.build_snapshot(['A-id'], [], revision_id='C-id')
        builder.build_snapshot(['A-id'],
            [('rename', ('foo', 'bar'))],
            revision_id='B-id')
        builder.build_snapshot(['B-id', 'C-id'], [], revision_id='D-id')
        builder.build_snapshot(['C-id', 'B-id'],
            [('rename', ('foo', 'bing'))],
            revision_id='E-id') # override to bing
        builder.build_snapshot(['E-id', 'D-id'],
            [('rename', ('bing', 'barry'))],
            revision_id='G-id') # override to barry
        builder.build_snapshot(['D-id', 'E-id'],
            [('rename', ('bar', 'bing'))],
            revision_id='F-id') # Merge in E's change
        merge_obj = self.make_merge_obj(builder, 'G-id')

        self.expectFailure("We don't do an actual heads() check on lca values,"
            " or use the per-attribute graph",
            self.assertEqual, [], list(merge_obj._entries_lca()))

    def test_one_lca_accidentally_pruned(self):
        # Another incorrect resolution from the same basic flaw:
        #   A    value 'foo'
        #   |\
        #   B C  B value 'bar', C = 'foo'
        #   |X|
        #   D E  D = 'bar', E reverts to 'foo'
        #   |X|
        #   F G  F = 'bing', G switches to 'bar'
        #
        # 'bar' will not be seen as an interesting change, because 'foo' will
        # be pruned from the LCAs, even though it was newly introduced by E
        # (superseding B).
        builder = self.get_builder()
        builder.build_snapshot(None,
            [('add', (u'', 'a-root-id', 'directory', None)),
             ('add', (u'foo', 'foo-id', 'file', 'A content\n'))],
            revision_id='A-id')
        builder.build_snapshot(['A-id'], [], revision_id='C-id')
        builder.build_snapshot(['A-id'],
            [('rename', ('foo', 'bar'))],
            revision_id='B-id')
        builder.build_snapshot(['B-id', 'C-id'], [], revision_id='D-id')
        builder.build_snapshot(['C-id', 'B-id'], [], revision_id='E-id')
        builder.build_snapshot(['E-id', 'D-id'],
            [('rename', ('foo', 'bar'))],
            revision_id='G-id')
        builder.build_snapshot(['D-id', 'E-id'],
            [('rename', ('bar', 'bing'))],
            revision_id='F-id') # should end up conflicting
        merge_obj = self.make_merge_obj(builder, 'G-id')

        entries = list(merge_obj._entries_lca())
        root_id = 'a-root-id'
        self.expectFailure("We prune values from BASE even when relevant.",
            self.assertEqual,
                [('foo-id', False,
                  ((root_id, [root_id, root_id]), root_id, root_id),
                  ((u'foo', [u'bar', u'foo']), u'bar', u'bing'),
                  ((False, [False, False]), False, False)),
                ], entries)

    def test_both_sides_revert(self):
        # Both sides of a criss-cross revert the text to the lca
        #       A    base, introduces 'foo'
        #       |\
        #       B C  B modifies 'foo', C modifies 'foo'
        #       |X|
        #       D E  D reverts to B, E reverts to C
        # This should conflict
        builder = self.get_builder()
        builder.build_snapshot(None,
            [('add', (u'', 'a-root-id', 'directory', None)),
             ('add', (u'foo', 'foo-id', 'file', 'A content\n'))],
            revision_id='A-id')
        builder.build_snapshot(['A-id'],
            [('modify', ('foo-id', 'B content\n'))],
            revision_id='B-id')
        builder.build_snapshot(['A-id'],
            [('modify', ('foo-id', 'C content\n'))],
            revision_id='C-id')
        builder.build_snapshot(['C-id', 'B-id'], [], revision_id='E-id')
        builder.build_snapshot(['B-id', 'C-id'], [], revision_id='D-id')
        merge_obj = self.make_merge_obj(builder, 'E-id')

        entries = list(merge_obj._entries_lca())
        root_id = 'a-root-id'
        self.assertEqual([('foo-id', True,
                           ((u'foo', [u'foo', u'foo']), u'foo', u'foo'),
                           ((root_id, [root_id, root_id]), root_id, root_id),
                           ((u'foo', [u'foo', u'foo']), u'foo', u'foo'),
                           ((False, [False, False]), False, False)),
                         ], entries)

    def test_different_lca_resolve_one_side_updates_content(self):
        # Both sides converge, but then one side updates the text.
        #       A    base, introduces 'foo'
        #       |\
        #       B C  B modifies 'foo', C modifies 'foo'
        #       |X|
        #       D E  D reverts to B, E reverts to C
        #       |
        #       F    F updates to a new value
        # We need to emit an entry for 'foo', because D & E differed on the
        # merge resolution
        builder = self.get_builder()
        builder.build_snapshot(None,
            [('add', (u'', 'a-root-id', 'directory', None)),
             ('add', (u'foo', 'foo-id', 'file', 'A content\n'))],
            revision_id='A-id')
        builder.build_snapshot(['A-id'],
            [('modify', ('foo-id', 'B content\n'))],
            revision_id='B-id')
        builder.build_snapshot(['A-id'],
            [('modify', ('foo-id', 'C content\n'))],
            revision_id='C-id', )
        builder.build_snapshot(['C-id', 'B-id'], [], revision_id='E-id')
        builder.build_snapshot(['B-id', 'C-id'], [], revision_id='D-id')
        builder.build_snapshot(['D-id'],
            [('modify', ('foo-id', 'F content\n'))],
            revision_id='F-id')
        merge_obj = self.make_merge_obj(builder, 'E-id')

        entries = list(merge_obj._entries_lca())
        root_id = 'a-root-id'
        self.assertEqual([('foo-id', True,
                           ((u'foo', [u'foo', u'foo']), u'foo', u'foo'),
                           ((root_id, [root_id, root_id]), root_id, root_id),
                           ((u'foo', [u'foo', u'foo']), u'foo', u'foo'),
                           ((False, [False, False]), False, False)),
                         ], entries)

    def test_same_lca_resolution_one_side_updates_content(self):
        # Both sides converge, but then one side updates the text.
        #       A    base, introduces 'foo'
        #       |\
        #       B C  B modifies 'foo', C modifies 'foo'
        #       |X|
        #       D E  D and E use C's value
        #       |
        #       F    F updates to a new value
        # I think it is a bug that this conflicts, but we don't have a way to
        # detect otherwise. And because of:
        #   test_different_lca_resolve_one_side_updates_content
        # We need to conflict.

        builder = self.get_builder()
        builder.build_snapshot(None,
            [('add', (u'', 'a-root-id', 'directory', None)),
             ('add', (u'foo', 'foo-id', 'file', 'A content\n'))],
            revision_id='A-id')
        builder.build_snapshot(['A-id'],
            [('modify', ('foo-id', 'B content\n'))],
            revision_id='B-id')
        builder.build_snapshot(['A-id'],
            [('modify', ('foo-id', 'C content\n'))],
            revision_id='C-id')
        builder.build_snapshot(['C-id', 'B-id'], [], revision_id='E-id')
        builder.build_snapshot(['B-id', 'C-id'],
            [('modify', ('foo-id', 'C content\n'))],
            revision_id='D-id') # Same as E
        builder.build_snapshot(['D-id'],
            [('modify', ('foo-id', 'F content\n'))],
            revision_id='F-id')
        merge_obj = self.make_merge_obj(builder, 'E-id')

        entries = list(merge_obj._entries_lca())
        self.expectFailure("We don't detect that LCA resolution was the"
                           " same on both sides",
            self.assertEqual, [], entries)

    def test_only_path_changed(self):
        builder = self.get_builder()
        builder.build_snapshot(None,
            [('add', (u'', 'a-root-id', 'directory', None)),
             ('add', (u'a', 'a-id', 'file', 'content\n'))],
            revision_id='A-id')
        builder.build_snapshot(['A-id'], [], revision_id='B-id')
        builder.build_snapshot(['A-id'], [], revision_id='C-id')
        builder.build_snapshot(['C-id', 'B-id'],
            [('rename', (u'a', u'b'))],
            revision_id='E-id')
        builder.build_snapshot(['B-id', 'C-id'], [], revision_id='D-id')
        merge_obj = self.make_merge_obj(builder, 'E-id')
        entries = list(merge_obj._entries_lca())
        root_id = 'a-root-id'
        # The content was not changed, only the path
        self.assertEqual([('a-id', False,
                           ((u'a', [u'b', u'b']), u'b', u'a'),
                           ((root_id, [root_id, root_id]), root_id, root_id),
                           ((u'a', [u'a', u'a']), u'b', u'a'),
                           ((False, [False, False]), False, False)),
                         ], entries)

    def test_kind_changed(self):
        # Identical content, except 'D' changes a-id into a directory
        builder = self.get_builder()
        builder.build_snapshot(None,
            [('add', (u'', 'a-root-id', 'directory', None)),
             ('add', (u'a', 'a-id', 'file', 'content\n'))],
            revision_id='A-id')
        builder.build_snapshot(['A-id'], [], revision_id='B-id')
        builder.build_snapshot(['A-id'], [], revision_id='C-id')
        builder.build_snapshot(['C-id', 'B-id'],
            [('unversion', 'a-id'),
             ('flush', None),
             ('add', (u'a', 'a-id', 'directory', None))],
            revision_id='E-id')
        builder.build_snapshot(['B-id', 'C-id'], [], revision_id='D-id')
        merge_obj = self.make_merge_obj(builder, 'E-id')
        entries = list(merge_obj._entries_lca())
        root_id = 'a-root-id'
        # Only the kind was changed (content)
        self.assertEqual([('a-id', True,
                           ((u'a', [u'a', u'a']), u'a', u'a'),
                           ((root_id, [root_id, root_id]), root_id, root_id),
                           ((u'a', [u'a', u'a']), u'a', u'a'),
                           ((False, [False, False]), False, False)),
                         ], entries)

    def test_this_changed_kind(self):
        # Identical content, but THIS changes a file to a directory
        builder = self.get_builder()
        builder.build_snapshot(None,
            [('add', (u'', 'a-root-id', 'directory', None)),
             ('add', (u'a', 'a-id', 'file', 'content\n'))],
            revision_id='A-id')
        builder.build_snapshot(['A-id'], [], revision_id='B-id')
        builder.build_snapshot(['A-id'], [], revision_id='C-id')
        builder.build_snapshot(['C-id', 'B-id'], [], revision_id='E-id')
        builder.build_snapshot(['B-id', 'C-id'],
            [('unversion', 'a-id'),
             ('flush', None),
             ('add', (u'a', 'a-id', 'directory', None))],
            revision_id='D-id')
        merge_obj = self.make_merge_obj(builder, 'E-id')
        entries = list(merge_obj._entries_lca())
        # Only the kind was changed (content)
        self.assertEqual([], entries)

    def test_interesting_files(self):
        # Two files modified, but we should filter one of them
        builder = self.get_builder()
        builder.build_snapshot(None,
            [('add', (u'', 'a-root-id', 'directory', None)),
             ('add', (u'a', 'a-id', 'file', 'content\n')),
             ('add', (u'b', 'b-id', 'file', 'content\n'))],
            revision_id='A-id')
        builder.build_snapshot(['A-id'], [], revision_id='B-id')
        builder.build_snapshot(['A-id'], [], revision_id='C-id')
        builder.build_snapshot(['C-id', 'B-id'],
            [('modify', ('a-id', 'new-content\n')),
             ('modify', ('b-id', 'new-content\n'))],
            revision_id='E-id')
        builder.build_snapshot(['B-id', 'C-id'], [], revision_id='D-id')
        merge_obj = self.make_merge_obj(builder, 'E-id',
                                        interesting_files=['b'])
        entries = list(merge_obj._entries_lca())
        root_id = 'a-root-id'
        self.assertEqual([('b-id', True,
                           ((u'b', [u'b', u'b']), u'b', u'b'),
                           ((root_id, [root_id, root_id]), root_id, root_id),
                           ((u'b', [u'b', u'b']), u'b', u'b'),
                           ((False, [False, False]), False, False)),
                         ], entries)

    def test_interesting_file_in_this(self):
        # This renamed the file, but it should still match the entry in other
        builder = self.get_builder()
        builder.build_snapshot(None,
            [('add', (u'', 'a-root-id', 'directory', None)),
             ('add', (u'a', 'a-id', 'file', 'content\n')),
             ('add', (u'b', 'b-id', 'file', 'content\n'))],
            revision_id='A-id')
        builder.build_snapshot(['A-id'], [], revision_id='B-id')
        builder.build_snapshot(['A-id'], [], revision_id='C-id')
        builder.build_snapshot(['C-id', 'B-id'],
            [('modify', ('a-id', 'new-content\n')),
             ('modify', ('b-id', 'new-content\n'))],
            revision_id='E-id')
        builder.build_snapshot(['B-id', 'C-id'],
            [('rename', ('b', 'c'))],
            revision_id='D-id')
        merge_obj = self.make_merge_obj(builder, 'E-id',
                                        interesting_files=['c'])
        entries = list(merge_obj._entries_lca())
        root_id = 'a-root-id'
        self.assertEqual([('b-id', True,
                           ((u'b', [u'b', u'b']), u'b', u'c'),
                           ((root_id, [root_id, root_id]), root_id, root_id),
                           ((u'b', [u'b', u'b']), u'b', u'c'),
                           ((False, [False, False]), False, False)),
                         ], entries)

    def test_interesting_file_in_base(self):
        # This renamed the file, but it should still match the entry in BASE
        builder = self.get_builder()
        builder.build_snapshot(None,
            [('add', (u'', 'a-root-id', 'directory', None)),
             ('add', (u'a', 'a-id', 'file', 'content\n')),
             ('add', (u'c', 'c-id', 'file', 'content\n'))],
            revision_id='A-id')
        builder.build_snapshot(['A-id'],
            [('rename', ('c', 'b'))],
            revision_id='B-id')
        builder.build_snapshot(['A-id'],
            [('rename', ('c', 'b'))],
            revision_id='C-id')
        builder.build_snapshot(['C-id', 'B-id'],
            [('modify', ('a-id', 'new-content\n')),
             ('modify', ('c-id', 'new-content\n'))],
            revision_id='E-id')
        builder.build_snapshot(['B-id', 'C-id'], [], revision_id='D-id')
        merge_obj = self.make_merge_obj(builder, 'E-id',
                                        interesting_files=['c'])
        entries = list(merge_obj._entries_lca())
        root_id = 'a-root-id'
        self.assertEqual([('c-id', True,
                           ((u'c', [u'b', u'b']), u'b', u'b'),
                           ((root_id, [root_id, root_id]), root_id, root_id),
                           ((u'c', [u'b', u'b']), u'b', u'b'),
                           ((False, [False, False]), False, False)),
                         ], entries)

    def test_interesting_file_in_lca(self):
        # This renamed the file, but it should still match the entry in LCA
        builder = self.get_builder()
        builder.build_snapshot(None,
            [('add', (u'', 'a-root-id', 'directory', None)),
             ('add', (u'a', 'a-id', 'file', 'content\n')),
             ('add', (u'b', 'b-id', 'file', 'content\n'))],
            revision_id='A-id')
        builder.build_snapshot(['A-id'],
            [('rename', ('b', 'c'))], revision_id='B-id')
        builder.build_snapshot(['A-id'], [], revision_id='C-id')
        builder.build_snapshot(['C-id', 'B-id'],
            [('modify', ('a-id', 'new-content\n')),
             ('modify', ('b-id', 'new-content\n'))],
            revision_id='E-id')
        builder.build_snapshot(['B-id', 'C-id'],
            [('rename', ('c', 'b'))], revision_id='D-id')
        merge_obj = self.make_merge_obj(builder, 'E-id',
                                        interesting_files=['c'])
        entries = list(merge_obj._entries_lca())
        root_id = 'a-root-id'
        self.assertEqual([('b-id', True,
                           ((u'b', [u'b', u'b']), u'b', u'b'),
                           ((root_id, [root_id, root_id]), root_id, root_id),
                           ((u'b', [u'c', u'b']), u'b', u'b'),
                           ((False, [False, False]), False, False)),
                         ], entries)

    def test_interesting_files(self):
        # Two files modified, but we should filter one of them
        builder = self.get_builder()
        builder.build_snapshot(None,
            [('add', (u'', 'a-root-id', 'directory', None)),
             ('add', (u'a', 'a-id', 'file', 'content\n')),
             ('add', (u'b', 'b-id', 'file', 'content\n'))],
            revision_id='A-id')
        builder.build_snapshot(['A-id'], [], revision_id='B-id')
        builder.build_snapshot(['A-id'], [], revision_id='C-id')
        builder.build_snapshot(['C-id', 'B-id'],
            [('modify', ('a-id', 'new-content\n')),
             ('modify', ('b-id', 'new-content\n'))], revision_id='E-id')
        builder.build_snapshot(['B-id', 'C-id'], [], revision_id='D-id')
        merge_obj = self.make_merge_obj(builder, 'E-id',
                                        interesting_files=['b'])
        entries = list(merge_obj._entries_lca())
        root_id = 'a-root-id'
        self.assertEqual([('b-id', True,
                           ((u'b', [u'b', u'b']), u'b', u'b'),
                           ((root_id, [root_id, root_id]), root_id, root_id),
                           ((u'b', [u'b', u'b']), u'b', u'b'),
                           ((False, [False, False]), False, False)),
                         ], entries)



class TestMergerEntriesLCAOnDisk(tests.TestCaseWithTransport):

    def get_builder(self):
        builder = self.make_branch_builder('path')
        builder.start_series()
        self.addCleanup(builder.finish_series)
        return builder

    def get_wt_from_builder(self, builder):
        """Get a real WorkingTree from the builder."""
        the_branch = builder.get_branch()
        wt = the_branch.controldir.create_workingtree()
        # Note: This is a little bit ugly, but we are holding the branch
        #       write-locked as part of the build process, and we would like to
        #       maintain that. So we just force the WT to re-use the same
        #       branch object.
        wt._branch = the_branch
        wt.lock_write()
        self.addCleanup(wt.unlock)
        return wt

    def do_merge(self, builder, other_revision_id):
        wt = self.get_wt_from_builder(builder)
        merger = _mod_merge.Merger.from_revision_ids(
            wt, other_revision_id)
        merger.merge_type = _mod_merge.Merge3Merger
        return wt, merger.do_merge()

    def test_simple_lca(self):
        builder = self.get_builder()
        builder.build_snapshot(None,
            [('add', (u'', 'a-root-id', 'directory', None)),
             ('add', (u'a', 'a-id', 'file', 'a\nb\nc\n'))],
            revision_id='A-id')
        builder.build_snapshot(['A-id'], [], revision_id='C-id')
        builder.build_snapshot(['A-id'], [], revision_id='B-id')
        builder.build_snapshot(['C-id', 'B-id'], [], revision_id='E-id')
        builder.build_snapshot(['B-id', 'C-id'],
            [('modify', ('a-id', 'a\nb\nc\nd\ne\nf\n'))],
            revision_id='D-id')
        wt, conflicts = self.do_merge(builder, 'E-id')
        self.assertEqual(0, conflicts)
        # The merge should have simply update the contents of 'a'
        self.assertEqual('a\nb\nc\nd\ne\nf\n', wt.get_file_text('a'))

    def test_conflict_without_lca(self):
        # This test would cause a merge conflict, unless we use the lca trees
        # to determine the real ancestry
        #   A       Path at 'foo'
        #  / \
        # B   C     Path renamed to 'bar' in B
        # |\ /|
        # | X |
        # |/ \|
        # D   E     Path at 'bar' in D and E
        #     |
        #     F     Path at 'baz' in F, which supersedes 'bar' and 'foo'
        builder = self.get_builder()
        builder.build_snapshot(None,
            [('add', (u'', 'a-root-id', 'directory', None)),
             ('add', (u'foo', 'foo-id', 'file', 'a\nb\nc\n'))],
            revision_id='A-id')
        builder.build_snapshot(['A-id'], [], revision_id='C-id')
        builder.build_snapshot(['A-id'],
            [('rename', ('foo', 'bar'))], revision_id='B-id', )
        builder.build_snapshot(['C-id', 'B-id'], # merge the rename
            [('rename', ('foo', 'bar'))], revision_id='E-id')
        builder.build_snapshot(['E-id'],
            [('rename', ('bar', 'baz'))], revision_id='F-id')
        builder.build_snapshot(['B-id', 'C-id'], [], revision_id='D-id')
        wt, conflicts = self.do_merge(builder, 'F-id')
        self.assertEqual(0, conflicts)
        # The merge should simply recognize that the final rename takes
        # precedence
        self.assertEqual('baz', wt.id2path(b'foo-id'))

    def test_other_deletes_lca_renames(self):
        # This test would cause a merge conflict, unless we use the lca trees
        # to determine the real ancestry
        #   A       Path at 'foo'
        #  / \
        # B   C     Path renamed to 'bar' in B
        # |\ /|
        # | X |
        # |/ \|
        # D   E     Path at 'bar' in D and E
        #     |
        #     F     F deletes 'bar'
        builder = self.get_builder()
        builder.build_snapshot(None,
            [('add', (u'', 'a-root-id', 'directory', None)),
             ('add', (u'foo', 'foo-id', 'file', 'a\nb\nc\n'))],
            revision_id='A-id')
        builder.build_snapshot(['A-id'], [], revision_id='C-id')
        builder.build_snapshot(['A-id'],
            [('rename', ('foo', 'bar'))], revision_id='B-id')
        builder.build_snapshot(['C-id', 'B-id'], # merge the rename
            [('rename', ('foo', 'bar'))], revision_id='E-id')
        builder.build_snapshot(['E-id'],
            [('unversion', 'foo-id')], revision_id='F-id')
        builder.build_snapshot(['B-id', 'C-id'], [], revision_id='D-id')
        wt, conflicts = self.do_merge(builder, 'F-id')
        self.assertEqual(0, conflicts)
        self.assertRaises(errors.NoSuchId, wt.id2path, 'foo-id')

    def test_executable_changes(self):
        #   A       Path at 'foo'
        #  / \
        # B   C
        # |\ /|
        # | X |
        # |/ \|
        # D   E
        #     |
        #     F     Executable bit changed
        builder = self.get_builder()
        builder.build_snapshot(None,
            [('add', (u'', 'a-root-id', 'directory', None)),
             ('add', (u'foo', 'foo-id', 'file', 'a\nb\nc\n'))],
            revision_id='A-id')
        builder.build_snapshot(['A-id'], [], revision_id='C-id')
        builder.build_snapshot(['A-id'], [], revision_id='B-id')
        builder.build_snapshot(['B-id', 'C-id'], [], revision_id='D-id')
        builder.build_snapshot(['C-id', 'B-id'], [], revision_id='E-id')
        # Have to use a real WT, because BranchBuilder doesn't support exec bit
        wt = self.get_wt_from_builder(builder)
        tt = transform.TreeTransform(wt)
        try:
            tt.set_executability(True, tt.trans_id_tree_path('foo'))
            tt.apply()
        except:
            tt.finalize()
            raise
        self.assertTrue(wt.is_executable('foo'))
        wt.commit('F-id', rev_id=b'F-id')
        # Reset to D, so that we can merge F
        wt.set_parent_ids(['D-id'])
        wt.branch.set_last_revision_info(3, 'D-id')
        wt.revert()
        self.assertFalse(wt.is_executable('foo'))
        conflicts = wt.merge_from_branch(wt.branch, to_revision='F-id')
        self.assertEqual(0, conflicts)
        self.assertTrue(wt.is_executable('foo'))

    def test_create_symlink(self):
        self.requireFeature(features.SymlinkFeature)
        #   A
        #  / \
        # B   C
        # |\ /|
        # | X |
        # |/ \|
        # D   E
        #     |
        #     F     Add a symlink 'foo' => 'bar'
        # Have to use a real WT, because BranchBuilder and MemoryTree don't
        # have symlink support
        builder = self.get_builder()
        builder.build_snapshot(None,
            [('add', (u'', 'a-root-id', 'directory', None))],
            revision_id='A-id')
        builder.build_snapshot(['A-id'], [], revision_id='C-id')
        builder.build_snapshot(['A-id'], [], revision_id='B-id')
        builder.build_snapshot(['B-id', 'C-id'], [], revision_id='D-id')
        builder.build_snapshot(['C-id', 'B-id'], [], revision_id='E-id')
        # Have to use a real WT, because BranchBuilder doesn't support exec bit
        wt = self.get_wt_from_builder(builder)
        os.symlink('bar', 'path/foo')
        wt.add(['foo'], [b'foo-id'])
        self.assertEqual('bar', wt.get_symlink_target('foo'))
        wt.commit('add symlink', rev_id=b'F-id')
        # Reset to D, so that we can merge F
        wt.set_parent_ids([b'D-id'])
        wt.branch.set_last_revision_info(3, b'D-id')
        wt.revert()
        self.assertFalse(wt.is_versioned('foo'))
<<<<<<< HEAD
        conflicts = wt.merge_from_branch(wt.branch, to_revision=b'F-id')
=======
        conflicts = wt.merge_from_branch(wt.branch, to_revision='F-id')
>>>>>>> 972b543b
        self.assertEqual(0, conflicts)
        self.assertEqual(b'foo-id', wt.path2id('foo'))
        self.assertEqual('bar', wt.get_symlink_target('foo'))

    def test_both_sides_revert(self):
        # Both sides of a criss-cross revert the text to the lca
        #       A    base, introduces 'foo'
        #       |\
        #       B C  B modifies 'foo', C modifies 'foo'
        #       |X|
        #       D E  D reverts to B, E reverts to C
        # This should conflict
        # This must be done with a real WorkingTree, because normally their
        # inventory contains "None" rather than a real sha1
        builder = self.get_builder()
        builder.build_snapshot(None,
            [('add', (u'', 'a-root-id', 'directory', None)),
             ('add', (u'foo', 'foo-id', 'file', 'A content\n'))],
            revision_id='A-id')
        builder.build_snapshot(['A-id'],
            [('modify', ('foo-id', 'B content\n'))],
            revision_id='B-id')
        builder.build_snapshot(['A-id'],
            [('modify', ('foo-id', 'C content\n'))],
            revision_id='C-id')
        builder.build_snapshot(['C-id', 'B-id'], [],
                revision_id='E-id')
        builder.build_snapshot(['B-id', 'C-id'], [],
                revision_id='D-id')
        wt, conflicts = self.do_merge(builder, 'E-id')
        self.assertEqual(1, conflicts)
        self.assertEqualDiff('<<<<<<< TREE\n'
                             'B content\n'
                             '=======\n'
                             'C content\n'
                             '>>>>>>> MERGE-SOURCE\n',
                             wt.get_file_text('foo'))

    def test_modified_symlink(self):
        self.requireFeature(features.SymlinkFeature)
        #   A       Create symlink foo => bar
        #  / \
        # B   C     B relinks foo => baz
        # |\ /|
        # | X |
        # |/ \|
        # D   E     D & E have foo => baz
        #     |
        #     F     F changes it to bing
        #
        # Merging D & F should result in F cleanly overriding D, because D's
        # value actually comes from B

        # Have to use a real WT, because BranchBuilder and MemoryTree don't
        # have symlink support
        wt = self.make_branch_and_tree('path')
        wt.lock_write()
        self.addCleanup(wt.unlock)
        os.symlink('bar', 'path/foo')
        wt.add(['foo'], [b'foo-id'])
        wt.commit('add symlink', rev_id=b'A-id')
        os.remove('path/foo')
        os.symlink('baz', 'path/foo')
        wt.commit('foo => baz', rev_id=b'B-id')
        wt.set_last_revision(b'A-id')
        wt.branch.set_last_revision_info(1, 'A-id')
        wt.revert()
        wt.commit('C', rev_id=b'C-id')
        wt.merge_from_branch(wt.branch, b'B-id')
        self.assertEqual('baz', wt.get_symlink_target('foo'))
        wt.commit('E merges C & B', rev_id=b'E-id')
        os.remove('path/foo')
        os.symlink('bing', 'path/foo')
        wt.commit('F foo => bing', rev_id=b'F-id')
        wt.set_last_revision('B-id')
        wt.branch.set_last_revision_info(2, b'B-id')
        wt.revert()
        wt.merge_from_branch(wt.branch, b'C-id')
        wt.commit('D merges B & C', rev_id=b'D-id')
        conflicts = wt.merge_from_branch(wt.branch, to_revision=b'F-id')
        self.assertEqual(0, conflicts)
        self.assertEqual('bing', wt.get_symlink_target('foo'))

    def test_renamed_symlink(self):
        self.requireFeature(features.SymlinkFeature)
        #   A       Create symlink foo => bar
        #  / \
        # B   C     B renames foo => barry
        # |\ /|
        # | X |
        # |/ \|
        # D   E     D & E have barry
        #     |
        #     F     F renames barry to blah
        #
        # Merging D & F should result in F cleanly overriding D, because D's
        # value actually comes from B

        wt = self.make_branch_and_tree('path')
        wt.lock_write()
        self.addCleanup(wt.unlock)
        os.symlink('bar', 'path/foo')
        wt.add(['foo'], [b'foo-id'])
        wt.commit('A add symlink', rev_id=b'A-id')
        wt.rename_one('foo', 'barry')
        wt.commit('B foo => barry', rev_id=b'B-id')
        wt.set_last_revision('A-id')
        wt.branch.set_last_revision_info(1, b'A-id')
        wt.revert()
        wt.commit('C', rev_id=b'C-id')
        wt.merge_from_branch(wt.branch, b'B-id')
        self.assertEqual('barry', wt.id2path(b'foo-id'))
        self.assertEqual('bar', wt.get_symlink_target('barry'))
        wt.commit('E merges C & B', rev_id=b'E-id')
        wt.rename_one('barry', 'blah')
        wt.commit('F barry => blah', rev_id=b'F-id')
        wt.set_last_revision(b'B-id')
        wt.branch.set_last_revision_info(2, b'B-id')
        wt.revert()
        wt.merge_from_branch(wt.branch, b'C-id')
        wt.commit('D merges B & C', rev_id=b'D-id')
        self.assertEqual('barry', wt.id2path(b'foo-id'))
        # Check the output of the Merger object directly
        merger = _mod_merge.Merger.from_revision_ids(wt, b'F-id')
        merger.merge_type = _mod_merge.Merge3Merger
        merge_obj = merger.make_merger()
        root_id = wt.path2id('')
        entries = list(merge_obj._entries_lca())
        # No content change, just a path change
<<<<<<< HEAD
        self.assertEqual([(b'foo-id', False,
=======
        self.assertEqual([('foo-id', False,
                           ((u'foo', [u'blah', u'blah']), u'blah', u'barry'),
>>>>>>> 972b543b
                           ((root_id, [root_id, root_id]), root_id, root_id),
                           ((u'foo', [u'barry', u'foo']), u'blah', u'barry'),
                           ((False, [False, False]), False, False)),
                         ], entries)
        conflicts = wt.merge_from_branch(wt.branch, to_revision=b'F-id')
        self.assertEqual(0, conflicts)
        self.assertEqual('blah', wt.id2path(b'foo-id'))

    def test_symlink_no_content_change(self):
        self.requireFeature(features.SymlinkFeature)
        #   A       Create symlink foo => bar
        #  / \
        # B   C     B relinks foo => baz
        # |\ /|
        # | X |
        # |/ \|
        # D   E     D & E have foo => baz
        # |
        # F         F has foo => bing
        #
        # Merging E into F should not cause a conflict, because E doesn't have
        # a content change relative to the LCAs (it does relative to A)
        wt = self.make_branch_and_tree('path')
        wt.lock_write()
        self.addCleanup(wt.unlock)
        os.symlink('bar', 'path/foo')
        wt.add(['foo'], [b'foo-id'])
        wt.commit('add symlink', rev_id=b'A-id')
        os.remove('path/foo')
        os.symlink('baz', 'path/foo')
        wt.commit('foo => baz', rev_id=b'B-id')
        wt.set_last_revision(b'A-id')
        wt.branch.set_last_revision_info(1, b'A-id')
        wt.revert()
        wt.commit('C', rev_id=b'C-id')
        wt.merge_from_branch(wt.branch, b'B-id')
        self.assertEqual('baz', wt.get_symlink_target('foo'))
        wt.commit('E merges C & B', rev_id=b'E-id')
        wt.set_last_revision(b'B-id')
        wt.branch.set_last_revision_info(2, b'B-id')
        wt.revert()
        wt.merge_from_branch(wt.branch, b'C-id')
        wt.commit('D merges B & C', rev_id=b'D-id')
        os.remove('path/foo')
        os.symlink('bing', 'path/foo')
        wt.commit('F foo => bing', rev_id=b'F-id')

        # Check the output of the Merger object directly
        merger = _mod_merge.Merger.from_revision_ids(wt, b'E-id')
        merger.merge_type = _mod_merge.Merge3Merger
        merge_obj = merger.make_merger()
        # Nothing interesting happened in OTHER relative to BASE
        self.assertEqual([], list(merge_obj._entries_lca()))
        # Now do a real merge, just to test the rest of the stack
        conflicts = wt.merge_from_branch(wt.branch, to_revision=b'E-id')
        self.assertEqual(0, conflicts)
        self.assertEqual('bing', wt.get_symlink_target('foo'))

    def test_symlink_this_changed_kind(self):
        self.requireFeature(features.SymlinkFeature)
        #   A       Nothing
        #  / \
        # B   C     B creates symlink foo => bar
        # |\ /|
        # | X |
        # |/ \|
        # D   E     D changes foo into a file, E has foo => bing
        #
        # Mostly, this is trying to test that we don't try to os.readlink() on
        # a file, or when there is nothing there
        wt = self.make_branch_and_tree('path')
        wt.lock_write()
        self.addCleanup(wt.unlock)
        wt.commit('base', rev_id=b'A-id')
        os.symlink('bar', 'path/foo')
        wt.add(['foo'], [b'foo-id'])
        wt.commit('add symlink foo => bar', rev_id=b'B-id')
        wt.set_last_revision(b'A-id')
        wt.branch.set_last_revision_info(1, b'A-id')
        wt.revert()
        wt.commit('C', rev_id=b'C-id')
        wt.merge_from_branch(wt.branch, b'B-id')
        self.assertEqual('bar', wt.get_symlink_target('foo'))
        os.remove('path/foo')
        # We have to change the link in E, or it won't try to do a comparison
        os.symlink('bing', 'path/foo')
        wt.commit('E merges C & B, overrides to bing', rev_id=b'E-id')
        wt.set_last_revision('B-id')
        wt.branch.set_last_revision_info(2, b'B-id')
        wt.revert()
        wt.merge_from_branch(wt.branch, b'C-id')
        os.remove('path/foo')
        self.build_tree_contents([('path/foo', b'file content\n')])
        # XXX: workaround, WT doesn't detect kind changes unless you do
        # iter_changes()
        list(wt.iter_changes(wt.basis_tree()))
        wt.commit('D merges B & C, makes it a file', rev_id=b'D-id')

        merger = _mod_merge.Merger.from_revision_ids(wt, b'E-id')
        merger.merge_type = _mod_merge.Merge3Merger
        merge_obj = merger.make_merger()
        entries = list(merge_obj._entries_lca())
        root_id = wt.path2id('')
<<<<<<< HEAD
        self.assertEqual([(b'foo-id', True,
=======
        self.assertEqual([('foo-id', True,
                           ((None, [u'foo', None]), u'foo', u'foo'),
>>>>>>> 972b543b
                           ((None, [root_id, None]), root_id, root_id),
                           ((None, [u'foo', None]), u'foo', u'foo'),
                           ((None, [False, None]), False, False)),
                         ], entries)

    def test_symlink_all_wt(self):
        """Check behavior if all trees are Working Trees."""
        self.requireFeature(features.SymlinkFeature)
        # The big issue is that entry.symlink_target is None for WorkingTrees.
        # So we need to make sure we handle that case correctly.
        #   A   foo => bar
        #   |\
        #   B C B relinks foo => baz
        #   |X|
        #   D E D & E have foo => baz
        #     |
        #     F F changes it to bing
        # Merging D & F should result in F cleanly overriding D, because D's
        # value actually comes from B

        wt = self.make_branch_and_tree('path')
        wt.lock_write()
        self.addCleanup(wt.unlock)
        os.symlink('bar', 'path/foo')
        wt.add(['foo'], [b'foo-id'])
        wt.commit('add symlink', rev_id=b'A-id')
        os.remove('path/foo')
        os.symlink('baz', 'path/foo')
        wt.commit('foo => baz', rev_id=b'B-id')
        wt.set_last_revision(b'A-id')
        wt.branch.set_last_revision_info(1, b'A-id')
        wt.revert()
        wt.commit('C', rev_id=b'C-id')
        wt.merge_from_branch(wt.branch, b'B-id')
        self.assertEqual('baz', wt.get_symlink_target('foo'))
        wt.commit('E merges C & B', rev_id=b'E-id')
        os.remove('path/foo')
        os.symlink('bing', 'path/foo')
        wt.commit('F foo => bing', rev_id=b'F-id')
        wt.set_last_revision('B-id')
        wt.branch.set_last_revision_info(2, b'B-id')
        wt.revert()
        wt.merge_from_branch(wt.branch, b'C-id')
        wt.commit('D merges B & C', rev_id=b'D-id')
        wt_base = wt.controldir.sprout('base', b'A-id').open_workingtree()
        wt_base.lock_read()
        self.addCleanup(wt_base.unlock)
        wt_lca1 = wt.controldir.sprout('b-tree', b'B-id').open_workingtree()
        wt_lca1.lock_read()
        self.addCleanup(wt_lca1.unlock)
        wt_lca2 = wt.controldir.sprout('c-tree', b'C-id').open_workingtree()
        wt_lca2.lock_read()
        self.addCleanup(wt_lca2.unlock)
        wt_other = wt.controldir.sprout('other', b'F-id').open_workingtree()
        wt_other.lock_read()
        self.addCleanup(wt_other.unlock)
        merge_obj = _mod_merge.Merge3Merger(wt, wt, wt_base,
            wt_other, lca_trees=[wt_lca1, wt_lca2], do_merge=False)
        entries = list(merge_obj._entries_lca())
        root_id = wt.path2id('')
<<<<<<< HEAD
        self.assertEqual([(b'foo-id', True,
=======
        self.assertEqual([('foo-id', True,
                           ((u'foo', [u'foo', u'foo']), u'foo', u'foo'),
>>>>>>> 972b543b
                           ((root_id, [root_id, root_id]), root_id, root_id),
                           ((u'foo', [u'foo', u'foo']), u'foo', u'foo'),
                           ((False, [False, False]), False, False)),
                         ], entries)

    def test_other_reverted_path_to_base(self):
        #   A       Path at 'foo'
        #  / \
        # B   C     Path at 'bar' in B
        # |\ /|
        # | X |
        # |/ \|
        # D   E     Path at 'bar'
        #     |
        #     F     Path at 'foo'
        builder = self.get_builder()
        builder.build_snapshot(None,
            [('add', (u'', b'a-root-id', 'directory', None)),
             ('add', (u'foo', b'foo-id', 'file', 'a\nb\nc\n'))],
            revision_id=b'A-id')
        builder.build_snapshot([b'A-id'], [], revision_id=b'C-id')
        builder.build_snapshot([b'A-id'],
            [('rename', ('foo', 'bar'))], revision_id=b'B-id')
        builder.build_snapshot([b'C-id', b'B-id'],
            [('rename', ('foo', 'bar'))], revision_id=b'E-id') # merge the rename
        builder.build_snapshot([b'E-id'],
            [('rename', ('bar', 'foo'))], revision_id=b'F-id') # Rename back to BASE
        builder.build_snapshot([b'B-id', b'C-id'], [], revision_id=b'D-id')
        wt, conflicts = self.do_merge(builder, b'F-id')
        self.assertEqual(0, conflicts)
        self.assertEqual('foo', wt.id2path(b'foo-id'))

    def test_other_reverted_content_to_base(self):
        builder = self.get_builder()
        builder.build_snapshot(None,
            [('add', (u'', b'a-root-id', 'directory', None)),
             ('add', (u'foo', b'foo-id', 'file', 'base content\n'))],
            revision_id='A-id')
        builder.build_snapshot([b'A-id'], [], revision_id='C-id')
        builder.build_snapshot([b'A-id'],
            [('modify', (b'foo-id', 'B content\n'))],
            revision_id=b'B-id')
        builder.build_snapshot([b'C-id', b'B-id'],
            [('modify', (b'foo-id', 'B content\n'))],
            revision_id=b'E-id') # merge the content
        builder.build_snapshot([b'E-id'],
            [('modify', (b'foo-id', 'base content\n'))],
            revision_id=b'F-id') # Revert back to BASE
        builder.build_snapshot([b'B-id', b'C-id'], [], revision_id=b'D-id')
        wt, conflicts = self.do_merge(builder, b'F-id')
        self.assertEqual(0, conflicts)
        # TODO: We need to use the per-file graph to properly select a BASE
        #       before this will work. Or at least use the LCA trees to find
        #       the appropriate content base. (which is B, not A).
        self.assertEqual('base content\n', wt.get_file_text('foo'))

    def test_other_modified_content(self):
        builder = self.get_builder()
        builder.build_snapshot(None,
            [('add', (u'', b'a-root-id', 'directory', None)),
             ('add', (u'foo', b'foo-id', 'file', 'base content\n'))],
            revision_id=b'A-id')
        builder.build_snapshot([b'A-id'], [], revision_id=b'C-id')
        builder.build_snapshot([b'A-id'],
            [('modify', (b'foo-id', 'B content\n'))],
            revision_id=b'B-id')
        builder.build_snapshot([b'C-id', b'B-id'],
            [('modify', (b'foo-id', 'B content\n'))],
            revision_id=b'E-id') # merge the content
        builder.build_snapshot([b'E-id'],
            [('modify', (b'foo-id', 'F content\n'))],
            revision_id=b'F-id') # Override B content
        builder.build_snapshot([b'B-id', b'C-id'], [], revision_id=b'D-id')
        wt, conflicts = self.do_merge(builder, b'F-id')
        self.assertEqual(0, conflicts)
        self.assertEqual('F content\n', wt.get_file_text('foo'))

    def test_all_wt(self):
        """Check behavior if all trees are Working Trees."""
        # The big issue is that entry.revision is None for WorkingTrees. (as is
        # entry.text_sha1, etc. So we need to make sure we handle that case
        # correctly.
        #   A   Content of 'foo', path of 'a'
        #   |\
        #   B C B modifies content, C renames 'a' => 'b'
        #   |X|
        #   D E E updates content, renames 'b' => 'c'
        builder = self.get_builder()
        builder.build_snapshot(None,
            [('add', (u'', 'a-root-id', 'directory', None)),
             ('add', (u'a', 'a-id', 'file', 'base content\n')),
             ('add', (u'foo', 'foo-id', 'file', 'base content\n'))],
            revision_id='A-id')
        builder.build_snapshot(['A-id'],
            [('modify', ('foo-id', 'B content\n'))],
            revision_id='B-id')
        builder.build_snapshot(['A-id'],
            [('rename', ('a', 'b'))],
            revision_id='C-id')
        builder.build_snapshot(['C-id', 'B-id'],
            [('rename', ('b', 'c')),
             ('modify', ('foo-id', 'E content\n'))],
            revision_id='E-id')
        builder.build_snapshot(['B-id', 'C-id'],
            [('rename', ('a', 'b'))], revision_id='D-id') # merged change
        wt_this = self.get_wt_from_builder(builder)
        wt_base = wt_this.controldir.sprout('base', 'A-id').open_workingtree()
        wt_base.lock_read()
        self.addCleanup(wt_base.unlock)
        wt_lca1 = wt_this.controldir.sprout('b-tree', 'B-id').open_workingtree()
        wt_lca1.lock_read()
        self.addCleanup(wt_lca1.unlock)
        wt_lca2 = wt_this.controldir.sprout('c-tree', 'C-id').open_workingtree()
        wt_lca2.lock_read()
        self.addCleanup(wt_lca2.unlock)
        wt_other = wt_this.controldir.sprout('other', 'E-id').open_workingtree()
        wt_other.lock_read()
        self.addCleanup(wt_other.unlock)
        merge_obj = _mod_merge.Merge3Merger(wt_this, wt_this, wt_base,
            wt_other, lca_trees=[wt_lca1, wt_lca2], do_merge=False)
        entries = list(merge_obj._entries_lca())
        root_id = 'a-root-id'
        self.assertEqual([('a-id', False,
                           ((u'a', [u'c', u'c']), u'c', u'b'),
                           ((root_id, [root_id, root_id]), root_id, root_id),
                           ((u'a', [u'a', u'b']), u'c', u'b'),
                           ((False, [False, False]), False, False)),
                          ('foo-id', True,
                           ((u'foo', [u'foo', u'foo']), u'foo', u'foo'),
                           ((root_id, [root_id, root_id]), root_id, root_id),
                           ((u'foo', [u'foo', u'foo']), u'foo', u'foo'),
                           ((False, [False, False]), False, False)),
                         ], entries)

    def test_nested_tree_unmodified(self):
        # Tested with a real WT, because BranchBuilder/MemoryTree don't handle
        # 'tree-reference'
        wt = self.make_branch_and_tree('tree',
            format='development-subtree')
        wt.lock_write()
        self.addCleanup(wt.unlock)
        sub_tree = self.make_branch_and_tree('tree/sub-tree',
            format='development-subtree')
        wt.set_root_id(b'a-root-id')
        sub_tree.set_root_id(b'sub-tree-root')
        self.build_tree_contents([('tree/sub-tree/file', b'text1')])
        sub_tree.add('file')
        sub_tree.commit('foo', rev_id=b'sub-A-id')
        wt.add_reference(sub_tree)
        wt.commit('set text to 1', rev_id=b'A-id', recursive=None)
        # Now create a criss-cross merge in the parent, without modifying the
        # subtree
        wt.commit('B', rev_id=b'B-id', recursive=None)
        wt.set_last_revision('A-id')
        wt.branch.set_last_revision_info(1, 'A-id')
        wt.commit('C', rev_id=b'C-id', recursive=None)
        wt.merge_from_branch(wt.branch, to_revision='B-id')
        wt.commit('E', rev_id=b'E-id', recursive=None)
        wt.set_parent_ids(['B-id', 'C-id'])
        wt.branch.set_last_revision_info(2, 'B-id')
        wt.commit('D', rev_id=b'D-id', recursive=None)

        merger = _mod_merge.Merger.from_revision_ids(wt, 'E-id')
        merger.merge_type = _mod_merge.Merge3Merger
        merge_obj = merger.make_merger()
        entries = list(merge_obj._entries_lca())
        self.assertEqual([], entries)

    def test_nested_tree_subtree_modified(self):
        # Tested with a real WT, because BranchBuilder/MemoryTree don't handle
        # 'tree-reference'
        wt = self.make_branch_and_tree('tree',
            format='development-subtree')
        wt.lock_write()
        self.addCleanup(wt.unlock)
        sub_tree = self.make_branch_and_tree('tree/sub',
            format='development-subtree')
        wt.set_root_id(b'a-root-id')
        sub_tree.set_root_id(b'sub-tree-root')
        self.build_tree_contents([('tree/sub/file', b'text1')])
        sub_tree.add('file')
        sub_tree.commit('foo', rev_id=b'sub-A-id')
        wt.add_reference(sub_tree)
        wt.commit('set text to 1', rev_id=b'A-id', recursive=None)
        # Now create a criss-cross merge in the parent, without modifying the
        # subtree
        wt.commit('B', rev_id=b'B-id', recursive=None)
        wt.set_last_revision('A-id')
        wt.branch.set_last_revision_info(1, 'A-id')
        wt.commit('C', rev_id=b'C-id', recursive=None)
        wt.merge_from_branch(wt.branch, to_revision='B-id')
        self.build_tree_contents([('tree/sub/file', b'text2')])
        sub_tree.commit('modify contents', rev_id=b'sub-B-id')
        wt.commit('E', rev_id=b'E-id', recursive=None)
        wt.set_parent_ids(['B-id', 'C-id'])
        wt.branch.set_last_revision_info(2, 'B-id')
        wt.commit('D', rev_id=b'D-id', recursive=None)

        merger = _mod_merge.Merger.from_revision_ids(wt, 'E-id')
        merger.merge_type = _mod_merge.Merge3Merger
        merge_obj = merger.make_merger()
        entries = list(merge_obj._entries_lca())
        # Nothing interesting about this sub-tree, because content changes are
        # computed at a higher level
        self.assertEqual([], entries)

    def test_nested_tree_subtree_renamed(self):
        # Tested with a real WT, because BranchBuilder/MemoryTree don't handle
        # 'tree-reference'
        wt = self.make_branch_and_tree('tree',
            format='development-subtree')
        wt.lock_write()
        self.addCleanup(wt.unlock)
        sub_tree = self.make_branch_and_tree('tree/sub',
            format='development-subtree')
        wt.set_root_id(b'a-root-id')
        sub_tree.set_root_id(b'sub-tree-root')
        self.build_tree_contents([('tree/sub/file', b'text1')])
        sub_tree.add('file')
        sub_tree.commit('foo', rev_id=b'sub-A-id')
        wt.add_reference(sub_tree)
        wt.commit('set text to 1', rev_id=b'A-id', recursive=None)
        # Now create a criss-cross merge in the parent, without modifying the
        # subtree
        wt.commit('B', rev_id=b'B-id', recursive=None)
        wt.set_last_revision('A-id')
        wt.branch.set_last_revision_info(1, 'A-id')
        wt.commit('C', rev_id=b'C-id', recursive=None)
        wt.merge_from_branch(wt.branch, to_revision='B-id')
        wt.rename_one('sub', 'alt_sub')
        wt.commit('E', rev_id=b'E-id', recursive=None)
        wt.set_last_revision('B-id')
        wt.revert()
        wt.set_parent_ids(['B-id', 'C-id'])
        wt.branch.set_last_revision_info(2, 'B-id')
        wt.commit('D', rev_id=b'D-id', recursive=None)

        merger = _mod_merge.Merger.from_revision_ids(wt, 'E-id')
        merger.merge_type = _mod_merge.Merge3Merger
        merge_obj = merger.make_merger()
        entries = list(merge_obj._entries_lca())
        root_id = 'a-root-id'
        self.assertEqual([('sub-tree-root', False,
                           ((u'sub', [u'alt_sub', u'alt_sub']), u'alt_sub', u'sub'),
                           ((root_id, [root_id, root_id]), root_id, root_id),
                           ((u'sub', [u'sub', u'sub']), u'alt_sub', u'sub'),
                           ((False, [False, False]), False, False)),
                         ], entries)

    def test_nested_tree_subtree_renamed_and_modified(self):
        # Tested with a real WT, because BranchBuilder/MemoryTree don't handle
        # 'tree-reference'
        wt = self.make_branch_and_tree('tree',
            format='development-subtree')
        wt.lock_write()
        self.addCleanup(wt.unlock)
        sub_tree = self.make_branch_and_tree('tree/sub',
            format='development-subtree')
        wt.set_root_id(b'a-root-id')
        sub_tree.set_root_id(b'sub-tree-root')
        self.build_tree_contents([('tree/sub/file', b'text1')])
        sub_tree.add('file')
        sub_tree.commit('foo', rev_id=b'sub-A-id')
        wt.add_reference(sub_tree)
        wt.commit('set text to 1', rev_id=b'A-id', recursive=None)
        # Now create a criss-cross merge in the parent, without modifying the
        # subtree
        wt.commit('B', rev_id=b'B-id', recursive=None)
        wt.set_last_revision('A-id')
        wt.branch.set_last_revision_info(1, 'A-id')
        wt.commit('C', rev_id=b'C-id', recursive=None)
        wt.merge_from_branch(wt.branch, to_revision='B-id')
        self.build_tree_contents([('tree/sub/file', b'text2')])
        sub_tree.commit('modify contents', rev_id=b'sub-B-id')
        wt.rename_one('sub', 'alt_sub')
        wt.commit('E', rev_id=b'E-id', recursive=None)
        wt.set_last_revision('B-id')
        wt.revert()
        wt.set_parent_ids(['B-id', 'C-id'])
        wt.branch.set_last_revision_info(2, 'B-id')
        wt.commit('D', rev_id=b'D-id', recursive=None)

        merger = _mod_merge.Merger.from_revision_ids(wt, 'E-id')
        merger.merge_type = _mod_merge.Merge3Merger
        merge_obj = merger.make_merger()
        entries = list(merge_obj._entries_lca())
        root_id = 'a-root-id'
        self.assertEqual([('sub-tree-root', False,
                           ((u'sub', [u'alt_sub', u'alt_sub']), u'alt_sub', u'sub'),
                           ((root_id, [root_id, root_id]), root_id, root_id),
                           ((u'sub', [u'sub', u'sub']), u'alt_sub', u'sub'),
                           ((False, [False, False]), False, False)),
                         ], entries)


class TestLCAMultiWay(tests.TestCase):

    def assertLCAMultiWay(self, expected, base, lcas, other, this,
                          allow_overriding_lca=True):
        self.assertEqual(expected, _mod_merge.Merge3Merger._lca_multi_way(
                                (base, lcas), other, this,
                                allow_overriding_lca=allow_overriding_lca))

    def test_other_equal_equal_lcas(self):
        """Test when OTHER=LCA and all LCAs are identical."""
        self.assertLCAMultiWay('this',
            'bval', ['bval', 'bval'], 'bval', 'bval')
        self.assertLCAMultiWay('this',
            'bval', ['lcaval', 'lcaval'], 'lcaval', 'bval')
        self.assertLCAMultiWay('this',
            'bval', ['lcaval', 'lcaval', 'lcaval'], 'lcaval', 'bval')
        self.assertLCAMultiWay('this',
            'bval', ['lcaval', 'lcaval', 'lcaval'], 'lcaval', 'tval')
        self.assertLCAMultiWay('this',
            'bval', ['lcaval', 'lcaval', 'lcaval'], 'lcaval', None)

    def test_other_equal_this(self):
        """Test when other and this are identical."""
        self.assertLCAMultiWay('this',
            'bval', ['bval', 'bval'], 'oval', 'oval')
        self.assertLCAMultiWay('this',
            'bval', ['lcaval', 'lcaval'], 'oval', 'oval')
        self.assertLCAMultiWay('this',
            'bval', ['cval', 'dval'], 'oval', 'oval')
        self.assertLCAMultiWay('this',
            'bval', [None, 'lcaval'], 'oval', 'oval')
        self.assertLCAMultiWay('this',
            None, [None, 'lcaval'], 'oval', 'oval')
        self.assertLCAMultiWay('this',
            None, ['lcaval', 'lcaval'], 'oval', 'oval')
        self.assertLCAMultiWay('this',
            None, ['cval', 'dval'], 'oval', 'oval')
        self.assertLCAMultiWay('this',
            None, ['cval', 'dval'], None, None)
        self.assertLCAMultiWay('this',
            None, ['cval', 'dval', 'eval', 'fval'], 'oval', 'oval')

    def test_no_lcas(self):
        self.assertLCAMultiWay('this',
            'bval', [], 'bval', 'tval')
        self.assertLCAMultiWay('other',
            'bval', [], 'oval', 'bval')
        self.assertLCAMultiWay('conflict',
            'bval', [], 'oval', 'tval')
        self.assertLCAMultiWay('this',
            'bval', [], 'oval', 'oval')

    def test_lca_supersedes_other_lca(self):
        """If one lca == base, the other lca takes precedence"""
        self.assertLCAMultiWay('this',
            'bval', ['bval', 'lcaval'], 'lcaval', 'tval')
        self.assertLCAMultiWay('this',
            'bval', ['bval', 'lcaval'], 'lcaval', 'bval')
        # This is actually considered a 'revert' because the 'lcaval' in LCAS
        # supersedes the BASE val (in the other LCA) but then OTHER reverts it
        # back to bval.
        self.assertLCAMultiWay('other',
            'bval', ['bval', 'lcaval'], 'bval', 'lcaval')
        self.assertLCAMultiWay('conflict',
            'bval', ['bval', 'lcaval'], 'bval', 'tval')

    def test_other_and_this_pick_different_lca(self):
        # OTHER and THIS resolve the lca conflict in different ways
        self.assertLCAMultiWay('conflict',
            'bval', ['lca1val', 'lca2val'], 'lca1val', 'lca2val')
        self.assertLCAMultiWay('conflict',
            'bval', ['lca1val', 'lca2val', 'lca3val'], 'lca1val', 'lca2val')
        self.assertLCAMultiWay('conflict',
            'bval', ['lca1val', 'lca2val', 'bval'], 'lca1val', 'lca2val')

    def test_other_in_lca(self):
        # OTHER takes a value of one of the LCAs, THIS takes a new value, which
        # theoretically supersedes both LCA values and 'wins'
        self.assertLCAMultiWay('this',
            'bval', ['lca1val', 'lca2val'], 'lca1val', 'newval')
        self.assertLCAMultiWay('this',
            'bval', ['lca1val', 'lca2val', 'lca3val'], 'lca1val', 'newval')
        self.assertLCAMultiWay('conflict',
            'bval', ['lca1val', 'lca2val'], 'lca1val', 'newval',
            allow_overriding_lca=False)
        self.assertLCAMultiWay('conflict',
            'bval', ['lca1val', 'lca2val', 'lca3val'], 'lca1val', 'newval',
            allow_overriding_lca=False)
        # THIS reverted back to BASE, but that is an explicit supersede of all
        # LCAs
        self.assertLCAMultiWay('this',
            'bval', ['lca1val', 'lca2val', 'lca3val'], 'lca1val', 'bval')
        self.assertLCAMultiWay('this',
            'bval', ['lca1val', 'lca2val', 'bval'], 'lca1val', 'bval')
        self.assertLCAMultiWay('conflict',
            'bval', ['lca1val', 'lca2val', 'lca3val'], 'lca1val', 'bval',
            allow_overriding_lca=False)
        self.assertLCAMultiWay('conflict',
            'bval', ['lca1val', 'lca2val', 'bval'], 'lca1val', 'bval',
            allow_overriding_lca=False)

    def test_this_in_lca(self):
        # THIS takes a value of one of the LCAs, OTHER takes a new value, which
        # theoretically supersedes both LCA values and 'wins'
        self.assertLCAMultiWay('other',
            'bval', ['lca1val', 'lca2val'], 'oval', 'lca1val')
        self.assertLCAMultiWay('other',
            'bval', ['lca1val', 'lca2val'], 'oval', 'lca2val')
        self.assertLCAMultiWay('conflict',
            'bval', ['lca1val', 'lca2val'], 'oval', 'lca1val',
            allow_overriding_lca=False)
        self.assertLCAMultiWay('conflict',
            'bval', ['lca1val', 'lca2val'], 'oval', 'lca2val',
            allow_overriding_lca=False)
        # OTHER reverted back to BASE, but that is an explicit supersede of all
        # LCAs
        self.assertLCAMultiWay('other',
            'bval', ['lca1val', 'lca2val', 'lca3val'], 'bval', 'lca3val')
        self.assertLCAMultiWay('conflict',
            'bval', ['lca1val', 'lca2val', 'lca3val'], 'bval', 'lca3val',
            allow_overriding_lca=False)

    def test_all_differ(self):
        self.assertLCAMultiWay('conflict',
            'bval', ['lca1val', 'lca2val'], 'oval', 'tval')
        self.assertLCAMultiWay('conflict',
            'bval', ['lca1val', 'lca2val', 'lca2val'], 'oval', 'tval')
        self.assertLCAMultiWay('conflict',
            'bval', ['lca1val', 'lca2val', 'lca3val'], 'oval', 'tval')


class TestConfigurableFileMerger(tests.TestCaseWithTransport):

    def setUp(self):
        super(TestConfigurableFileMerger, self).setUp()
        self.calls = []

    def get_merger_factory(self):
        # Allows  the inner methods to access the test attributes
        calls = self.calls

        class FooMerger(_mod_merge.ConfigurableFileMerger):
            name_prefix = "foo"
            default_files = ['bar']

            def merge_text(self, params):
                calls.append('merge_text')
                return ('not_applicable', None)

        def factory(merger):
            result = FooMerger(merger)
            # Make sure we start with a clean slate
            self.assertEqual(None, result.affected_files)
            # Track the original merger
            self.merger = result
            return result

        return factory

    def _install_hook(self, factory):
        _mod_merge.Merger.hooks.install_named_hook('merge_file_content',
                                                   factory, 'test factory')

    def make_builder(self):
        builder = test_merge_core.MergeBuilder(self.test_base_dir)
        self.addCleanup(builder.cleanup)
        return builder

    def make_text_conflict(self, file_name='bar'):
        factory = self.get_merger_factory()
        self._install_hook(factory)
        builder = self.make_builder()
        builder.add_file('bar-id', builder.tree_root, file_name, 'text1', True)
        builder.change_contents('bar-id', other='text4', this='text3')
        return builder

    def make_kind_change(self):
        factory = self.get_merger_factory()
        self._install_hook(factory)
        builder = self.make_builder()
        builder.add_file('bar-id', builder.tree_root, 'bar', 'text1', True,
                         this=False)
        builder.add_dir('bar-dir', builder.tree_root, 'bar-id',
                        base=False, other=False)
        return builder

    def test_uses_this_branch(self):
        builder = self.make_text_conflict()
        tt = builder.make_preview_transform()
        self.addCleanup(tt.finalize)

    def test_affected_files_cached(self):
        """Ensures that the config variable is cached"""
        builder = self.make_text_conflict()
        conflicts = builder.merge()
        # The hook should set the variable
        self.assertEqual(['bar'], self.merger.affected_files)
        self.assertEqual(1, len(conflicts))

    def test_hook_called_for_text_conflicts(self):
        builder = self.make_text_conflict()
        conflicts = builder.merge()
        # The hook should call the merge_text() method
        self.assertEqual(['merge_text'], self.calls)

    def test_hook_not_called_for_kind_change(self):
        builder = self.make_kind_change()
        conflicts = builder.merge()
        # The hook should not call the merge_text() method
        self.assertEqual([], self.calls)

    def test_hook_not_called_for_other_files(self):
        builder = self.make_text_conflict('foobar')
        conflicts = builder.merge()
        # The hook should not call the merge_text() method
        self.assertEqual([], self.calls)


class TestMergeIntoBase(tests.TestCaseWithTransport):

    def setup_simple_branch(self, relpath, shape=None, root_id=None):
        """One commit, containing tree specified by optional shape.
        
        Default is empty tree (just root entry).
        """
        if root_id is None:
            root_id = '%s-root-id' % (relpath,)
        wt = self.make_branch_and_tree(relpath)
        wt.set_root_id(root_id)
        if shape is not None:
            adjusted_shape = [relpath + '/' + elem for elem in shape]
            self.build_tree(adjusted_shape)
            ids = ['%s-%s-id' % (relpath, basename(elem.rstrip('/')))
                   for elem in shape]
            wt.add(shape, ids=ids)
        rev_id = 'r1-%s' % (relpath,)
        wt.commit("Initial commit of %s" % (relpath,), rev_id=rev_id)
        self.assertEqual(root_id, wt.path2id(''))
        return wt

    def setup_two_branches(self, custom_root_ids=True):
        """Setup 2 branches, one will be a library, the other a project."""
        if custom_root_ids:
            root_id = None
        else:
            root_id = inventory.ROOT_ID
        project_wt = self.setup_simple_branch(
            'project', ['README', 'dir/', 'dir/file.c'],
            root_id)
        lib_wt = self.setup_simple_branch(
            'lib1', ['README', 'Makefile', 'foo.c'], root_id)

        return project_wt, lib_wt

    def do_merge_into(self, location, merge_as):
        """Helper for using MergeIntoMerger.
        
        :param location: location of directory to merge from, either the
            location of a branch or of a path inside a branch.
        :param merge_as: the path in a tree to add the new directory as.
        :returns: the conflicts from 'do_merge'.
        """
        operation = cleanup.OperationWithCleanups(self._merge_into)
        return operation.run(location, merge_as)

    def _merge_into(self, op, location, merge_as):
        # Open and lock the various tree and branch objects
        wt, subdir_relpath = WorkingTree.open_containing(merge_as)
        op.add_cleanup(wt.lock_write().unlock)
        branch_to_merge, subdir_to_merge = _mod_branch.Branch.open_containing(
            location)
        op.add_cleanup(branch_to_merge.lock_read().unlock)
        other_tree = branch_to_merge.basis_tree()
        op.add_cleanup(other_tree.lock_read().unlock)
        # Perform the merge
        merger = _mod_merge.MergeIntoMerger(this_tree=wt, other_tree=other_tree,
            other_branch=branch_to_merge, target_subdir=subdir_relpath,
            source_subpath=subdir_to_merge)
        merger.set_base_revision(_mod_revision.NULL_REVISION, branch_to_merge)
        conflicts = merger.do_merge()
        merger.set_pending()
        return conflicts

    def assertTreeEntriesEqual(self, expected_entries, tree):
        """Assert that 'tree' contains the expected inventory entries.

        :param expected_entries: sequence of (path, file-id) pairs.
        """
        files = [(path, ie.file_id) for path, ie in tree.iter_entries_by_dir()]
        self.assertEqual(expected_entries, files)


class TestMergeInto(TestMergeIntoBase):

    def test_newdir_with_unique_roots(self):
        """Merge a branch with a unique root into a new directory."""
        project_wt, lib_wt = self.setup_two_branches()
        self.do_merge_into('lib1', 'project/lib1')
        project_wt.lock_read()
        self.addCleanup(project_wt.unlock)
        # The r1-lib1 revision should be merged into this one
        self.assertEqual(['r1-project', 'r1-lib1'], project_wt.get_parent_ids())
        self.assertTreeEntriesEqual(
            [('', 'project-root-id'),
             ('README', 'project-README-id'),
             ('dir', 'project-dir-id'),
             ('lib1', 'lib1-root-id'),
             ('dir/file.c', 'project-file.c-id'),
             ('lib1/Makefile', 'lib1-Makefile-id'),
             ('lib1/README', 'lib1-README-id'),
             ('lib1/foo.c', 'lib1-foo.c-id'),
            ], project_wt)

    def test_subdir(self):
        """Merge a branch into a subdirectory of an existing directory."""
        project_wt, lib_wt = self.setup_two_branches()
        self.do_merge_into('lib1', 'project/dir/lib1')
        project_wt.lock_read()
        self.addCleanup(project_wt.unlock)
        # The r1-lib1 revision should be merged into this one
        self.assertEqual(['r1-project', 'r1-lib1'], project_wt.get_parent_ids())
        self.assertTreeEntriesEqual(
            [('', 'project-root-id'),
             ('README', 'project-README-id'),
             ('dir', 'project-dir-id'),
             ('dir/file.c', 'project-file.c-id'),
             ('dir/lib1', 'lib1-root-id'),
             ('dir/lib1/Makefile', 'lib1-Makefile-id'),
             ('dir/lib1/README', 'lib1-README-id'),
             ('dir/lib1/foo.c', 'lib1-foo.c-id'),
            ], project_wt)

    def test_newdir_with_repeat_roots(self):
        """If the file-id of the dir to be merged already exists a new ID will
        be allocated to let the merge happen.
        """
        project_wt, lib_wt = self.setup_two_branches(custom_root_ids=False)
        root_id = project_wt.path2id('')
        self.do_merge_into('lib1', 'project/lib1')
        project_wt.lock_read()
        self.addCleanup(project_wt.unlock)
        # The r1-lib1 revision should be merged into this one
        self.assertEqual(['r1-project', 'r1-lib1'], project_wt.get_parent_ids())
        new_lib1_id = project_wt.path2id('lib1')
        self.assertNotEqual(None, new_lib1_id)
        self.assertTreeEntriesEqual(
            [('', root_id),
             ('README', 'project-README-id'),
             ('dir', 'project-dir-id'),
             ('lib1', new_lib1_id),
             ('dir/file.c', 'project-file.c-id'),
             ('lib1/Makefile', 'lib1-Makefile-id'),
             ('lib1/README', 'lib1-README-id'),
             ('lib1/foo.c', 'lib1-foo.c-id'),
            ], project_wt)

    def test_name_conflict(self):
        """When the target directory name already exists a conflict is
        generated and the original directory is renamed to foo.moved.
        """
        dest_wt = self.setup_simple_branch('dest', ['dir/', 'dir/file.txt'])
        src_wt = self.setup_simple_branch('src', ['README'])
        conflicts = self.do_merge_into('src', 'dest/dir')
        self.assertEqual(1, conflicts)
        dest_wt.lock_read()
        self.addCleanup(dest_wt.unlock)
        # The r1-lib1 revision should be merged into this one
        self.assertEqual(['r1-dest', 'r1-src'], dest_wt.get_parent_ids())
        self.assertTreeEntriesEqual(
            [('', 'dest-root-id'),
             ('dir', 'src-root-id'),
             ('dir.moved', 'dest-dir-id'),
             ('dir/README', 'src-README-id'),
             ('dir.moved/file.txt', 'dest-file.txt-id'),
            ], dest_wt)

    def test_file_id_conflict(self):
        """A conflict is generated if the merge-into adds a file (or other
        inventory entry) with a file-id that already exists in the target tree.
        """
        dest_wt = self.setup_simple_branch('dest', ['file.txt'])
        # Make a second tree with a file-id that will clash with file.txt in
        # dest.
        src_wt = self.make_branch_and_tree('src')
        self.build_tree(['src/README'])
        src_wt.add(['README'], ids=[b'dest-file.txt-id'])
        src_wt.commit("Rev 1 of src.", rev_id=b'r1-src')
        conflicts = self.do_merge_into('src', 'dest/dir')
        # This is an edge case that shouldn't happen to users very often.  So
        # we don't care really about the exact presentation of the conflict,
        # just that there is one.
        self.assertEqual(1, conflicts)

    def test_only_subdir(self):
        """When the location points to just part of a tree, merge just that
        subtree.
        """
        dest_wt = self.setup_simple_branch('dest')
        src_wt = self.setup_simple_branch(
            'src', ['hello.txt', 'dir/', 'dir/foo.c'])
        conflicts = self.do_merge_into('src/dir', 'dest/dir')
        dest_wt.lock_read()
        self.addCleanup(dest_wt.unlock)
        # The r1-lib1 revision should NOT be merged into this one (this is a
        # partial merge).
        self.assertEqual(['r1-dest'], dest_wt.get_parent_ids())
        self.assertTreeEntriesEqual(
            [('', 'dest-root-id'),
             ('dir', 'src-dir-id'),
             ('dir/foo.c', 'src-foo.c-id'),
            ], dest_wt)

    def test_only_file(self):
        """An edge case: merge just one file, not a whole dir."""
        dest_wt = self.setup_simple_branch('dest')
        two_file_wt = self.setup_simple_branch(
            'two-file', ['file1.txt', 'file2.txt'])
        conflicts = self.do_merge_into('two-file/file1.txt', 'dest/file1.txt')
        dest_wt.lock_read()
        self.addCleanup(dest_wt.unlock)
        # The r1-lib1 revision should NOT be merged into this one
        self.assertEqual(['r1-dest'], dest_wt.get_parent_ids())
        self.assertTreeEntriesEqual(
            [('', 'dest-root-id'), ('file1.txt', 'two-file-file1.txt-id')],
            dest_wt)

    def test_no_such_source_path(self):
        """PathNotInTree is raised if the specified path in the source tree
        does not exist.
        """
        dest_wt = self.setup_simple_branch('dest')
        two_file_wt = self.setup_simple_branch('src', ['dir/'])
        self.assertRaises(_mod_merge.PathNotInTree, self.do_merge_into,
            'src/no-such-dir', 'dest/foo')
        dest_wt.lock_read()
        self.addCleanup(dest_wt.unlock)
        # The dest tree is unmodified.
        self.assertEqual(['r1-dest'], dest_wt.get_parent_ids())
        self.assertTreeEntriesEqual([('', 'dest-root-id')], dest_wt)

    def test_no_such_target_path(self):
        """PathNotInTree is also raised if the specified path in the target
        tree does not exist.
        """
        dest_wt = self.setup_simple_branch('dest')
        two_file_wt = self.setup_simple_branch('src', ['file.txt'])
        self.assertRaises(_mod_merge.PathNotInTree, self.do_merge_into,
            'src', 'dest/no-such-dir/foo')
        dest_wt.lock_read()
        self.addCleanup(dest_wt.unlock)
        # The dest tree is unmodified.
        self.assertEqual(['r1-dest'], dest_wt.get_parent_ids())
        self.assertTreeEntriesEqual([('', 'dest-root-id')], dest_wt)


class TestMergeHooks(TestCaseWithTransport):

    def setUp(self):
        super(TestMergeHooks, self).setUp()
        self.tree_a = self.make_branch_and_tree('tree_a')
        self.build_tree_contents([('tree_a/file', b'content_1')])
        self.tree_a.add('file', b'file-id')
        self.tree_a.commit('added file')

        self.tree_b = self.tree_a.controldir.sprout('tree_b').open_workingtree()
        self.build_tree_contents([('tree_b/file', b'content_2')])
        self.tree_b.commit('modify file')

    def test_pre_merge_hook_inject_different_tree(self):
        tree_c = self.tree_b.controldir.sprout('tree_c').open_workingtree()
        self.build_tree_contents([('tree_c/file', b'content_3')])
        tree_c.commit("more content")
        calls = []
        def factory(merger):
            self.assertIsInstance(merger, _mod_merge.Merge3Merger)
            merger.other_tree = tree_c
            calls.append(merger)
        _mod_merge.Merger.hooks.install_named_hook('pre_merge',
                                                   factory, 'test factory')
        self.tree_a.merge_from_branch(self.tree_b.branch)

        self.assertFileEqual("content_3", 'tree_a/file')
        self.assertLength(1, calls)

    def test_post_merge_hook_called(self):
        calls = []
        def factory(merger):
            self.assertIsInstance(merger, _mod_merge.Merge3Merger)
            calls.append(merger)
        _mod_merge.Merger.hooks.install_named_hook('post_merge',
                                                   factory, 'test factory')

        self.tree_a.merge_from_branch(self.tree_b.branch)

        self.assertFileEqual("content_2", 'tree_a/file')
        self.assertLength(1, calls)<|MERGE_RESOLUTION|>--- conflicted
+++ resolved
@@ -532,11 +532,7 @@
         source.add('foo', b'foo-id')
         source.commit('Add foo')
         target = source.controldir.sprout('target').open_workingtree()
-<<<<<<< HEAD
         subtree = target.extract('foo', b'foo-id')
-=======
-        subtree = target.extract('foo', 'foo-id')
->>>>>>> 972b543b
         subtree.commit('Delete root')
         self.build_tree(['source/bar'])
         source.add('bar', b'bar-id')
@@ -2316,11 +2312,7 @@
         wt.branch.set_last_revision_info(3, b'D-id')
         wt.revert()
         self.assertFalse(wt.is_versioned('foo'))
-<<<<<<< HEAD
         conflicts = wt.merge_from_branch(wt.branch, to_revision=b'F-id')
-=======
-        conflicts = wt.merge_from_branch(wt.branch, to_revision='F-id')
->>>>>>> 972b543b
         self.assertEqual(0, conflicts)
         self.assertEqual(b'foo-id', wt.path2id('foo'))
         self.assertEqual('bar', wt.get_symlink_target('foo'))
@@ -2450,12 +2442,8 @@
         root_id = wt.path2id('')
         entries = list(merge_obj._entries_lca())
         # No content change, just a path change
-<<<<<<< HEAD
         self.assertEqual([(b'foo-id', False,
-=======
-        self.assertEqual([('foo-id', False,
                            ((u'foo', [u'blah', u'blah']), u'blah', u'barry'),
->>>>>>> 972b543b
                            ((root_id, [root_id, root_id]), root_id, root_id),
                            ((u'foo', [u'barry', u'foo']), u'blah', u'barry'),
                            ((False, [False, False]), False, False)),
@@ -2559,12 +2547,8 @@
         merge_obj = merger.make_merger()
         entries = list(merge_obj._entries_lca())
         root_id = wt.path2id('')
-<<<<<<< HEAD
         self.assertEqual([(b'foo-id', True,
-=======
-        self.assertEqual([('foo-id', True,
                            ((None, [u'foo', None]), u'foo', u'foo'),
->>>>>>> 972b543b
                            ((None, [root_id, None]), root_id, root_id),
                            ((None, [u'foo', None]), u'foo', u'foo'),
                            ((None, [False, None]), False, False)),
@@ -2625,12 +2609,8 @@
             wt_other, lca_trees=[wt_lca1, wt_lca2], do_merge=False)
         entries = list(merge_obj._entries_lca())
         root_id = wt.path2id('')
-<<<<<<< HEAD
         self.assertEqual([(b'foo-id', True,
-=======
-        self.assertEqual([('foo-id', True,
                            ((u'foo', [u'foo', u'foo']), u'foo', u'foo'),
->>>>>>> 972b543b
                            ((root_id, [root_id, root_id]), root_id, root_id),
                            ((u'foo', [u'foo', u'foo']), u'foo', u'foo'),
                            ((False, [False, False]), False, False)),
