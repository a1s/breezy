--- conflicted
+++ resolved
@@ -2647,35 +2647,20 @@
         builder = self.get_builder()
         builder.build_snapshot(None,
             [('add', (u'', b'a-root-id', 'directory', None)),
-             ('add', (u'foo', b'foo-id', 'file', 'base content\n'))],
-            revision_id='A-id')
-<<<<<<< HEAD
-        builder.build_snapshot(['A-id'], [], revision_id='C-id')
-        builder.build_snapshot(['A-id'],
-            [('modify', ('foo', 'B content\n'))],
-            revision_id='B-id')
-        builder.build_snapshot(['C-id', 'B-id'],
-            [('modify', ('foo', 'B content\n'))],
-            revision_id='E-id') # merge the content
-        builder.build_snapshot(['E-id'],
-            [('modify', ('foo', 'base content\n'))],
-            revision_id='F-id') # Revert back to BASE
-        builder.build_snapshot(['B-id', 'C-id'], [], revision_id='D-id')
-        wt, conflicts = self.do_merge(builder, 'F-id')
-=======
-        builder.build_snapshot([b'A-id'], [], revision_id='C-id')
+             ('add', (u'foo', b'foo-id', 'file', b'base content\n'))],
+            revision_id=b'A-id')
+        builder.build_snapshot([b'A-id'], [], revision_id=b'C-id')
         builder.build_snapshot([b'A-id'],
-            [('modify', (b'foo-id', 'B content\n'))],
+            [('modify', ('foo', b'B content\n'))],
             revision_id=b'B-id')
         builder.build_snapshot([b'C-id', b'B-id'],
-            [('modify', (b'foo-id', 'B content\n'))],
+            [('modify', ('foo', b'B content\n'))],
             revision_id=b'E-id') # merge the content
         builder.build_snapshot([b'E-id'],
-            [('modify', (b'foo-id', 'base content\n'))],
+            [('modify', ('foo', b'base content\n'))],
             revision_id=b'F-id') # Revert back to BASE
         builder.build_snapshot([b'B-id', b'C-id'], [], revision_id=b'D-id')
         wt, conflicts = self.do_merge(builder, b'F-id')
->>>>>>> 443b542c
         self.assertEqual(0, conflicts)
         # TODO: We need to use the per-file graph to properly select a BASE
         #       before this will work. Or at least use the LCA trees to find
@@ -2685,41 +2670,23 @@
     def test_other_modified_content(self):
         builder = self.get_builder()
         builder.build_snapshot(None,
-<<<<<<< HEAD
-            [('add', (u'', 'a-root-id', 'directory', None)),
-             ('add', (u'foo', 'foo-id', 'file', 'base content\n'))],
-            revision_id='A-id')
-        builder.build_snapshot(['A-id'], [], revision_id='C-id')
-        builder.build_snapshot(['A-id'],
-            [('modify', ('foo', 'B content\n'))],
-            revision_id='B-id')
-        builder.build_snapshot(['C-id', 'B-id'],
-            [('modify', ('foo', 'B content\n'))],
-            revision_id='E-id') # merge the content
-        builder.build_snapshot(['E-id'],
-            [('modify', ('foo', 'F content\n'))],
-            revision_id='F-id') # Override B content
-        builder.build_snapshot(['B-id', 'C-id'], [], revision_id='D-id')
-        wt, conflicts = self.do_merge(builder, 'F-id')
-=======
             [('add', (u'', b'a-root-id', 'directory', None)),
-             ('add', (u'foo', b'foo-id', 'file', 'base content\n'))],
+             ('add', (u'foo', b'foo-id', 'file', b'base content\n'))],
             revision_id=b'A-id')
         builder.build_snapshot([b'A-id'], [], revision_id=b'C-id')
         builder.build_snapshot([b'A-id'],
-            [('modify', (b'foo-id', 'B content\n'))],
+            [('modify', ('foo', b'B content\n'))],
             revision_id=b'B-id')
         builder.build_snapshot([b'C-id', b'B-id'],
-            [('modify', (b'foo-id', 'B content\n'))],
+            [('modify', ('foo', b'B content\n'))],
             revision_id=b'E-id') # merge the content
         builder.build_snapshot([b'E-id'],
-            [('modify', (b'foo-id', 'F content\n'))],
+            [('modify', ('foo', b'F content\n'))],
             revision_id=b'F-id') # Override B content
         builder.build_snapshot([b'B-id', b'C-id'], [], revision_id=b'D-id')
         wt, conflicts = self.do_merge(builder, b'F-id')
->>>>>>> 443b542c
         self.assertEqual(0, conflicts)
-        self.assertEqual('F content\n', wt.get_file_text('foo'))
+        self.assertEqual(b'F content\n', wt.get_file_text('foo'))
 
     def test_all_wt(self):
         """Check behavior if all trees are Working Trees."""
