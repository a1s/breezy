--- conflicted
+++ resolved
@@ -297,16 +297,9 @@
             f.write("import breezy\n"
                     "from breezy.errors import IncompatibleVersion\n"
                     "raise IncompatibleVersion(breezy, [(1, 0, 0)], (0, 0, 5))\n")
-<<<<<<< HEAD
-        log = self.load_and_capture(name)
-        self.assertNotContainsRe(log,
-                                 r"It supports breezy version")
-        self.assertEqual({'wants100'}, self.plugin_warnings.keys())
-=======
         log = self.load_and_capture(name, warn_load_problems=False)
         self.assertNotContainsRe(log, r"It supports breezy version")
-        self.assertEqual({'wants100'}, viewkeys(self.plugin_warnings))
->>>>>>> e0a3c869
+        self.assertEqual({'wants100'}, self.plugin_warnings.keys())
         self.assertContainsRe(
             self.plugin_warnings['wants100'][0],
             r"It supports breezy version")
