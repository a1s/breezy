# Copyright (C) 2019 Breezy Developers
#
# This program is free software; you can redistribute it and/or modify
# it under the terms of the GNU General Public License as published by
# the Free Software Foundation; either version 2 of the License, or
# (at your option) any later version.
#
# This program is distributed in the hope that it will be useful,
# but WITHOUT ANY WARRANTY; without even the implied warranty of
# MERCHANTABILITY or FITNESS FOR A PARTICULAR PURPOSE.  See the
# GNU General Public License for more details.
#
# You should have received a copy of the GNU General Public License
# along with this program; if not, write to the Free Software
# Foundation, Inc., 51 Franklin Street, Fifth Floor, Boston, MA 02110-1301 USA

import os

from .. import forge as _mod_forge
from .. import registry, tests, urlutils
from ..forge import (
    Forge,
    MergeProposal,
    UnsupportedForge,
    determine_title,
    get_forge,
    get_proposal_by_url,
)


class SampleMergeProposal(MergeProposal):
    """Sample merge proposal."""


class SampleForge(Forge):
<<<<<<< HEAD
    _locations: List[str] = []
=======
    _locations: list[str] = []
>>>>>>> ca07defc

    @classmethod
    def _add_location(cls, url):
        cls._locations.append(url)

    @classmethod
    def probe_from_url(cls, url, possible_transports=None):
        for b in cls._locations:
            if url.startswith(b):
                return cls()
        raise UnsupportedForge(url)

    def hosts(self, branch):
        return any(branch.user_url.startswith(b) for b in self._locations)

    @classmethod
    def iter_instances(cls):
        return iter([cls()])

    def get_proposal_by_url(self, url):
        for b in self._locations:
            if url.startswith(b):
                return MergeProposal()
        raise UnsupportedForge(url)


class SampleForgeTestCase(tests.TestCaseWithTransport):
    def setUp(self):
        super().setUp()
        self._old_forges = _mod_forge.forges
        _mod_forge.forges = registry.Registry()
        self.forge = SampleForge()
        os.mkdir("hosted")
        SampleForge._add_location(
            urlutils.local_path_to_url(os.path.join(self.test_dir, "hosted"))
        )
        _mod_forge.forges.register("sample", self.forge)

    def tearDown(self):
        super().tearDown()
        _mod_forge.forges = self._old_forges
        SampleForge._locations = []


class TestGetForgeTests(SampleForgeTestCase):
    def test_get_forge(self):
        tree = self.make_branch_and_tree("hosted/branch")
        self.assertIs(self.forge, get_forge(tree.branch, [self.forge]))
        self.assertIsInstance(get_forge(tree.branch), SampleForge)

        tree = self.make_branch_and_tree("blah")
        self.assertRaises(UnsupportedForge, get_forge, tree.branch)


class TestGetProposal(SampleForgeTestCase):
    def test_get_proposal_by_url(self):
        self.assertRaises(UnsupportedForge, get_proposal_by_url, "blah")

        url = urlutils.local_path_to_url(
            os.path.join(self.test_dir, "hosted", "proposal")
        )
        self.assertIsInstance(get_proposal_by_url(url), MergeProposal)


class DetermineTitleTests(tests.TestCase):
    def test_determine_title(self):
        self.assertEqual(
            "Make some change",
<<<<<<< HEAD
            determine_title(
                """\
Make some change.

And here are some more details.
"""
            ),
        )
        self.assertEqual(
            "Make some change",
            determine_title(
                """\
Make some change. And another one.

With details.
"""
            ),
        )
        self.assertEqual(
            "Release version 5.1",
            determine_title(
                """\
Release version 5.1

And here are some more details.
"""
            ),
        )
        self.assertEqual(
            "Release version 5.1",
            determine_title(
                """\
=======
            determine_title("""\
Make some change.

And here are some more details.
"""),
        )
        self.assertEqual(
            "Make some change",
            determine_title("""\
Make some change. And another one.

With details.
"""),
        )
        self.assertEqual(
            "Release version 5.1",
            determine_title("""\
Release version 5.1

And here are some more details.
"""),
        )
        self.assertEqual(
            "Release version 5.1",
            determine_title("""\
>>>>>>> ca07defc

Release version 5.1

And here are some more details.
<<<<<<< HEAD
"""
            ),
=======
"""),
>>>>>>> ca07defc
        )<|MERGE_RESOLUTION|>--- conflicted
+++ resolved
@@ -33,11 +33,7 @@
 
 
 class SampleForge(Forge):
-<<<<<<< HEAD
-    _locations: List[str] = []
-=======
     _locations: list[str] = []
->>>>>>> ca07defc
 
     @classmethod
     def _add_location(cls, url):
@@ -106,7 +102,6 @@
     def test_determine_title(self):
         self.assertEqual(
             "Make some change",
-<<<<<<< HEAD
             determine_title(
                 """\
 Make some change.
@@ -139,41 +134,10 @@
             "Release version 5.1",
             determine_title(
                 """\
-=======
-            determine_title("""\
-Make some change.
-
-And here are some more details.
-"""),
-        )
-        self.assertEqual(
-            "Make some change",
-            determine_title("""\
-Make some change. And another one.
-
-With details.
-"""),
-        )
-        self.assertEqual(
-            "Release version 5.1",
-            determine_title("""\
-Release version 5.1
-
-And here are some more details.
-"""),
-        )
-        self.assertEqual(
-            "Release version 5.1",
-            determine_title("""\
->>>>>>> ca07defc
 
 Release version 5.1
 
 And here are some more details.
-<<<<<<< HEAD
 """
             ),
-=======
-"""),
->>>>>>> ca07defc
         )