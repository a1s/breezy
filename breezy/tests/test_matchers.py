--- conflicted
+++ resolved
@@ -17,12 +17,6 @@
 """Tests of breezy test matchers."""
 
 from testtools.matchers import *
-
-<<<<<<< HEAD
-from ..bzr.smart.client import CallHookParams
-=======
-from ..sixish import PY3
->>>>>>> 902255a5
 
 from . import (
     CapturedCall,
