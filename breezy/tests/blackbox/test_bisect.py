--- conflicted
+++ resolved
@@ -23,7 +23,7 @@
 import sys
 
 from ...controldir import ControlDir
-from .. import expectedFailure, TestCaseWithTransport, TestSkipped
+from .. import TestCaseWithTransport, TestSkipped, expectedFailure
 
 
 class BisectTestCase(TestCaseWithTransport):
@@ -47,13 +47,7 @@
         if content != rev_contents[rev]:
             rev_ids = {rev_contents[k]: k for k in rev_contents.keys()}
             found_rev = rev_ids[content]
-<<<<<<< HEAD
             raise AssertionError(f"expected rev {rev:0.1f}, found rev {found_rev:0.1f}")
-=======
-            raise AssertionError(
-                "expected rev {:0.1f}, found rev {:0.1f}".format(rev, found_rev)
-            )
->>>>>>> ca07defc
 
     def setUp(self):
         """Set up tests."""
@@ -261,18 +255,8 @@
         self.run_bzr(["bisect", "yes"])
         self.run_bzr(["bisect", "no", "-r", "1"])
         self.run_bzr(["bisect", "run", "./test_script"])
-<<<<<<< HEAD
-        self.assertRevno(2)
-
-=======
-        try:
-            self.assertRevno(2)
-        except AssertionError:
-            raise KnownFailure(
-                "bisect does not drill down into merge commits: "
-                "https://bugs.launchpad.net/bzr-bisect/+bug/539937"
-            )
->>>>>>> ca07defc
+        self.assertRevno(2)
+
 
     # bisect does not drill down into merge commits:
     # https://bugs.launchpad.net/bzr-bisect/+bug/539937
@@ -288,14 +272,4 @@
         self.run_bzr(["bisect", "yes"])
         self.run_bzr(["bisect", "no", "-r", "1"])
         self.run_bzr(["bisect", "run", "./test_script"])
-<<<<<<< HEAD
-        self.assertRevno(1.2)
-=======
-        try:
-            self.assertRevno(1.2)
-        except AssertionError:
-            raise KnownFailure(
-                "bisect does not drill down into merge commits: "
-                "https://bugs.launchpad.net/bzr-bisect/+bug/539937"
-            )
->>>>>>> ca07defc
+        self.assertRevno(1.2)