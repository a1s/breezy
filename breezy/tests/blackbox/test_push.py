--- conflicted
+++ resolved
@@ -579,15 +579,10 @@
             ('add', ('', 'root-id', 'directory', '')),
             ('add', ('filename', 'f-id', 'file', 'content\n'))],
             revision_id=b'rev-1')
-        builder.build_snapshot(['rev-1'], [], revision_id=b'rev-2')
-        builder.build_snapshot(['rev-2'],
-<<<<<<< HEAD
-            [('modify', ('filename', 'new-content\n'))],
-            revision_id='rev-3')
-=======
-            [('modify', ('f-id', 'new-content\n'))],
+        builder.build_snapshot([b'rev-1'], [], revision_id=b'rev-2')
+        builder.build_snapshot([b'rev-2'],
+            [('modify', ('filename', b'new-content\n'))],
             revision_id=b'rev-3')
->>>>>>> 443b542c
         builder.finish_series()
         branch = builder.get_branch()
         # Push rev-1 to "trunk", so that we can stack on it.
