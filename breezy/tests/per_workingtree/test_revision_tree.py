# Copyright (C) 2006, 2007, 2009, 2010 Canonical Ltd
#
# This program is free software; you can redistribute it and/or modify
# it under the terms of the GNU General Public License as published by
# the Free Software Foundation; either version 2 of the License, or
# (at your option) any later version.
#
# This program is distributed in the hope that it will be useful,
# but WITHOUT ANY WARRANTY; without even the implied warranty of
# MERCHANTABILITY or FITNESS FOR A PARTICULAR PURPOSE.  See the
# GNU General Public License for more details.
#
# You should have received a copy of the GNU General Public License
# along with this program; if not, write to the Free Software
# Foundation, Inc., 51 Franklin Street, Fifth Floor, Boston, MA 02110-1301 USA

"""Tests for WorkingTree.revision_tree.

These tests are in addition to the tests from
per_tree.test_revision_tree which cover the behaviour expected from
all Trees. WorkingTrees implement the revision_tree api to allow access to
cached data, but we don't require that all WorkingTrees have such a cache,
so these tests are testing that when there is a cache, it performs correctly.
"""

from breezy import (
    errors,
    tests,
    )
from breezy.tests import per_workingtree


class TestRevisionTree(per_workingtree.TestCaseWithWorkingTree):

    def test_get_zeroth_basis_tree_via_revision_tree(self):
        tree = self.make_branch_and_tree('.')
        try:
            revision_tree = tree.revision_tree(tree.last_revision())
        except errors.NoSuchRevision:
            # its ok for a working tree to not cache trees, so just return.
            return
        basis_tree = tree.basis_tree()
        self.assertTreesEqual(revision_tree, basis_tree)

    def test_get_nonzeroth_basis_tree_via_revision_tree(self):
        tree = self.make_branch_and_tree('.')
        revision1 = tree.commit('first post')
        revision_tree = tree.revision_tree(revision1)
        basis_tree = tree.basis_tree()
        self.assertTreesEqual(revision_tree, basis_tree)

    def test_get_pending_merge_revision_tree(self):
        tree = self.make_branch_and_tree('tree1')
        tree.commit('first post')
        tree2 = tree.controldir.sprout('tree2').open_workingtree()
        revision1 = tree2.commit('commit in branch', allow_pointless=True)
        tree.merge_from_branch(tree2.branch)
        try:
            cached_revision_tree = tree.revision_tree(revision1)
        except errors.NoSuchRevision:
            # its ok for a working tree to not cache trees, so just return.
            return
        real_revision_tree = tree2.basis_tree()
        self.assertTreesEqual(real_revision_tree, cached_revision_tree)

    def test_get_uncached_basis_via_revision_tree(self):
        # The basis_tree method returns an empty tree when you ask for the
        # basis if the basis is not cached, and it is a ghost. However the
        # revision_tree method should always raise when a request tree is not
        # cached, so we force this by setting a basis that is a ghost and
        # thus cannot be cached.
        tree = self.make_branch_and_tree('.')
        if not tree.branch.repository._format.supports_ghosts:
            self.skipTest('format does not support ghosts')
        tree.set_parent_ids(['a-ghost'], allow_leftmost_as_ghost=True)
        self.assertRaises(errors.NoSuchRevision, tree.revision_tree, 'a-ghost')

    def test_revision_tree_different_root_id(self):
        """A revision tree might have a very different root."""
        tree = self.make_branch_and_tree('tree1')
        if not tree.supports_setting_file_ids():
            raise tests.TestNotApplicable(
                'tree does not support setting file ids')
        tree.set_root_id(b'one')
        rev1 = tree.commit('first post')
        tree.set_root_id(b'two')
        try:
            cached_revision_tree = tree.revision_tree(rev1)
        except errors.NoSuchRevision:
            # its ok for a working tree to not cache trees, so just return.
            return
        repository_revision_tree = tree.branch.repository.revision_tree(rev1)
        self.assertTreesEqual(repository_revision_tree, cached_revision_tree)


class TestRevisionTreeKind(per_workingtree.TestCaseWithWorkingTree):

    def make_branch_with_merged_deletions(self, relpath='tree'):
        tree = self.make_branch_and_tree(relpath)
        files = ['a', 'b/', 'b/c']
        self.build_tree(files, line_endings='binary',
                        transport=tree.controldir.root_transport)
        tree.add(files)
<<<<<<< HEAD
        tree.commit('a, b and b/c', rev_id=b'base')
        tree2 = tree.controldir.sprout(relpath + '2').open_workingtree()
        # Delete 'a' in tree
        tree.remove('a', keep_files=False)
        tree.commit('remove a', rev_id=b'this')
        # Delete 'c' in tree2
        tree2.remove('b/c', keep_files=False)
        tree2.remove('b', keep_files=False)
        tree2.commit('remove b/c', rev_id=b'other')
=======
        base_revid = tree.commit('a, b and b/c')
        tree2 = tree.controldir.sprout(relpath + '2').open_workingtree()
        # Delete 'a' in tree
        tree.remove('a', keep_files=False)
        this_revid = tree.commit('remove a')
        # Delete 'c' in tree2
        tree2.remove('b/c', keep_files=False)
        tree2.remove('b', keep_files=False)
        other_revid = tree2.commit('remove b/c')
>>>>>>> 972b543b
        # Merge tree2 into tree
        tree.merge_from_branch(tree2.branch)
        return tree, [base_revid, this_revid, other_revid]

    def test_kind_parent_tree(self):
        tree, [base_revid, this_revid, other_revid] = self.make_branch_with_merged_deletions()
        tree.lock_read()
        self.addCleanup(tree.unlock)
        parents = tree.get_parent_ids()
        self.assertEqual([this_revid, other_revid], parents)
        basis = tree.revision_tree(parents[0])
        basis.lock_read()
        self.addCleanup(basis.unlock)
        self.assertRaises(errors.NoSuchFile, basis.kind, 'a')
        self.assertEqual(['directory', 'file'],
                         [basis.kind('b'), basis.kind('b/c')])
        try:
            other = tree.revision_tree(parents[1])
        except errors.NoSuchRevisionInTree:
            raise tests.TestNotApplicable(
                'Tree type %s caches only the basis revision tree.'
                % type(tree))
        other.lock_read()
        self.addCleanup(other.unlock)
        self.assertRaises(errors.NoSuchFile, other.kind, 'b')
        self.assertRaises(errors.NoSuchFile, other.kind, 'c')
        self.assertEqual('file', other.kind('a'))<|MERGE_RESOLUTION|>--- conflicted
+++ resolved
@@ -101,17 +101,6 @@
         self.build_tree(files, line_endings='binary',
                         transport=tree.controldir.root_transport)
         tree.add(files)
-<<<<<<< HEAD
-        tree.commit('a, b and b/c', rev_id=b'base')
-        tree2 = tree.controldir.sprout(relpath + '2').open_workingtree()
-        # Delete 'a' in tree
-        tree.remove('a', keep_files=False)
-        tree.commit('remove a', rev_id=b'this')
-        # Delete 'c' in tree2
-        tree2.remove('b/c', keep_files=False)
-        tree2.remove('b', keep_files=False)
-        tree2.commit('remove b/c', rev_id=b'other')
-=======
         base_revid = tree.commit('a, b and b/c')
         tree2 = tree.controldir.sprout(relpath + '2').open_workingtree()
         # Delete 'a' in tree
@@ -121,7 +110,6 @@
         tree2.remove('b/c', keep_files=False)
         tree2.remove('b', keep_files=False)
         other_revid = tree2.commit('remove b/c')
->>>>>>> 972b543b
         # Merge tree2 into tree
         tree.merge_from_branch(tree2.branch)
         return tree, [base_revid, this_revid, other_revid]
