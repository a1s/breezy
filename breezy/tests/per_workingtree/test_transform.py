# Copyright (C) 2006-2012, 2016 Canonical Ltd
#
# This program is free software; you can redistribute it and/or modify
# it under the terms of the GNU General Public License as published by
# the Free Software Foundation; either version 2 of the License, or
# (at your option) any later version.
#
# This program is distributed in the hope that it will be useful,
# but WITHOUT ANY WARRANTY; without even the implied warranty of
# MERCHANTABILITY or FITNESS FOR A PARTICULAR PURPOSE.  See the
# GNU General Public License for more details.
#
# You should have received a copy of the GNU General Public License
# along with this program; if not, write to the Free Software
# Foundation, Inc., 51 Franklin Street, Fifth Floor, Boston, MA 02110-1301 USA

import errno
from io import BytesIO
import os
import sys
import time

from ... import (
    errors,
    osutils,
    tests,
    trace,
    transform,
    urlutils,
    )
from ...tree import TreeChange
from ...bzr.conflicts import (
    DeletingParent,
    DuplicateEntry,
    DuplicateID,
    MissingParent,
    NonDirectoryParent,
    ParentLoop,
    UnversionedParent,
)
from ...errors import (
    DuplicateKey,
    ExistingLimbo,
    ExistingPendingDeletion,
    ImmortalPendingDeletion,
    LockError,
)
from ...osutils import (
    file_kind,
    pathjoin,
)
from .. import (
    features,
    TestSkipped,
    )
from ..features import (
    HardlinkFeature,
    SymlinkFeature,
    )
from ...transform import (
    create_from_tree,
    FinalPaths,
    resolve_conflicts,
    ROOT_PARENT,
    ImmortalLimbo,
    MalformedTransform,
    NoFinalPath,
    ReusingTransform,
    TransformRenameFailed,
)

from breezy.bzr.transform import resolve_checkout

from breezy.tests.per_workingtree import TestCaseWithWorkingTree
from breezy.tests.matchers import MatchesTreeChanges



class TestTreeTransform(TestCaseWithWorkingTree):

    def setUp(self):
        super(TestTreeTransform, self).setUp()
        self.wt = self.make_branch_and_tree('wt')

    def transform(self):
        transform = self.wt.transform()
        self.addCleanup(transform.finalize)
        return transform, transform.root

    def transform_for_sha1_test(self):
        trans, root = self.transform()
        if getattr(self.wt, '_observed_sha1', None) is None:
            raise tests.TestNotApplicable(
                'wt format does not use _observed_sha1')
        self.wt.lock_tree_write()
        self.addCleanup(self.wt.unlock)
        contents = [b'just some content\n']
        sha1 = osutils.sha_strings(contents)
        # Roll back the clock
        trans._creation_mtime = time.time() - 20.0
        return trans, root, contents, sha1

    def test_existing_limbo(self):
        transform, root = self.transform()
        limbo_name = transform._limbodir
        deletion_path = transform._deletiondir
        os.mkdir(pathjoin(limbo_name, 'hehe'))
        self.assertRaises(ImmortalLimbo, transform.apply)
        self.assertRaises(LockError, self.wt.unlock)
        self.assertRaises(ExistingLimbo, self.transform)
        self.assertRaises(LockError, self.wt.unlock)
        os.rmdir(pathjoin(limbo_name, 'hehe'))
        os.rmdir(limbo_name)
        os.rmdir(deletion_path)
        transform, root = self.transform()
        transform.apply()

    def test_existing_pending_deletion(self):
        transform, root = self.transform()
        deletion_path = self._limbodir = urlutils.local_path_from_url(
            transform._tree._transport.abspath('pending-deletion'))
        os.mkdir(pathjoin(deletion_path, 'blocking-directory'))
        self.assertRaises(ImmortalPendingDeletion, transform.apply)
        self.assertRaises(LockError, self.wt.unlock)
        self.assertRaises(ExistingPendingDeletion, self.transform)

    def test_build(self):
        transform, root = self.transform()
        self.wt.lock_tree_write()
        self.addCleanup(self.wt.unlock)
        self.assertIs(transform.get_tree_parent(root), ROOT_PARENT)
        imaginary_id = transform.trans_id_tree_path('imaginary')
        imaginary_id2 = transform.trans_id_tree_path('imaginary/')
        self.assertEqual(imaginary_id, imaginary_id2)
        self.assertEqual(root, transform.get_tree_parent(imaginary_id))
        self.assertEqual('directory', transform.final_kind(root))
        if self.wt.supports_setting_file_ids():
            self.assertEqual(self.wt.path2id(''), transform.final_file_id(root))
        trans_id = transform.create_path('name', root)
        if self.wt.supports_setting_file_ids():
            self.assertIs(transform.final_file_id(trans_id), None)
        self.assertFalse(transform.final_is_versioned(trans_id))
        self.assertIs(None, transform.final_kind(trans_id))
        transform.create_file([b'contents'], trans_id)
        transform.set_executability(True, trans_id)
        transform.version_file(trans_id, file_id=b'my_pretties')
        self.assertRaises(DuplicateKey, transform.version_file,
                          trans_id, file_id=b'my_pretties')
        if self.wt.supports_setting_file_ids():
            self.assertEqual(transform.final_file_id(trans_id), b'my_pretties')
        self.assertTrue(transform.final_is_versioned(trans_id))
        self.assertEqual(transform.final_parent(trans_id), root)
        self.assertIs(transform.final_parent(root), ROOT_PARENT)
        self.assertIs(transform.get_tree_parent(root), ROOT_PARENT)
        oz_id = transform.create_path('oz', root)
        transform.create_directory(oz_id)
        transform.version_file(oz_id, file_id=b'ozzie')
        trans_id2 = transform.create_path('name2', root)
        transform.create_file([b'contents'], trans_id2)
        transform.set_executability(False, trans_id2)
        transform.version_file(trans_id2, file_id=b'my_pretties2')
        modified_paths = transform.apply().modified_paths
        with self.wt.get_file('name') as f:
            self.assertEqual(b'contents', f.read())
        if self.wt.supports_setting_file_ids():
            self.assertEqual(self.wt.path2id('name'), b'my_pretties')
        self.assertIs(self.wt.is_executable('name'), True)
        self.assertIs(self.wt.is_executable('name2'), False)
        self.assertEqual('directory', file_kind(self.wt.abspath('oz')))
        self.assertEqual(len(modified_paths), 3)
        if self.wt.supports_setting_file_ids():
            tree_mod_paths = [self.wt.abspath(self.wt.id2path(f)) for f in
                              (b'ozzie', b'my_pretties', b'my_pretties2')]
            self.assertSubset(tree_mod_paths, modified_paths)
        # is it safe to finalize repeatedly?
        transform.finalize()
        transform.finalize()

    def test_apply_informs_tree_of_observed_sha1(self):
        trans, root, contents, sha1 = self.transform_for_sha1_test()
        from ...bzr.workingtree import InventoryWorkingTree
        if not isinstance(self.wt, InventoryWorkingTree):
            self.skipTest('not a bzr working tree')
        trans_id = trans.new_file('file1', root, contents, file_id=b'file1-id',
                                  sha1=sha1)
        calls = []
        orig = self.wt._observed_sha1

        def _observed_sha1(*args):
            calls.append(args)
            orig(*args)
        self.wt._observed_sha1 = _observed_sha1
        trans.apply()
        self.assertEqual([('file1', trans._observed_sha1s[trans_id])],
                         calls)

    def test_create_file_caches_sha1(self):
        trans, root, contents, sha1 = self.transform_for_sha1_test()
        trans_id = trans.create_path('file1', root)
        trans.create_file(contents, trans_id, sha1=sha1)
        st_val = osutils.lstat(trans._limbo_name(trans_id))
        o_sha1, o_st_val = trans._observed_sha1s[trans_id]
        self.assertEqual(o_sha1, sha1)
        self.assertEqualStat(o_st_val, st_val)

    def test__apply_insertions_updates_sha1(self):
        trans, root, contents, sha1 = self.transform_for_sha1_test()
        trans_id = trans.create_path('file1', root)
        trans.create_file(contents, trans_id, sha1=sha1)
        st_val = osutils.lstat(trans._limbo_name(trans_id))
        o_sha1, o_st_val = trans._observed_sha1s[trans_id]
        self.assertEqual(o_sha1, sha1)
        self.assertEqualStat(o_st_val, st_val)
        creation_mtime = trans._creation_mtime + 10.0
        # We fake a time difference from when the file was created until now it
        # is being renamed by using os.utime. Note that the change we actually
        # want to see is the real ctime change from 'os.rename()', but as long
        # as we observe a new stat value, we should be fine.
        os.utime(trans._limbo_name(trans_id), (creation_mtime, creation_mtime))
        trans.apply()
        new_st_val = osutils.lstat(self.wt.abspath('file1'))
        o_sha1, o_st_val = trans._observed_sha1s[trans_id]
        self.assertEqual(o_sha1, sha1)
        self.assertEqualStat(o_st_val, new_st_val)
        self.assertNotEqual(st_val.st_mtime, new_st_val.st_mtime)

    def test_new_file_caches_sha1(self):
        trans, root, contents, sha1 = self.transform_for_sha1_test()
        trans_id = trans.new_file('file1', root, contents, file_id=b'file1-id',
                                  sha1=sha1)
        st_val = osutils.lstat(trans._limbo_name(trans_id))
        o_sha1, o_st_val = trans._observed_sha1s[trans_id]
        self.assertEqual(o_sha1, sha1)
        self.assertEqualStat(o_st_val, st_val)

    def test_cancel_creation_removes_observed_sha1(self):
        trans, root, contents, sha1 = self.transform_for_sha1_test()
        trans_id = trans.new_file('file1', root, contents, file_id=b'file1-id',
                                  sha1=sha1)
        self.assertTrue(trans_id in trans._observed_sha1s)
        trans.cancel_creation(trans_id)
        self.assertFalse(trans_id in trans._observed_sha1s)

    def test_create_files_same_timestamp(self):
        transform, root = self.transform()
        self.wt.lock_tree_write()
        self.addCleanup(self.wt.unlock)
        # Roll back the clock, so that we know everything is being set to the
        # exact time
        transform._creation_mtime = creation_mtime = time.time() - 20.0
        transform.create_file([b'content-one'],
                              transform.create_path('one', root))
        time.sleep(1)  # *ugly*
        transform.create_file([b'content-two'],
                              transform.create_path('two', root))
        transform.apply()
        fo, st1 = self.wt.get_file_with_stat('one', filtered=False)
        fo.close()
        fo, st2 = self.wt.get_file_with_stat('two', filtered=False)
        fo.close()
        # We only guarantee 2s resolution
        self.assertTrue(
            abs(creation_mtime - st1.st_mtime) < 2.0,
            "%s != %s within 2 seconds" % (creation_mtime, st1.st_mtime))
        # But if we have more than that, all files should get the same result
        self.assertEqual(st1.st_mtime, st2.st_mtime)

    def test_change_root_id(self):
        if not self.workingtree_format.supports_setting_file_ids:
            raise tests.TestNotApplicable(
                'format does not support setting file ids')
        transform, root = self.transform()
        self.assertNotEqual(b'new-root-id', self.wt.path2id(''))
        transform.new_directory('', ROOT_PARENT, b'new-root-id')
        transform.delete_contents(root)
        transform.unversion_file(root)
        transform.fixup_new_roots()
        transform.apply()
        self.assertEqual(b'new-root-id', self.wt.path2id(''))

    def test_replace_root(self):
        transform, root = self.transform()
        transform.new_directory('', ROOT_PARENT, b'new-root-id')
        transform.delete_contents(root)
        transform.unversion_file(root)
        transform.fixup_new_roots()
        transform.apply()

    def test_change_root_id_add_files(self):
        if not self.workingtree_format.supports_setting_file_ids:
            raise tests.TestNotApplicable(
                'format does not support setting file ids')
        transform, root = self.transform()
        self.assertNotEqual(b'new-root-id', self.wt.path2id(''))
        new_trans_id = transform.new_directory('', ROOT_PARENT, b'new-root-id')
        transform.new_file('file', new_trans_id, [b'new-contents\n'],
                           b'new-file-id')
        transform.delete_contents(root)
        transform.unversion_file(root)
        transform.fixup_new_roots()
        transform.apply()
        self.assertEqual(b'new-root-id', self.wt.path2id(''))
        self.assertEqual(b'new-file-id', self.wt.path2id('file'))
        self.assertFileEqual(b'new-contents\n', self.wt.abspath('file'))

    def test_add_two_roots(self):
        transform, root = self.transform()
        transform.new_directory('', ROOT_PARENT, b'new-root-id')
        transform.new_directory('', ROOT_PARENT, b'alt-root-id')
        self.assertRaises(ValueError, transform.fixup_new_roots)

    def test_retain_existing_root(self):
        tt, root = self.transform()
        with tt:
            tt.new_directory('', ROOT_PARENT, b'new-root-id')
            tt.fixup_new_roots()
            if self.wt.has_versioned_directories():
                self.assertTrue(tt.final_is_versioned(tt.root))
            if self.wt.supports_setting_file_ids():
                self.assertNotEqual(b'new-root-id', tt.final_file_id(tt.root))

    def test_retain_existing_root_added_file(self):
        tt, root = self.transform()
        new_trans_id = tt.new_directory('', ROOT_PARENT, b'new-root-id')
        child = tt.new_directory('child', new_trans_id, b'child-id')
        tt.fixup_new_roots()
        self.assertEqual(tt.root, tt.final_parent(child))

    def test_add_unversioned_root(self):
        transform, root = self.transform()
        transform.new_directory('', ROOT_PARENT, None)
        transform.delete_contents(transform.root)
        transform.fixup_new_roots()
        self.assertNotIn(transform.root, getattr(transform, '_new_id', []))

    def test_remove_root_fixup(self):
        transform, root = self.transform()
        if not self.wt.supports_setting_file_ids():
            self.skipTest('format does not support file ids')
        old_root_id = self.wt.path2id('')
        self.assertNotEqual(b'new-root-id', old_root_id)
        transform.delete_contents(root)
        transform.unversion_file(root)
        transform.fixup_new_roots()
        transform.apply()
        self.assertEqual(old_root_id, self.wt.path2id(''))

        transform, root = self.transform()
        transform.new_directory('', ROOT_PARENT, b'new-root-id')
        transform.new_directory('', ROOT_PARENT, b'alt-root-id')
        self.assertRaises(ValueError, transform.fixup_new_roots)

    def test_fixup_new_roots_permits_empty_tree(self):
        transform, root = self.transform()
        transform.delete_contents(root)
        transform.unversion_file(root)
        transform.fixup_new_roots()
        self.assertIs(None, transform.final_kind(root))
        if self.wt.supports_setting_file_ids():
            self.assertIs(None, transform.final_file_id(root))

    def test_apply_retains_root_directory(self):
        # Do not attempt to delete the physical root directory, because that
        # is impossible.
        transform, root = self.transform()
        with transform:
            transform.delete_contents(root)
            e = self.assertRaises(AssertionError, self.assertRaises,
                                  TransformRenameFailed,
                                  transform.apply)
        self.assertContainsRe('TransformRenameFailed not raised', str(e))

    def test_apply_retains_file_id(self):
        transform, root = self.transform()
        if not self.wt.supports_setting_file_ids():
            self.skipTest('format does not support file ids')
        old_root_id = transform.tree_file_id(root)
        transform.unversion_file(root)
        transform.apply()
        self.assertEqual(old_root_id, self.wt.path2id(''))

    def test_hardlink(self):
        self.requireFeature(HardlinkFeature(self.test_dir))
        transform, root = self.transform()
        transform.new_file('file1', root, [b'contents'])
        transform.apply()
        target = self.make_branch_and_tree('target')
        target_transform = target.transform()
        trans_id = target_transform.create_path('file1', target_transform.root)
        target_transform.create_hardlink(self.wt.abspath('file1'), trans_id)
        target_transform.apply()
        self.assertPathExists('target/file1')
        source_stat = os.stat(self.wt.abspath('file1'))
        target_stat = os.stat('target/file1')
        self.assertEqual(source_stat, target_stat)

    def test_convenience(self):
        transform, root = self.transform()
        self.wt.lock_tree_write()
        self.addCleanup(self.wt.unlock)
        transform.new_file('name', root, [b'contents'], b'my_pretties', True)
        oz = transform.new_directory('oz', root, b'oz-id')
        dorothy = transform.new_directory('dorothy', oz, b'dorothy-id')
        transform.new_file('toto', dorothy, [b'toto-contents'], b'toto-id',
                           False)

        self.assertEqual(len(transform.find_raw_conflicts()), 0)
        transform.apply()
        self.assertRaises(ReusingTransform, transform.find_raw_conflicts)
        with open(self.wt.abspath('name'), 'r') as f:
            self.assertEqual('contents', f.read())
        self.assertIs(self.wt.is_executable('name'), True)
        self.assertTrue(self.wt.is_versioned('name'))
        self.assertTrue(self.wt.is_versioned('oz'))
        self.assertTrue(self.wt.is_versioned('oz/dorothy'))
        self.assertTrue(self.wt.is_versioned('oz/dorothy/toto'))
        if self.wt.supports_setting_file_ids():
            self.assertEqual(self.wt.path2id('name'), b'my_pretties')
            self.assertEqual(self.wt.path2id('oz'), b'oz-id')
            self.assertEqual(self.wt.path2id('oz/dorothy'), b'dorothy-id')
            self.assertEqual(self.wt.path2id('oz/dorothy/toto'), b'toto-id')

        with self.wt.get_file('oz/dorothy/toto') as f:
            self.assertEqual(b'toto-contents', f.read())
        self.assertIs(self.wt.is_executable('oz/dorothy/toto'), False)

    def test_tree_reference(self):
        transform, root = self.transform()
        tree = transform._tree
        if not tree.supports_tree_reference():
            raise tests.TestNotApplicable(
                'Tree format does not support references')
        nested_tree = self.make_branch_and_tree('nested')
        nested_revid = nested_tree.commit('commit')

        trans_id = transform.new_directory('reference', root, b'subtree-id')
        transform.set_tree_reference(nested_revid, trans_id)
        transform.apply()
        tree.lock_read()
        self.addCleanup(tree.unlock)
        self.assertEqual(
            nested_revid,
            tree.get_reference_revision('reference'))

    def test_conflicts(self):
        transform, root = self.transform()
        trans_id = transform.new_file('name', root, [b'contents'],
                                      b'my_pretties')
        self.assertEqual(len(transform.find_raw_conflicts()), 0)
        trans_id2 = transform.new_file('name', root, [b'Crontents'], b'toto')
        self.assertEqual(transform.find_raw_conflicts(),
                         [('duplicate', trans_id, trans_id2, 'name')])
        self.assertRaises(MalformedTransform, transform.apply)
        transform.adjust_path('name', trans_id, trans_id2)
        self.assertEqual(transform.find_raw_conflicts(),
                         [('non-directory parent', trans_id)])
        tinman_id = transform.trans_id_tree_path('tinman')
        transform.adjust_path('name', tinman_id, trans_id2)
        if self.wt.has_versioned_directories():
            self.assertEqual(transform.find_raw_conflicts(),
                             [('unversioned parent', tinman_id),
                              ('missing parent', tinman_id)])
        else:
            self.assertEqual(transform.find_raw_conflicts(),
                             [('missing parent', tinman_id)])
        lion_id = transform.create_path('lion', root)
        if self.wt.has_versioned_directories():
            self.assertEqual(transform.find_raw_conflicts(),
                             [('unversioned parent', tinman_id),
                              ('missing parent', tinman_id)])
        else:
            self.assertEqual(transform.find_raw_conflicts(),
                             [('missing parent', tinman_id)])
        transform.adjust_path('name', lion_id, trans_id2)
        if self.wt.has_versioned_directories():
            self.assertEqual(transform.find_raw_conflicts(),
                             [('unversioned parent', lion_id),
                              ('missing parent', lion_id)])
        else:
            self.assertEqual(transform.find_raw_conflicts(),
                             [('missing parent', lion_id)])
        transform.version_file(lion_id, file_id=b"Courage")
        self.assertEqual(transform.find_raw_conflicts(),
                         [('missing parent', lion_id),
                          ('versioning no contents', lion_id)])
        transform.adjust_path('name2', root, trans_id2)
        self.assertEqual(transform.find_raw_conflicts(),
                         [('versioning no contents', lion_id)])
        transform.create_file([b'Contents, okay?'], lion_id)
        transform.adjust_path('name2', trans_id2, trans_id2)
        self.assertEqual(transform.find_raw_conflicts(),
                         [('parent loop', trans_id2),
                          ('non-directory parent', trans_id2)])
        transform.adjust_path('name2', root, trans_id2)
        oz_id = transform.new_directory('oz', root)
        transform.set_executability(True, oz_id)
        self.assertEqual(transform.find_raw_conflicts(),
                         [('unversioned executability', oz_id)])
        transform.version_file(oz_id, file_id=b'oz-id')
        self.assertEqual(transform.find_raw_conflicts(),
                         [('non-file executability', oz_id)])
        transform.set_executability(None, oz_id)
        tip_id = transform.new_file('tip', oz_id, [b'ozma'], b'tip-id')
        transform.apply()
        if self.wt.supports_setting_file_ids():
            self.assertEqual(self.wt.path2id('name'), b'my_pretties')
        with open(self.wt.abspath('name'), 'rb') as f:
            self.assertEqual(b'contents', f.read())
        transform2, root = self.transform()
        oz_id = transform2.trans_id_tree_path('oz')
        newtip = transform2.new_file('tip', oz_id, [b'other'], b'tip-id')
        result = transform2.find_raw_conflicts()
        fp = FinalPaths(transform2)
        self.assertTrue('oz/tip' in transform2._tree_path_ids)
        self.assertEqual(fp.get_path(newtip), pathjoin('oz', 'tip'))
        if self.wt.supports_setting_file_ids():
            self.assertEqual(len(result), 2)
            self.assertEqual((result[1][0], result[1][2]),
                             ('duplicate id', newtip))
        else:
            self.assertEqual(len(result), 1)
        self.assertEqual((result[0][0], result[0][1]),
                         ('duplicate', newtip))
        transform2.finalize()
        transform3 = self.wt.transform()
        self.addCleanup(transform3.finalize)
        oz_id = transform3.trans_id_tree_path('oz')
        transform3.delete_contents(oz_id)
        self.assertEqual(transform3.find_raw_conflicts(),
                         [('missing parent', oz_id)])
        root_id = transform3.root
        tip_id = transform3.trans_id_tree_path('oz/tip')
        transform3.adjust_path('tip', root_id, tip_id)
        transform3.apply()

    def test_conflict_on_case_insensitive(self):
        tree = self.make_branch_and_tree('tree')
        # Don't try this at home, kids!
        # Force the tree to report that it is case sensitive, for conflict
        # resolution tests
        tree.case_sensitive = True
        transform = tree.transform()
        self.addCleanup(transform.finalize)
        transform.new_file('file', transform.root, [b'content'])
        transform.new_file('FiLe', transform.root, [b'content'])
        result = transform.find_raw_conflicts()
        self.assertEqual([], result)
        transform.finalize()
        # Force the tree to report that it is case insensitive, for conflict
        # generation tests
        tree.case_sensitive = False
        transform = tree.transform()
        self.addCleanup(transform.finalize)
        transform.new_file('file', transform.root, [b'content'])
        transform.new_file('FiLe', transform.root, [b'content'])
        result = transform.find_raw_conflicts()
        self.assertEqual([('duplicate', 'new-1', 'new-2', 'file')], result)

    def test_conflict_on_case_insensitive_existing(self):
        tree = self.make_branch_and_tree('tree')
        self.build_tree(['tree/FiLe'])
        # Don't try this at home, kids!
        # Force the tree to report that it is case sensitive, for conflict
        # resolution tests
        tree.case_sensitive = True
        transform = tree.transform()
        self.addCleanup(transform.finalize)
        transform.new_file('file', transform.root, [b'content'])
        result = transform.find_raw_conflicts()
        self.assertEqual([], result)
        transform.finalize()
        # Force the tree to report that it is case insensitive, for conflict
        # generation tests
        tree.case_sensitive = False
        transform = tree.transform()
        self.addCleanup(transform.finalize)
        transform.new_file('file', transform.root, [b'content'])
        result = transform.find_raw_conflicts()
        self.assertEqual([('duplicate', 'new-1', 'new-2', 'file')], result)

    def test_resolve_case_insensitive_conflict(self):
        tree = self.make_branch_and_tree('tree')
        # Don't try this at home, kids!
        # Force the tree to report that it is case insensitive, for conflict
        # resolution tests
        tree.case_sensitive = False
        transform = tree.transform()
        self.addCleanup(transform.finalize)
        transform.new_file('file', transform.root, [b'content'])
        transform.new_file('FiLe', transform.root, [b'content'])
        resolve_conflicts(transform)
        transform.apply()
        self.assertPathExists('tree/file')
        self.assertPathExists('tree/FiLe.moved')

    def test_resolve_checkout_case_conflict(self):
        tree = self.make_branch_and_tree('tree')
        # Don't try this at home, kids!
        # Force the tree to report that it is case insensitive, for conflict
        # resolution tests
        tree.case_sensitive = False
        transform = tree.transform()
        self.addCleanup(transform.finalize)
        transform.new_file('file', transform.root, [b'content'])
        transform.new_file('FiLe', transform.root, [b'content'])
        resolve_conflicts(transform,
                          pass_func=lambda t, c: resolve_checkout(t, c, []))
        transform.apply()
        self.assertPathExists('tree/file')
        self.assertPathExists('tree/FiLe.moved')

    def test_apply_case_conflict(self):
        """Ensure that a transform with case conflicts can always be applied"""
        tree = self.make_branch_and_tree('tree')
        transform = tree.transform()
        self.addCleanup(transform.finalize)
        transform.new_file('file', transform.root, [b'content'])
        transform.new_file('FiLe', transform.root, [b'content'])
        dir = transform.new_directory('dir', transform.root)
        transform.new_file('dirfile', dir, [b'content'])
        transform.new_file('dirFiLe', dir, [b'content'])
        resolve_conflicts(transform)
        transform.apply()
        self.assertPathExists('tree/file')
        if not os.path.exists('tree/FiLe.moved'):
            self.assertPathExists('tree/FiLe')
        self.assertPathExists('tree/dir/dirfile')
        if not os.path.exists('tree/dir/dirFiLe.moved'):
            self.assertPathExists('tree/dir/dirFiLe')

    def test_case_insensitive_limbo(self):
        tree = self.make_branch_and_tree('tree')
        # Don't try this at home, kids!
        # Force the tree to report that it is case insensitive
        tree.case_sensitive = False
        transform = tree.transform()
        self.addCleanup(transform.finalize)
        dir = transform.new_directory('dir', transform.root)
        first = transform.new_file('file', dir, [b'content'])
        second = transform.new_file('FiLe', dir, [b'content'])
        self.assertContainsRe(transform._limbo_name(first), 'new-1/file')
        self.assertNotContainsRe(transform._limbo_name(second), 'new-1/FiLe')

    def test_adjust_path_updates_child_limbo_names(self):
        tree = self.make_branch_and_tree('tree')
        transform = tree.transform()
        self.addCleanup(transform.finalize)
        foo_id = transform.new_directory('foo', transform.root)
        bar_id = transform.new_directory('bar', foo_id)
        baz_id = transform.new_directory('baz', bar_id)
        qux_id = transform.new_directory('qux', baz_id)
        transform.adjust_path('quxx', foo_id, bar_id)
        self.assertStartsWith(transform._limbo_name(qux_id),
                              transform._limbo_name(bar_id))

    def test_add_del(self):
        start, root = self.transform()
        start.new_directory('a', root, b'a')
        start.apply()
        transform, root = self.transform()
        transform.delete_versioned(transform.trans_id_tree_path('a'))
        transform.new_directory('a', root, b'a')
        transform.apply()

    def test_unversioning(self):
        create_tree, root = self.transform()
        parent_id = create_tree.new_directory('parent', root, b'parent-id')
        create_tree.new_file('child', parent_id, [b'child'], b'child-id')
        create_tree.apply()
        unversion = self.wt.transform()
        self.addCleanup(unversion.finalize)
        parent = unversion.trans_id_tree_path('parent')
        unversion.unversion_file(parent)
        if self.wt.has_versioned_directories():
            self.assertEqual(unversion.find_raw_conflicts(),
                             [('unversioned parent', parent_id)])
        else:
            self.assertEqual(unversion.find_raw_conflicts(), [])
        file_id = unversion.trans_id_tree_path('parent/child')
        unversion.unversion_file(file_id)
        unversion.apply()

    def test_name_invariants(self):
        create_tree, root = self.transform()
        # prepare tree
        root = create_tree.root
        create_tree.new_file('name1', root, [b'hello1'], b'name1')
        create_tree.new_file('name2', root, [b'hello2'], b'name2')
        ddir = create_tree.new_directory('dying_directory', root, b'ddir')
        create_tree.new_file('dying_file', ddir, [b'goodbye1'], b'dfile')
        create_tree.new_file('moving_file', ddir, [b'later1'], b'mfile')
        create_tree.new_file('moving_file2', root, [b'later2'], b'mfile2')
        create_tree.apply()

        mangle_tree, root = self.transform()
        root = mangle_tree.root
        # swap names
        name1 = mangle_tree.trans_id_tree_path('name1')
        name2 = mangle_tree.trans_id_tree_path('name2')
        mangle_tree.adjust_path('name2', root, name1)
        mangle_tree.adjust_path('name1', root, name2)

        # tests for deleting parent directories
        ddir = mangle_tree.trans_id_tree_path('dying_directory')
        mangle_tree.delete_contents(ddir)
        dfile = mangle_tree.trans_id_tree_path('dying_directory/dying_file')
        mangle_tree.delete_versioned(dfile)
        mangle_tree.unversion_file(dfile)
        mfile = mangle_tree.trans_id_tree_path('dying_directory/moving_file')
        mangle_tree.adjust_path('mfile', root, mfile)

        # tests for adding parent directories
        newdir = mangle_tree.new_directory('new_directory', root, b'newdir')
        mfile2 = mangle_tree.trans_id_tree_path('moving_file2')
        mangle_tree.adjust_path('mfile2', newdir, mfile2)
        mangle_tree.new_file('newfile', newdir, [b'hello3'], b'dfile')
        if self.wt.supports_setting_file_ids():
            self.assertEqual(mangle_tree.final_file_id(mfile2), b'mfile2')
        self.assertEqual(mangle_tree.final_parent(mfile2), newdir)
        mangle_tree.apply()
        with open(self.wt.abspath('name1'), 'r') as f:
            self.assertEqual(f.read(), 'hello2')
        with open(self.wt.abspath('name2'), 'r') as f:
            self.assertEqual(f.read(), 'hello1')
        mfile2_path = self.wt.abspath(pathjoin('new_directory', 'mfile2'))
        self.assertEqual(mangle_tree.final_parent(mfile2), newdir)
        with open(mfile2_path, 'r') as f:
            self.assertEqual(f.read(), 'later2')
        if self.wt.supports_setting_file_ids():
            self.assertEqual(self.wt.id2path(b'mfile2'), 'new_directory/mfile2')
            self.assertEqual(self.wt.path2id('new_directory/mfile2'), b'mfile2')
        newfile_path = self.wt.abspath(pathjoin('new_directory', 'newfile'))
        with open(newfile_path, 'r') as f:
            self.assertEqual(f.read(), 'hello3')
        if self.wt.supports_setting_file_ids():
            self.assertEqual(self.wt.path2id('dying_directory'), b'ddir')
            self.assertIs(self.wt.path2id('dying_directory/dying_file'), None)
        mfile2_path = self.wt.abspath(pathjoin('new_directory', 'mfile2'))

    def test_both_rename(self):
        create_tree, root = self.transform()
        newdir = create_tree.new_directory('selftest', root, b'selftest-id')
        create_tree.new_file('blackbox.py', newdir, [
                             b'hello1'], b'blackbox-id')
        create_tree.apply()
        mangle_tree, root = self.transform()
        selftest = mangle_tree.trans_id_tree_path('selftest')
        blackbox = mangle_tree.trans_id_tree_path('selftest/blackbox.py')
        mangle_tree.adjust_path('test', root, selftest)
        mangle_tree.adjust_path('test_too_much', root, selftest)
        mangle_tree.set_executability(True, blackbox)
        mangle_tree.apply()

    def test_both_rename2(self):
        create_tree, root = self.transform()
        breezy = create_tree.new_directory('breezy', root, b'breezy-id')
        tests = create_tree.new_directory('tests', breezy, b'tests-id')
        blackbox = create_tree.new_directory('blackbox', tests, b'blackbox-id')
        create_tree.new_file('test_too_much.py', blackbox, [b'hello1'],
                             b'test_too_much-id')
        create_tree.apply()
        mangle_tree, root = self.transform()
        breezy = mangle_tree.trans_id_tree_path('breezy')
        tests = mangle_tree.trans_id_tree_path('breezy/tests')
        test_too_much = mangle_tree.trans_id_tree_path(
            'breezy/tests/blackbox/test_too_much.py')
        mangle_tree.adjust_path('selftest', breezy, tests)
        mangle_tree.adjust_path('blackbox.py', tests, test_too_much)
        mangle_tree.set_executability(True, test_too_much)
        mangle_tree.apply()

    def test_both_rename3(self):
        create_tree, root = self.transform()
        tests = create_tree.new_directory('tests', root, b'tests-id')
        create_tree.new_file('test_too_much.py', tests, [b'hello1'],
                             b'test_too_much-id')
        create_tree.apply()
        mangle_tree, root = self.transform()
        tests = mangle_tree.trans_id_tree_path('tests')
        test_too_much = mangle_tree.trans_id_tree_path(
            'tests/test_too_much.py')
        mangle_tree.adjust_path('selftest', root, tests)
        mangle_tree.adjust_path('blackbox.py', tests, test_too_much)
        mangle_tree.set_executability(True, test_too_much)
        mangle_tree.apply()

    def test_move_dangling_ie(self):
        create_tree, root = self.transform()
        # prepare tree
        root = create_tree.root
        create_tree.new_file('name1', root, [b'hello1'], b'name1')
        create_tree.apply()
        delete_contents, root = self.transform()
        file = delete_contents.trans_id_tree_path('name1')
        delete_contents.delete_contents(file)
        delete_contents.apply()
        move_id, root = self.transform()
        name1 = move_id.trans_id_tree_path('name1')
        newdir = move_id.new_directory('dir', root, b'newdir')
        move_id.adjust_path('name2', newdir, name1)
        move_id.apply()

    def test_replace_dangling_ie(self):
        create_tree, root = self.transform()
        # prepare tree
        root = create_tree.root
        create_tree.new_file('name1', root, [b'hello1'], b'name1')
        create_tree.apply()
        delete_contents = self.wt.transform()
        self.addCleanup(delete_contents.finalize)
        file = delete_contents.trans_id_tree_path('name1')
        delete_contents.delete_contents(file)
        delete_contents.apply()
        delete_contents.finalize()
        replace = self.wt.transform()
        self.addCleanup(replace.finalize)
        name2 = replace.new_file('name2', root, [b'hello2'], b'name1')
        conflicts = replace.find_raw_conflicts()
        name1 = replace.trans_id_tree_path('name1')
        if self.wt.supports_setting_file_ids():
            self.assertEqual(conflicts, [('duplicate id', name1, name2)])
        else:
            self.assertEqual(conflicts, [])
        resolve_conflicts(replace)
        replace.apply()

    def _test_symlinks(self, link_name1, link_target1,
                       link_name2, link_target2):

        def ozpath(p):
            return 'oz/' + p

        self.requireFeature(SymlinkFeature(self.test_dir))
        transform, root = self.transform()
        oz_id = transform.new_directory('oz', root, b'oz-id')
        transform.new_symlink(link_name1, oz_id, link_target1, b'wizard-id')
        wiz_id = transform.create_path(link_name2, oz_id)
        transform.create_symlink(link_target2, wiz_id)
        transform.version_file(wiz_id, file_id=b'wiz-id2')
        transform.set_executability(True, wiz_id)
        self.assertEqual(transform.find_raw_conflicts(),
                         [('non-file executability', wiz_id)])
        transform.set_executability(None, wiz_id)
        transform.apply()
        if self.wt.supports_setting_file_ids():
            self.assertEqual(self.wt.path2id(ozpath(link_name1)), b'wizard-id')
        self.assertEqual('symlink',
                         file_kind(self.wt.abspath(ozpath(link_name1))))
        self.assertEqual(link_target2,
                         osutils.readlink(self.wt.abspath(ozpath(link_name2))))
        self.assertEqual(link_target1,
                         osutils.readlink(self.wt.abspath(ozpath(link_name1))))

    def test_symlinks(self):
        self._test_symlinks('wizard', 'wizard-target',
                            'wizard2', 'behind_curtain')

    def test_symlinks_unicode(self):
        self.requireFeature(features.UnicodeFilenameFeature)
        self._test_symlinks(u'\N{Euro Sign}wizard',
                            u'wizard-targ\N{Euro Sign}t',
                            u'\N{Euro Sign}wizard2',
                            u'b\N{Euro Sign}hind_curtain')

    def test_unsupported_symlink_no_conflict(self):
        def tt_helper():
            wt = self.make_branch_and_tree('.')
            tt = wt.transform()
            self.addCleanup(tt.finalize)
            tt.new_symlink('foo', tt.root, 'bar')
            result = tt.find_raw_conflicts()
            self.assertEqual([], result)
        os_symlink = getattr(os, 'symlink', None)
        os.symlink = None
        try:
            tt_helper()
        finally:
            if os_symlink:
                os.symlink = os_symlink

    def get_conflicted(self):
        create, root = self.transform()
        create.new_file('dorothy', root, [b'dorothy'], b'dorothy-id')
        oz = create.new_directory('oz', root, b'oz-id')
        create.new_directory('emeraldcity', oz, b'emerald-id')
        create.apply()
        conflicts, root = self.transform()
        # set up duplicate entry, duplicate id
        new_dorothy = conflicts.new_file('dorothy', root, [b'dorothy'],
                                         b'dorothy-id')
        old_dorothy = conflicts.trans_id_tree_path('dorothy')
        oz = conflicts.trans_id_tree_path('oz')
        # set up DeletedParent parent conflict
        conflicts.delete_versioned(oz)
        emerald = conflicts.trans_id_tree_path('oz/emeraldcity')
        # set up MissingParent conflict
        if conflicts._tree.supports_setting_file_ids():
            munchkincity = conflicts.trans_id_file_id(b'munchkincity-id')
        else:
            munchkincity = conflicts.assign_id()
        conflicts.adjust_path('munchkincity', root, munchkincity)
        conflicts.new_directory('auntem', munchkincity, b'auntem-id')
        # set up parent loop
        conflicts.adjust_path('emeraldcity', emerald, emerald)
        return conflicts, emerald, oz, old_dorothy, new_dorothy, munchkincity

    def test_conflict_resolution(self):
        conflicts, emerald, oz, old_dorothy, new_dorothy, munchkincity =\
            self.get_conflicted()
        resolve_conflicts(conflicts)
        self.assertEqual(conflicts.final_name(old_dorothy), 'dorothy.moved')
        if self.wt.supports_setting_file_ids():
            self.assertIs(conflicts.final_file_id(old_dorothy), None)
            self.assertEqual(conflicts.final_file_id(new_dorothy), b'dorothy-id')
        self.assertEqual(conflicts.final_name(new_dorothy), 'dorothy')
        self.assertEqual(conflicts.final_parent(emerald), oz)
        conflicts.apply()

    def test_cook_conflicts(self):
        tt, emerald, oz, old_dorothy, new_dorothy, munchkincity = self.get_conflicted()
        raw_conflicts = resolve_conflicts(tt)
        cooked_conflicts = list(tt.cook_conflicts(raw_conflicts))
        if self.wt.supports_setting_file_ids():
            duplicate = DuplicateEntry('Moved existing file to', 'dorothy.moved',
                                       'dorothy', None, b'dorothy-id')
            self.assertEqual(cooked_conflicts[0], duplicate)
            duplicate_id = DuplicateID('Unversioned existing file',
                                       'dorothy.moved', 'dorothy', None,
                                       b'dorothy-id')
            self.assertEqual(cooked_conflicts[1], duplicate_id)
            missing_parent = MissingParent('Created directory', 'munchkincity',
                                           b'munchkincity-id')
            deleted_parent = DeletingParent('Not deleting', 'oz', b'oz-id')
            self.assertEqual(cooked_conflicts[2], missing_parent)
            unversioned_parent = UnversionedParent('Versioned directory',
                                                   'munchkincity',
                                                   b'munchkincity-id')
            unversioned_parent2 = UnversionedParent('Versioned directory', 'oz',
                                                    b'oz-id')
            self.assertEqual(cooked_conflicts[3], unversioned_parent)
            parent_loop = ParentLoop(
                'Cancelled move', 'oz/emeraldcity',
                'oz/emeraldcity', b'emerald-id', b'emerald-id')
            self.assertEqual(cooked_conflicts[4], deleted_parent)
            self.assertEqual(cooked_conflicts[5], unversioned_parent2)
            self.assertEqual(cooked_conflicts[6], parent_loop)
            self.assertEqual(len(cooked_conflicts), 7)
        else:
            self.assertEqual(
                set([c.path for c in cooked_conflicts]),
                set(['oz/emeraldcity', 'oz', 'munchkincity', 'dorothy.moved']))
        tt.finalize()

    def test_string_conflicts(self):
        tt, emerald, oz, old_dorothy, new_dorothy, munchkincity = self.get_conflicted()
        raw_conflicts = resolve_conflicts(tt)
        cooked_conflicts = list(tt.cook_conflicts(raw_conflicts))
        tt.finalize()
        conflicts_s = [str(c) for c in cooked_conflicts]
        self.assertEqual(len(cooked_conflicts), len(conflicts_s))
        if self.wt.supports_setting_file_ids():
            self.assertEqual(conflicts_s[0], 'Conflict adding file dorothy.  '
                                             'Moved existing file to '
                                             'dorothy.moved.')
            self.assertEqual(conflicts_s[1], 'Conflict adding id to dorothy.  '
                                             'Unversioned existing file '
                                             'dorothy.moved.')
            self.assertEqual(conflicts_s[2], 'Conflict adding files to'
                                             ' munchkincity.  Created directory.')
            self.assertEqual(conflicts_s[3], 'Conflict because munchkincity is not'
                                             ' versioned, but has versioned'
                                             ' children.  Versioned directory.')
            self.assertEqualDiff(
                conflicts_s[4], "Conflict: can't delete oz because it"
                                " is not empty.  Not deleting.")
            self.assertEqual(conflicts_s[5], 'Conflict because oz is not'
                                             ' versioned, but has versioned'
                                             ' children.  Versioned directory.')
            self.assertEqual(conflicts_s[6], 'Conflict moving oz/emeraldcity into'
                                             ' oz/emeraldcity. Cancelled move.')
        else:
            self.assertEqual(
                {'Text conflict in dorothy.moved',
                 'Text conflict in munchkincity',
                 'Text conflict in oz',
                 'Text conflict in oz/emeraldcity'},
                set([c for c in conflicts_s]))

    def prepare_wrong_parent_kind(self):
        tt, root = self.transform()
        tt.new_file('parent', root, [b'contents'], b'parent-id')
        tt.apply()
        tt, root = self.transform()
        parent_id = tt.trans_id_tree_path('parent')
        tt.new_file('child,', parent_id, [b'contents2'], b'file-id')
        return tt

    def test_find_raw_conflicts_wrong_parent_kind(self):
        tt = self.prepare_wrong_parent_kind()
        tt.find_raw_conflicts()

    def test_resolve_conflicts_wrong_existing_parent_kind(self):
        tt = self.prepare_wrong_parent_kind()
        raw_conflicts = resolve_conflicts(tt)
        self.assertEqual({('non-directory parent', 'Created directory',
                           'new-3')}, raw_conflicts)
        cooked_conflicts = list(tt.cook_conflicts(raw_conflicts))
        from ...bzr.workingtree import InventoryWorkingTree
        if isinstance(tt._tree, InventoryWorkingTree):
            self.assertEqual([NonDirectoryParent('Created directory', 'parent.new',
                                                 b'parent-id')], cooked_conflicts)
        else:
            self.assertEqual(1, len(cooked_conflicts))
            self.assertEqual('parent.new', cooked_conflicts[0].path)
        tt.apply()
        if self.wt.has_versioned_directories():
            self.assertFalse(self.wt.is_versioned('parent'))
        if self.wt.supports_setting_file_ids():
            self.assertEqual(b'parent-id', self.wt.path2id('parent.new'))

    def test_resolve_conflicts_wrong_new_parent_kind(self):
        tt, root = self.transform()
        parent_id = tt.new_directory('parent', root, b'parent-id')
        tt.new_file('child,', parent_id, [b'contents2'], b'file-id')
        tt.apply()
        tt, root = self.transform()
        parent_id = tt.trans_id_tree_path('parent')
        tt.delete_contents(parent_id)
        tt.create_file([b'contents'], parent_id)
        raw_conflicts = resolve_conflicts(tt)
        self.assertEqual({('non-directory parent', 'Created directory',
                           'new-3')}, raw_conflicts)
        tt.apply()
        if self.wt.has_versioned_directories():
            self.assertFalse(self.wt.is_versioned('parent'))
            self.assertTrue(self.wt.is_versioned('parent.new'))
        if self.wt.supports_setting_file_ids():
            self.assertEqual(b'parent-id', self.wt.path2id('parent.new'))

    def test_resolve_conflicts_wrong_parent_kind_unversioned(self):
        tt, root = self.transform()
        parent_id = tt.new_directory('parent', root)
        tt.new_file('child,', parent_id, [b'contents2'])
        tt.apply()
        tt, root = self.transform()
        parent_id = tt.trans_id_tree_path('parent')
        tt.delete_contents(parent_id)
        tt.create_file([b'contents'], parent_id)
        resolve_conflicts(tt)
        tt.apply()
        if self.wt.has_versioned_directories():
            self.assertFalse(self.wt.is_versioned('parent'))
            self.assertFalse(self.wt.is_versioned('parent.new'))

    def test_resolve_conflicts_missing_parent(self):
        wt = self.make_branch_and_tree('.')
        tt = wt.transform()
        self.addCleanup(tt.finalize)
        parent = tt.assign_id()
        tt.new_file('file', parent, [b'Contents'])
        raw_conflicts = resolve_conflicts(tt)
        # Since the directory doesn't exist it's seen as 'missing'.  So
        # 'resolve_conflicts' create a conflict asking for it to be created.
        self.assertLength(1, raw_conflicts)
        self.assertEqual(('missing parent', 'Created directory', 'new-1'),
                         raw_conflicts.pop())
        # apply fail since the missing directory doesn't exist
        self.assertRaises(NoFinalPath, tt.apply)

    def test_moving_versioned_directories(self):
        create, root = self.transform()
        kansas = create.new_directory('kansas', root, b'kansas-id')
        create.new_directory('house', kansas, b'house-id')
        create.new_directory('oz', root, b'oz-id')
        create.apply()
        cyclone, root = self.transform()
        oz = cyclone.trans_id_tree_path('oz')
        house = cyclone.trans_id_tree_path('house')
        cyclone.adjust_path('house', oz, house)
        cyclone.apply()

    def test_moving_root(self):
        create, root = self.transform()
        fun = create.new_directory('fun', root, b'fun-id')
        create.new_directory('sun', root, b'sun-id')
        create.new_directory('moon', root, b'moon')
        create.apply()
        transform, root = self.transform()
        transform.adjust_root_path('oldroot', fun)
        new_root = transform.trans_id_tree_path('')
        transform.version_file(new_root, file_id=b'new-root')
        transform.apply()

    def test_renames(self):
        create, root = self.transform()
        old = create.new_directory('old-parent', root, b'old-id')
        intermediate = create.new_directory('intermediate', old, b'im-id')
        myfile = create.new_file('myfile', intermediate, [b'myfile-text'],
                                 b'myfile-id')
        create.apply()
        rename, root = self.transform()
        old = rename.trans_id_tree_path('old-parent')
        rename.adjust_path('new', root, old)
        myfile = rename.trans_id_tree_path('old-parent/intermediate/myfile')
        rename.set_executability(True, myfile)
        rename.apply()

    def test_rename_fails(self):
        self.requireFeature(features.not_running_as_root)
        # see https://bugs.launchpad.net/bzr/+bug/491763
        create, root_id = self.transform()
        create.new_directory('first-dir', root_id, b'first-id')
        create.new_file('myfile', root_id, [b'myfile-text'], b'myfile-id')
        create.apply()
        if os.name == "posix" and sys.platform != "cygwin":
            # posix filesystems fail on renaming if the readonly bit is set
            osutils.make_readonly(self.wt.abspath('first-dir'))
        elif os.name == "nt":
            # windows filesystems fail on renaming open files
            self.addCleanup(open(self.wt.abspath('myfile')).close)
        else:
            self.skipTest("Can't force a permissions error on rename")
        # now transform to rename
        rename_transform, root_id = self.transform()
        file_trans_id = rename_transform.trans_id_tree_path('myfile')
        dir_id = rename_transform.trans_id_tree_path('first-dir')
        rename_transform.adjust_path('newname', dir_id, file_trans_id)
        e = self.assertRaises(TransformRenameFailed,
                              rename_transform.apply)
        # On nix looks like:
        # "Failed to rename .../work/.bzr/checkout/limbo/new-1
        # to .../first-dir/newname: [Errno 13] Permission denied"
        # On windows looks like:
        # "Failed to rename .../work/myfile to
        # .../work/.bzr/checkout/limbo/new-1: [Errno 13] Permission denied"
        # This test isn't concerned with exactly what the error looks like,
        # and the strerror will vary across OS and locales, but the assert
        # that the exeception attributes are what we expect
        self.assertEqual(e.errno, errno.EACCES)
        if os.name == "posix":
            self.assertEndsWith(e.to_path, "/first-dir/newname")
        else:
            self.assertEqual(os.path.basename(e.from_path), "myfile")

    def test_set_executability_order(self):
        """Ensure that executability behaves the same, no matter what order.

        - create file and set executability simultaneously
        - create file and set executability afterward
        - unsetting the executability of a file whose executability has not
          been
        declared should throw an exception (this may happen when a
        merge attempts to create a file with a duplicate ID)
        """
        transform, root = self.transform()
        wt = transform._tree
        wt.lock_read()
        self.addCleanup(wt.unlock)
        transform.new_file('set_on_creation', root, [b'Set on creation'],
                           b'soc', True)
        sac = transform.new_file('set_after_creation', root,
                                 [b'Set after creation'], b'sac')
        transform.set_executability(True, sac)
        uws = transform.new_file('unset_without_set', root, [b'Unset badly'],
                                 b'uws')
        self.assertRaises(KeyError, transform.set_executability, None, uws)
        transform.apply()
        self.assertTrue(wt.is_executable('set_on_creation'))
        self.assertTrue(wt.is_executable('set_after_creation'))

    def test_preserve_mode(self):
        """File mode is preserved when replacing content"""
        if sys.platform == 'win32':
            raise TestSkipped('chmod has no effect on win32')
        transform, root = self.transform()
        transform.new_file('file1', root, [b'contents'], b'file1-id', True)
        transform.apply()
        self.wt.lock_write()
        self.addCleanup(self.wt.unlock)
        self.assertTrue(self.wt.is_executable('file1'))
        transform, root = self.transform()
        file1_id = transform.trans_id_tree_path('file1')
        transform.delete_contents(file1_id)
        transform.create_file([b'contents2'], file1_id)
        transform.apply()
        self.assertTrue(self.wt.is_executable('file1'))

    def test__set_mode_stats_correctly(self):
        """_set_mode stats to determine file mode."""
        if sys.platform == 'win32':
            raise TestSkipped('chmod has no effect on win32')

        stat_paths = []
        real_stat = os.stat

        def instrumented_stat(path):
            stat_paths.append(path)
            return real_stat(path)

        transform, root = self.transform()

        bar1_id = transform.new_file('bar', root, [b'bar contents 1\n'],
                                     file_id=b'bar-id-1', executable=False)
        transform.apply()

        transform, root = self.transform()
        bar1_id = transform.trans_id_tree_path('bar')
        bar2_id = transform.trans_id_tree_path('bar2')
        try:
            os.stat = instrumented_stat
            transform.create_file([b'bar2 contents\n'],
                                  bar2_id, mode_id=bar1_id)
        finally:
            os.stat = real_stat
            transform.finalize()

        bar1_abspath = self.wt.abspath('bar')
        self.assertEqual([bar1_abspath], stat_paths)

    def test_iter_changes(self):
        transform, root = self.transform()
        transform.new_file('old', root, [b'blah'], b'id-1', True)
        transform.apply()
        transform, root = self.transform()
        try:
            self.assertTreeChanges(transform, [])
            old = transform.trans_id_tree_path('old')
            transform.unversion_file(old)
            self.assertTreeChanges(
                transform, [
                    TreeChange(
                        ('old', None), False, (True, False),
                        ('old', 'old'), ('file', 'file'),
                        (True, True), False)])
            transform.new_directory('new', root, b'id-1')
            if transform._tree.supports_setting_file_ids():
                self.assertTreeChanges(
                    transform,
                    [TreeChange(
                        ('old', 'new'), True, (True, True),
                        ('old', 'new'),
                        ('file', 'directory'),
                        (True, False), False)])
            else:
                self.assertTreeChanges(
                    transform,
                    [TreeChange(
                        (None, 'new'), False, (False, True),
                        (None, 'new'), (None, 'directory'),
                        (False, False), False),
                     TreeChange(
                        ('old', None), False, (True, False),
                        ('old', 'old'), ('file', 'file'),
                        (True, True), False)])
        finally:
            transform.finalize()

    def test_iter_changes_new(self):
        if self.wt.supports_setting_file_ids():
            root_id = self.wt.path2id('')
        transform, root = self.transform()
        transform.new_file('old', root, [b'blah'])
        transform.apply()
        transform, root = self.transform()
        try:
            old = transform.trans_id_tree_path('old')
            transform.version_file(old, file_id=b'id-1')
            changes = list(transform.iter_changes())
            self.assertEqual(1, len(changes))
            self.assertEqual((None, 'old'), changes[0].path)
            self.assertEqual(False, changes[0].changed_content)
            self.assertEqual((False, True), changes[0].versioned)
            self.assertEqual((False, False), changes[0].executable)
            if self.wt.supports_setting_file_ids():
                self.assertEqual((root_id, root_id), changes[0].parent_id)
                self.assertEqual(b'id-1', changes[0].file_id)
        finally:
            transform.finalize()

    def test_iter_changes_modifications(self):
        transform, root = self.transform()
        transform.new_file('old', root, [b'blah'], b'id-1')
        transform.new_file('new', root, [b'blah'])
        transform.new_directory('subdir', root, b'subdir-id')
        transform.apply()
        transform, root = self.transform()
        try:
            old = transform.trans_id_tree_path('old')
            subdir = transform.trans_id_tree_path('subdir')
            new = transform.trans_id_tree_path('new')
            self.assertTreeChanges(transform, [])

            # content deletion
            transform.delete_contents(old)
            self.assertTreeChanges(
                transform,
                [TreeChange(
                    ('old', 'old'), True, (True, True),
                    ('old', 'old'), ('file', None),
                    (False, False), False)])

            # content change
            transform.create_file([b'blah'], old)
            self.assertTreeChanges(
                transform,
                [TreeChange(
                    ('old', 'old'), True, (True, True),
                    ('old', 'old'), ('file', 'file'),
                    (False, False), False)])
            transform.cancel_deletion(old)
            self.assertTreeChanges(
                transform,
                [TreeChange(
                    ('old', 'old'), True, (True, True),
                    ('old', 'old'), ('file', 'file'),
                    (False, False), False)])
            transform.cancel_creation(old)

            # move file_id to a different file
            self.assertTreeChanges(transform, [])
            transform.unversion_file(old)
            transform.version_file(new, file_id=b'id-1')
            transform.adjust_path('old', root, new)
            if transform._tree.supports_setting_file_ids():
                self.assertTreeChanges(
                    transform,
                    [TreeChange(
                        ('old', 'old'), True, (True, True),
                        ('old', 'old'), ('file', 'file'),
                        (False, False), False)])
            else:
                self.assertTreeChanges(
                    transform,
                    [TreeChange(
                        (None, 'old'), False, (False, True),
                        (None, 'old'), (None, 'file'), (False, False), False),
                     TreeChange(
                         ('old', None), False, (True, False), ('old', 'old'),
                         ('file', 'file'), (False, False), False)])

            transform.cancel_versioning(new)
            transform._removed_id = set()

            # execute bit
            self.assertTreeChanges(transform, [])
            transform.set_executability(True, old)
            self.assertTreeChanges(
                transform,
                [TreeChange(
                    ('old', 'old'), False, (True, True),
                    ('old', 'old'), ('file', 'file'),
                    (False, True), False)])
            transform.set_executability(None, old)

            # filename
            self.assertTreeChanges(transform, [])
            transform.adjust_path('new', root, old)
            transform._new_parent = {}
            self.assertTreeChanges(
                transform,
                [TreeChange(
                    ('old', 'new'), False, (True, True),
                    ('old', 'new'), ('file', 'file'),
                    (False, False), False)])
            transform._new_name = {}

            # parent directory
            self.assertTreeChanges(transform, [])
            transform.adjust_path('new', subdir, old)
            transform._new_name = {}
            self.assertTreeChanges(
                transform, [
                    TreeChange(
                        ('old', 'subdir/old'), False,
                        (True, True), ('old', 'old'),
                        ('file', 'file'), (False, False), False)])
            transform._new_path = {}
        finally:
            transform.finalize()

    def assertTreeChanges(self, tt, expected):
        # TODO(jelmer): Turn this into a matcher?
        actual = list(tt.iter_changes())
        self.assertThat(actual, MatchesTreeChanges(tt._tree.basis_tree(), tt._tree, expected))

    def test_iter_changes_modified_bleed(self):
        """Modified flag should not bleed from one change to another"""
        # unfortunately, we have no guarantee that file1 (which is modified)
        # will be applied before file2.  And if it's applied after file2, it
        # obviously can't bleed into file2's change output.  But for now, it
        # works.
        transform, root = self.transform()
        transform.new_file('file1', root, [b'blah'], b'id-1')
        transform.new_file('file2', root, [b'blah'], b'id-2')
        transform.apply()
        transform, root = self.transform()
        try:
            transform.delete_contents(transform.trans_id_tree_path('file1'))
            transform.set_executability(True, transform.trans_id_tree_path('file2'))
            self.assertTreeChanges(transform, [
<<<<<<< HEAD
                TreeChange(
                (u'file1', u'file1'), True, (True, True),
                ('file1', u'file1'),
                ('file', None), (False, False), False),
                TreeChange(
                (u'file2', u'file2'), False, (True, True),
                ('file2', u'file2'),
                ('file', 'file'), (False, True), False)])
=======
                InventoryTreeChange(
                    b'id-1', (u'file1', u'file1'), True, (True, True),
                    (root_id, root_id), ('file1', u'file1'),
                    ('file', None), (False, False), False),
                InventoryTreeChange(
                    b'id-2', (u'file2', u'file2'), False, (True, True),
                    (root_id, root_id), ('file2', u'file2'),
                    ('file', 'file'), (False, True), False)])
>>>>>>> 6a5913e6
        finally:
            transform.finalize()

    def test_iter_changes_move_missing(self):
        """Test moving ids with no files around"""
        # Need two steps because versioning a non-existant file is a conflict.
        transform, root = self.transform()
        transform.new_directory('floater', root, b'floater-id')
        transform.apply()
        transform, root = self.transform()
        transform.delete_contents(transform.trans_id_tree_path('floater'))
        transform.apply()
        transform, root = self.transform()
        floater = transform.trans_id_tree_path('floater')
        try:
            transform.adjust_path('flitter', root, floater)
            if self.wt.has_versioned_directories():
                self.assertTreeChanges(
                    transform,
                    [TreeChange(
                        ('floater', 'flitter'), False,
                        (True, True),
                        ('floater', 'flitter'),
                        (None, None), (False, False), False)])
            else:
                self.assertTreeChanges(transform, [])
        finally:
            transform.finalize()

    def test_iter_changes_pointless(self):
        """Ensure that no-ops are not treated as modifications"""
        transform, root = self.transform()
        transform.new_file('old', root, [b'blah'], b'id-1')
        transform.new_directory('subdir', root, b'subdir-id')
        transform.apply()
        transform, root = self.transform()
        try:
            old = transform.trans_id_tree_path('old')
            subdir = transform.trans_id_tree_path('subdir')
            self.assertTreeChanges(transform, [])
            transform.delete_contents(subdir)
            transform.create_directory(subdir)
            transform.set_executability(False, old)
            transform.unversion_file(old)
            transform.version_file(old, file_id=b'id-1')
            transform.adjust_path('old', root, old)
            self.assertTreeChanges(transform, [])
        finally:
            transform.finalize()

    def test_rename_count(self):
        transform, root = self.transform()
        transform.new_file('name1', root, [b'contents'])
        result = transform.apply()
        self.assertEqual(result.rename_count, 1)
        transform2, root = self.transform()
        transform2.adjust_path('name2', root,
                               transform2.trans_id_tree_path('name1'))
        result = transform2.apply()
        self.assertEqual(result.rename_count, 2)

    def test_change_parent(self):
        """Ensure that after we change a parent, the results are still right.

        Renames and parent changes on pending transforms can happen as part
        of conflict resolution, and are explicitly permitted by the
        TreeTransform API.

        This test ensures they work correctly with the rename-avoidance
        optimization.
        """
        transform, root = self.transform()
        parent1 = transform.new_directory('parent1', root)
        child1 = transform.new_file('child1', parent1, [b'contents'])
        parent2 = transform.new_directory('parent2', root)
        transform.adjust_path('child1', parent2, child1)
        transform.apply()
        self.assertPathDoesNotExist(self.wt.abspath('parent1/child1'))
        self.assertPathExists(self.wt.abspath('parent2/child1'))
        # rename limbo/new-1 => parent1, rename limbo/new-3 => parent2
        # no rename for child1 (counting only renames during apply)
        self.assertEqual(2, transform.rename_count)

    def test_cancel_parent(self):
        """Cancelling a parent doesn't cause deletion of a non-empty directory

        This is like the test_change_parent, except that we cancel the parent
        before adjusting the path.  The transform must detect that the
        directory is non-empty, and move children to safe locations.
        """
        transform, root = self.transform()
        parent1 = transform.new_directory('parent1', root)
        child1 = transform.new_file('child1', parent1, [b'contents'])
        child2 = transform.new_file('child2', parent1, [b'contents'])
        try:
            transform.cancel_creation(parent1)
        except OSError:
            self.fail('Failed to move child1 before deleting parent1')
        transform.cancel_creation(child2)
        transform.create_directory(parent1)
        try:
            transform.cancel_creation(parent1)
        # If the transform incorrectly believes that child2 is still in
        # parent1's limbo directory, it will try to rename it and fail
        # because was already moved by the first cancel_creation.
        except OSError:
            self.fail('Transform still thinks child2 is a child of parent1')
        parent2 = transform.new_directory('parent2', root)
        transform.adjust_path('child1', parent2, child1)
        transform.apply()
        self.assertPathDoesNotExist(self.wt.abspath('parent1'))
        self.assertPathExists(self.wt.abspath('parent2/child1'))
        # rename limbo/new-3 => parent2, rename limbo/new-2 => child1
        self.assertEqual(2, transform.rename_count)

    def test_adjust_and_cancel(self):
        """Make sure adjust_path keeps track of limbo children properly"""
        transform, root = self.transform()
        parent1 = transform.new_directory('parent1', root)
        child1 = transform.new_file('child1', parent1, [b'contents'])
        parent2 = transform.new_directory('parent2', root)
        transform.adjust_path('child1', parent2, child1)
        transform.cancel_creation(child1)
        try:
            transform.cancel_creation(parent1)
        # if the transform thinks child1 is still in parent1's limbo
        # directory, it will attempt to move it and fail.
        except OSError:
            self.fail('Transform still thinks child1 is a child of parent1')
        transform.finalize()

    def test_noname_contents(self):
        """TreeTransform should permit deferring naming files."""
        transform, root = self.transform()
        parent = transform.trans_id_tree_path('parent')
        try:
            transform.create_directory(parent)
        except KeyError:
            self.fail("Can't handle contents with no name")
        transform.finalize()

    def test_noname_contents_nested(self):
        """TreeTransform should permit deferring naming files."""
        transform, root = self.transform()
        parent = transform.trans_id_tree_path('parent-early')
        try:
            transform.create_directory(parent)
        except KeyError:
            self.fail("Can't handle contents with no name")
        transform.new_directory('child', parent)
        transform.adjust_path('parent', root, parent)
        transform.apply()
        self.assertPathExists(self.wt.abspath('parent/child'))
        self.assertEqual(1, transform.rename_count)

    def test_reuse_name(self):
        """Avoid reusing the same limbo name for different files"""
        transform, root = self.transform()
        parent = transform.new_directory('parent', root)
        transform.new_directory('child', parent)
        try:
            child2 = transform.new_directory('child', parent)
        except OSError:
            self.fail('Tranform tried to use the same limbo name twice')
        transform.adjust_path('child2', parent, child2)
        transform.apply()
        # limbo/new-1 => parent, limbo/new-3 => parent/child2
        # child2 is put into top-level limbo because child1 has already
        # claimed the direct limbo path when child2 is created.  There is no
        # advantage in renaming files once they're in top-level limbo, except
        # as part of apply.
        self.assertEqual(2, transform.rename_count)

    def test_reuse_when_first_moved(self):
        """Don't avoid direct paths when it is safe to use them"""
        transform, root = self.transform()
        parent = transform.new_directory('parent', root)
        child1 = transform.new_directory('child', parent)
        transform.adjust_path('child1', parent, child1)
        transform.new_directory('child', parent)
        transform.apply()
        # limbo/new-1 => parent
        self.assertEqual(1, transform.rename_count)

    def test_reuse_after_cancel(self):
        """Don't avoid direct paths when it is safe to use them"""
        transform, root = self.transform()
        parent2 = transform.new_directory('parent2', root)
        child1 = transform.new_directory('child1', parent2)
        transform.cancel_creation(parent2)
        transform.create_directory(parent2)
        transform.new_directory('child1', parent2)
        transform.adjust_path('child2', parent2, child1)
        transform.apply()
        # limbo/new-1 => parent2, limbo/new-2 => parent2/child1
        self.assertEqual(2, transform.rename_count)

    def test_finalize_order(self):
        """Finalize must be done in child-to-parent order"""
        transform, root = self.transform()
        parent = transform.new_directory('parent', root)
        transform.new_directory('child', parent)
        try:
            transform.finalize()
        except OSError:
            self.fail('Tried to remove parent before child1')

    def test_cancel_with_cancelled_child_should_succeed(self):
        transform, root = self.transform()
        parent = transform.new_directory('parent', root)
        child = transform.new_directory('child', parent)
        transform.cancel_creation(child)
        transform.cancel_creation(parent)
        transform.finalize()

    def test_rollback_on_directory_clash(self):
        def tt_helper():
            wt = self.make_branch_and_tree('.')
            tt = wt.transform()  # TreeTransform obtains write lock
            try:
                foo = tt.new_directory('foo', tt.root)
                tt.new_file('bar', foo, [b'foobar'])
                baz = tt.new_directory('baz', tt.root)
                tt.new_file('qux', baz, [b'quux'])
                # Ask for a rename 'foo' -> 'baz'
                tt.adjust_path('baz', tt.root, foo)
                # Lie to tt that we've already resolved all conflicts.
                tt.apply(no_conflicts=True)
            except BaseException:
                wt.unlock()
                raise
        # The rename will fail because the target directory is not empty (but
        # raises FileExists anyway).
        err = self.assertRaises(errors.FileExists, tt_helper)
        self.assertEndsWith(err.path, "/baz")

    def test_two_directories_clash(self):
        def tt_helper():
            wt = self.make_branch_and_tree('.')
            tt = wt.transform()  # TreeTransform obtains write lock
            try:
                foo_1 = tt.new_directory('foo', tt.root)
                tt.new_directory('bar', foo_1)
                # Adding the same directory with a different content
                foo_2 = tt.new_directory('foo', tt.root)
                tt.new_directory('baz', foo_2)
                # Lie to tt that we've already resolved all conflicts.
                tt.apply(no_conflicts=True)
            except BaseException:
                wt.unlock()
                raise
        err = self.assertRaises(errors.FileExists, tt_helper)
        self.assertEndsWith(err.path, "/foo")

    def test_two_directories_clash_finalize(self):
        def tt_helper():
            wt = self.make_branch_and_tree('.')
            tt = wt.transform()  # TreeTransform obtains write lock
            try:
                foo_1 = tt.new_directory('foo', tt.root)
                tt.new_directory('bar', foo_1)
                # Adding the same directory with a different content
                foo_2 = tt.new_directory('foo', tt.root)
                tt.new_directory('baz', foo_2)
                # Lie to tt that we've already resolved all conflicts.
                tt.apply(no_conflicts=True)
            except BaseException:
                tt.finalize()
                raise
        err = self.assertRaises(errors.FileExists, tt_helper)
        self.assertEndsWith(err.path, "/foo")

    def test_file_to_directory(self):
        wt = self.make_branch_and_tree('.')
        self.build_tree(['foo'])
        wt.add(['foo'])
        wt.commit("one")
        tt = wt.transform()
        self.addCleanup(tt.finalize)
        foo_trans_id = tt.trans_id_tree_path("foo")
        tt.delete_contents(foo_trans_id)
        tt.create_directory(foo_trans_id)
        bar_trans_id = tt.trans_id_tree_path("foo/bar")
        tt.create_file([b"aa\n"], bar_trans_id)
        tt.version_file(bar_trans_id, file_id=b"bar-1")
        tt.apply()
        self.assertPathExists("foo/bar")
        with wt.lock_read():
            self.assertEqual(wt.kind("foo"), "directory")
        wt.commit("two")
        changes = wt.changes_from(wt.basis_tree())
        self.assertFalse(changes.has_changed(), changes)

    def test_file_to_symlink(self):
        self.requireFeature(SymlinkFeature(self.test_dir))
        wt = self.make_branch_and_tree('.')
        self.build_tree(['foo'])
        wt.add(['foo'])
        wt.commit("one")
        tt = wt.transform()
        self.addCleanup(tt.finalize)
        foo_trans_id = tt.trans_id_tree_path("foo")
        tt.delete_contents(foo_trans_id)
        tt.create_symlink("bar", foo_trans_id)
        tt.apply()
        self.assertPathExists("foo")
        wt.lock_read()
        self.addCleanup(wt.unlock)
        self.assertEqual(wt.kind("foo"), "symlink")

    def test_file_to_symlink_unsupported(self):
        wt = self.make_branch_and_tree('.')
        self.build_tree(['foo'])
        wt.add(['foo'])
        wt.commit("one")
        self.overrideAttr(osutils, 'supports_symlinks', lambda p: False)
        tt = wt.transform()
        self.addCleanup(tt.finalize)
        foo_trans_id = tt.trans_id_tree_path("foo")
        tt.delete_contents(foo_trans_id)
        log = BytesIO()
        trace.push_log_file(log)
        tt.create_symlink("bar", foo_trans_id)
        tt.apply()
        self.assertContainsRe(
            log.getvalue(),
            b'Unable to create symlink "foo" on this filesystem')

    def test_dir_to_file(self):
        wt = self.make_branch_and_tree('.')
        self.build_tree(['foo/', 'foo/bar'])
        wt.add(['foo', 'foo/bar'])
        wt.commit("one")
        tt = wt.transform()
        self.addCleanup(tt.finalize)
        foo_trans_id = tt.trans_id_tree_path("foo")
        bar_trans_id = tt.trans_id_tree_path("foo/bar")
        tt.delete_contents(foo_trans_id)
        tt.delete_versioned(bar_trans_id)
        tt.create_file([b"aa\n"], foo_trans_id)
        tt.apply()
        self.assertPathExists("foo")
        wt.lock_read()
        self.addCleanup(wt.unlock)
        self.assertEqual(wt.kind("foo"), "file")

    def test_dir_to_hardlink(self):
        self.requireFeature(HardlinkFeature(self.test_dir))
        wt = self.make_branch_and_tree('.')
        self.build_tree(['foo/', 'foo/bar'])
        wt.add(['foo', 'foo/bar'])
        wt.commit("one")
        tt = wt.transform()
        self.addCleanup(tt.finalize)
        foo_trans_id = tt.trans_id_tree_path("foo")
        bar_trans_id = tt.trans_id_tree_path("foo/bar")
        tt.delete_contents(foo_trans_id)
        tt.delete_versioned(bar_trans_id)
        self.build_tree(['baz'])
        tt.create_hardlink("baz", foo_trans_id)
        tt.apply()
        self.assertPathExists("foo")
        self.assertPathExists("baz")
        wt.lock_read()
        self.addCleanup(wt.unlock)
        self.assertEqual(wt.kind("foo"), "file")

    def test_no_final_path(self):
        transform, root = self.transform()
        trans_id = transform.trans_id_tree_path('foo')
        transform.create_file([b'bar'], trans_id)
        transform.cancel_creation(trans_id)
        transform.apply()

    def test_create_from_tree(self):
        tree1 = self.make_branch_and_tree('tree1')
        self.build_tree_contents([('tree1/foo/',), ('tree1/bar', b'baz')])
        tree1.add(['foo', 'bar'])
        tree2 = self.make_branch_and_tree('tree2')
        tt = tree2.transform()
        foo_trans_id = tt.create_path('foo', tt.root)
        create_from_tree(tt, foo_trans_id, tree1, 'foo')
        bar_trans_id = tt.create_path('bar', tt.root)
        create_from_tree(tt, bar_trans_id, tree1, 'bar')
        tt.apply()
        self.assertEqual('directory', osutils.file_kind('tree2/foo'))
        self.assertFileEqual(b'baz', 'tree2/bar')

    def test_create_from_tree_bytes(self):
        """Provided lines are used instead of tree content."""
        tree1 = self.make_branch_and_tree('tree1')
        self.build_tree_contents([('tree1/foo', b'bar'), ])
        tree1.add('foo')
        tree2 = self.make_branch_and_tree('tree2')
        tt = tree2.transform()
        foo_trans_id = tt.create_path('foo', tt.root)
        create_from_tree(tt, foo_trans_id, tree1, 'foo', chunks=[b'qux'])
        tt.apply()
        self.assertFileEqual(b'qux', 'tree2/foo')

    def test_create_from_tree_symlink(self):
        self.requireFeature(SymlinkFeature(self.test_dir))
        tree1 = self.make_branch_and_tree('tree1')
        os.symlink('bar', 'tree1/foo')
        tree1.add('foo')
        tt = self.make_branch_and_tree('tree2').transform()
        foo_trans_id = tt.create_path('foo', tt.root)
        create_from_tree(tt, foo_trans_id, tree1, 'foo')
        tt.apply()
        self.assertEqual('bar', os.readlink('tree2/foo'))<|MERGE_RESOLUTION|>--- conflicted
+++ resolved
@@ -1398,25 +1398,14 @@
             transform.delete_contents(transform.trans_id_tree_path('file1'))
             transform.set_executability(True, transform.trans_id_tree_path('file2'))
             self.assertTreeChanges(transform, [
-<<<<<<< HEAD
                 TreeChange(
-                (u'file1', u'file1'), True, (True, True),
-                ('file1', u'file1'),
-                ('file', None), (False, False), False),
-                TreeChange(
-                (u'file2', u'file2'), False, (True, True),
-                ('file2', u'file2'),
-                ('file', 'file'), (False, True), False)])
-=======
-                InventoryTreeChange(
-                    b'id-1', (u'file1', u'file1'), True, (True, True),
-                    (root_id, root_id), ('file1', u'file1'),
+                    (u'file1', u'file1'), True, (True, True),
+                    ('file1', u'file1'),
                     ('file', None), (False, False), False),
-                InventoryTreeChange(
-                    b'id-2', (u'file2', u'file2'), False, (True, True),
-                    (root_id, root_id), ('file2', u'file2'),
+                    TreeChange(
+                    (u'file2', u'file2'), False, (True, True),
+                    ('file2', u'file2'),
                     ('file', 'file'), (False, True), False)])
->>>>>>> 6a5913e6
         finally:
             transform.finalize()
 
