--- conflicted
+++ resolved
@@ -160,13 +160,8 @@
         self.build_tree_contents([('outer/foo', b'foo')])
         outer.add('foo')
         outer.commit('added foo')
-<<<<<<< HEAD
-        inner = self.make_inner_branch()
-        outer.merge_from_branch(inner, to_revision=b'1', from_revision=b'null:')
-=======
         inner, revs = self.make_inner_branch()
-        outer.merge_from_branch(inner, to_revision=revs[0], from_revision='null:')
->>>>>>> 972b543b
+        outer.merge_from_branch(inner, to_revision=revs[0], from_revision=b'null:')
         #retain original root id.
         outer.set_root_id(outer.basis_tree().get_root_id())
         outer.commit('merge inner branch')
