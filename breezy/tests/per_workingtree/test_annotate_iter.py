# Copyright (C) 2009 Canonical Ltd
#
# This program is free software; you can redistribute it and/or modify
# it under the terms of the GNU General Public License as published by
# the Free Software Foundation; either version 2 of the License, or
# (at your option) any later version.
#
# This program is distributed in the hope that it will be useful,
# but WITHOUT ANY WARRANTY; without even the implied warranty of
# MERCHANTABILITY or FITNESS FOR A PARTICULAR PURPOSE.  See the
# GNU General Public License for more details.
#
# You should have received a copy of the GNU General Public License
# along with this program; if not, write to the Free Software
# Foundation, Inc., 51 Franklin Street, Fifth Floor, Boston, MA 02110-1301 USA

"""Tests for interface conformance of 'WorkingTree.annotate_iter'"""

from breezy.tests.per_workingtree import TestCaseWithWorkingTree


class TestAnnotateIter(TestCaseWithWorkingTree):

    def make_single_rev_tree(self):
        builder = self.make_branch_builder('branch')
        revid = builder.build_snapshot(None, [
            ('add', ('', 'TREE_ROOT', 'directory', None)),
            ('add', ('file', 'file-id', 'file', 'initial content\n')),
            ])
        b = builder.get_branch()
        tree = b.create_checkout('tree', lightweight=True)
        tree.lock_read()
        self.addCleanup(tree.unlock)
        return tree, revid

    def test_annotate_same_as_parent(self):
        tree, revid = self.make_single_rev_tree()
        annotations = tree.annotate_iter('file')
        self.assertEqual([(revid, 'initial content\n')],
                         annotations)

    def test_annotate_mod_from_parent(self):
        tree, revid = self.make_single_rev_tree()
        self.build_tree_contents([('tree/file',
                                   b'initial content\nnew content\n')])
        annotations = tree.annotate_iter('file')
        self.assertEqual([(revid, 'initial content\n'),
                          (b'current:', 'new content\n'),
                         ], annotations)

    def test_annotate_merge_parents(self):
        builder = self.make_branch_builder('branch')
        builder.start_series()
        revid1 = builder.build_snapshot(None, [
            ('add', ('', b'TREE_ROOT', 'directory', None)),
            ('add', ('file', b'file-id', 'file', 'initial content\n')),
            ])
        revid2 = builder.build_snapshot([revid1], [
<<<<<<< HEAD
            ('modify', ('file', 'initial content\ncontent in 2\n')),
            ])
        revid3 = builder.build_snapshot([revid1], [
            ('modify', ('file', 'initial content\ncontent in 3\n')),
=======
            ('modify', (b'file-id', 'initial content\ncontent in 2\n')),
            ])
        revid3 = builder.build_snapshot([revid1], [
            ('modify', (b'file-id', 'initial content\ncontent in 3\n')),
>>>>>>> 443b542c
            ])
        builder.finish_series()
        b = builder.get_branch()
        tree = b.create_checkout('tree', revision_id=revid2, lightweight=True)
        tree.lock_write()
        self.addCleanup(tree.unlock)
        tree.set_parent_ids([revid2, revid3])
        self.build_tree_contents([('tree/file',
                                   b'initial content\ncontent in 2\n'
                                   b'content in 3\nnew content\n')])
        annotations = tree.annotate_iter('file')
        self.assertEqual([(revid1, 'initial content\n'),
                          (revid2, 'content in 2\n'),
                          (revid3, 'content in 3\n'),
                          (b'current:', 'new content\n'),
                         ], annotations)

    def test_annotate_merge_parent_no_file(self):
        builder = self.make_branch_builder('branch')
        builder.start_series()
        revid1 = builder.build_snapshot(None, [
            ('add', ('', b'TREE_ROOT', 'directory', None)),
            ])
        revid2 = builder.build_snapshot([revid1], [
            ('add', ('file', b'file-id', 'file', 'initial content\n')),
            ])
        revid3 = builder.build_snapshot([revid1], [])
        builder.finish_series()
        b = builder.get_branch()
        tree = b.create_checkout('tree', revision_id=revid2, lightweight=True)
        tree.lock_write()
        self.addCleanup(tree.unlock)
        tree.set_parent_ids([revid2, revid3])
        self.build_tree_contents([('tree/file',
                                   b'initial content\nnew content\n')])
        annotations = tree.annotate_iter('file')
        self.assertEqual([(revid2, 'initial content\n'),
                          (b'current:', 'new content\n'),
                         ], annotations)

    def test_annotate_merge_parent_was_directory(self):
        builder = self.make_branch_builder('branch')
        builder.start_series()
        revid1 = builder.build_snapshot(None, [
            ('add', ('', b'TREE_ROOT', 'directory', None)),
            ])
        revid2 = builder.build_snapshot([revid1], [
            ('add', ('file', b'file-id', 'file', 'initial content\n')),
            ])
        revid3 = builder.build_snapshot([revid1], [
            ('add', ('a_dir', b'file-id', 'directory', None)),
            ])
        builder.finish_series()
        b = builder.get_branch()
        tree = b.create_checkout('tree', revision_id=revid2, lightweight=True)
        tree.lock_write()
        self.addCleanup(tree.unlock)
        tree.set_parent_ids([revid2, revid3])
        self.build_tree_contents([('tree/file',
                                   b'initial content\nnew content\n')])
        annotations = tree.annotate_iter('file')
        self.assertEqual([(revid2, 'initial content\n'),
                          (b'current:', 'new content\n'),
                         ], annotations)

    def test_annotate_same_as_merge_parent(self):
        builder = self.make_branch_builder('branch')
        builder.start_series()
        revid1 = builder.build_snapshot(None, [
            ('add', ('', b'TREE_ROOT', 'directory', None)),
            ('add', ('file', b'file-id', 'file', 'initial content\n')),
            ])
        revid2 = builder.build_snapshot([revid1], [
            ])
        revid3 = builder.build_snapshot([revid1], [
<<<<<<< HEAD
            ('modify', ('file', 'initial content\ncontent in 3\n')),
=======
            ('modify', (b'file-id', 'initial content\ncontent in 3\n')),
>>>>>>> 443b542c
            ])
        builder.finish_series()
        b = builder.get_branch()
        tree = b.create_checkout('tree', revision_id=revid2, lightweight=True)
        tree.lock_write()
        self.addCleanup(tree.unlock)
        tree.set_parent_ids([revid2, revid3])
        self.build_tree_contents([('tree/file',
                                   b'initial content\ncontent in 3\n')])
        annotations = tree.annotate_iter('file')
        self.assertEqual([(revid1, 'initial content\n'),
                          (revid3, 'content in 3\n'),
                         ], annotations)

    def test_annotate_same_as_merge_parent_supersedes(self):
        builder = self.make_branch_builder('branch')
        builder.start_series()
        revid1 = builder.build_snapshot(None, [
            ('add', ('', 'TREE_ROOT', 'directory', None)),
            ('add', ('file', 'file-id', 'file', 'initial content\n')),
            ])
        revid2 = builder.build_snapshot([revid1], [
            ('modify', ('file', 'initial content\nnew content\n')),
            ])
        revid3 = builder.build_snapshot([revid2], [
            ('modify', ('file', 'initial content\ncontent in 3\n')),
            ])
        revid4 = builder.build_snapshot([revid3], [
            ('modify', ('file', 'initial content\nnew content\n')),
            ])
        # In this case, the content locally is the same as content in basis
        # tree, but the merge revision states that *it* should win
        builder.finish_series()
        b = builder.get_branch()
        tree = b.create_checkout('tree', revision_id=revid2, lightweight=True)
        tree.lock_write()
        self.addCleanup(tree.unlock)
        tree.set_parent_ids([revid2, revid4])
        annotations = tree.annotate_iter('file')
        self.assertEqual([(revid1, 'initial content\n'),
                          (revid4, 'new content\n'),
                         ], annotations)
<|MERGE_RESOLUTION|>--- conflicted
+++ resolved
@@ -56,17 +56,10 @@
             ('add', ('file', b'file-id', 'file', 'initial content\n')),
             ])
         revid2 = builder.build_snapshot([revid1], [
-<<<<<<< HEAD
-            ('modify', ('file', 'initial content\ncontent in 2\n')),
+            ('modify', ('file', b'initial content\ncontent in 2\n')),
             ])
         revid3 = builder.build_snapshot([revid1], [
-            ('modify', ('file', 'initial content\ncontent in 3\n')),
-=======
-            ('modify', (b'file-id', 'initial content\ncontent in 2\n')),
-            ])
-        revid3 = builder.build_snapshot([revid1], [
-            ('modify', (b'file-id', 'initial content\ncontent in 3\n')),
->>>>>>> 443b542c
+            ('modify', ('file', b'initial content\ncontent in 3\n')),
             ])
         builder.finish_series()
         b = builder.get_branch()
@@ -142,11 +135,7 @@
         revid2 = builder.build_snapshot([revid1], [
             ])
         revid3 = builder.build_snapshot([revid1], [
-<<<<<<< HEAD
-            ('modify', ('file', 'initial content\ncontent in 3\n')),
-=======
-            ('modify', (b'file-id', 'initial content\ncontent in 3\n')),
->>>>>>> 443b542c
+            ('modify', ('file', b'initial content\ncontent in 3\n')),
             ])
         builder.finish_series()
         b = builder.get_branch()
