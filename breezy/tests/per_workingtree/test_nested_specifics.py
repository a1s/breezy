# Copyright (C) 2007 Canonical Ltd
# Authors:  Robert Collins <robert.collins@canonical.com>
#
# This program is free software; you can redistribute it and/or modify
# it under the terms of the GNU General Public License as published by
# the Free Software Foundation; either version 2 of the License, or
# (at your option) any later version.
#
# This program is distributed in the hope that it will be useful,
# but WITHOUT ANY WARRANTY; without even the implied warranty of
# MERCHANTABILITY or FITNESS FOR A PARTICULAR PURPOSE.  See the
# GNU General Public License for more details.
#
# You should have received a copy of the GNU General Public License
# along with this program; if not, write to the Free Software
# Foundation, Inc., 51 Franklin Street, Fifth Floor, Boston, MA 02110-1301 USA


from breezy.bzr import (
    inventory,
    )
from breezy.tests import TestNotApplicable
from breezy.transform import TreeTransform
from breezy.tests.per_workingtree import TestCaseWithWorkingTree


class TestNestedSupport(TestCaseWithWorkingTree):

    def make_branch_and_tree(self, path):
        tree = TestCaseWithWorkingTree.make_branch_and_tree(self, path)
        if not tree.supports_tree_reference():
            raise TestNotApplicable('Tree references not supported')
        return tree

    def test_set_get_tree_reference(self):
        """This tests that setting a tree reference is persistent."""
        tree = self.make_branch_and_tree('.')
        transform = TreeTransform(tree)
        trans_id = transform.new_directory('reference', transform.root,
            b'subtree-id')
        transform.set_tree_reference(b'subtree-revision', trans_id)
        transform.apply()
        tree = tree.controldir.open_workingtree()
        tree.lock_read()
        self.addCleanup(tree.unlock)
<<<<<<< HEAD
        self.assertEqual(b'subtree-revision', tree.get_reference_revision('reference'))
=======
        self.assertEqual('subtree-revision',
            tree.root_inventory.get_entry('subtree-id').reference_revision)
>>>>>>> 443b542c

    def test_extract_while_locked(self):
        tree = self.make_branch_and_tree('.')
        tree.lock_write()
        self.addCleanup(tree.unlock)
        self.build_tree(['subtree/'])
        tree.add(['subtree'])
        subtree = tree.extract('subtree')

    def prepare_with_subtree(self):
        tree = self.make_branch_and_tree('.')
        tree.lock_write()
        self.addCleanup(tree.unlock)
        subtree = self.make_branch_and_tree('subtree')
        tree.add(['subtree'], [b'subtree-id'])
        return tree

    def test_kind_does_not_autodetect_subtree(self):
        tree = self.prepare_with_subtree()
        self.assertEqual('directory', tree.kind('subtree', b'subtree-id'))

    def test_comparison_data_does_not_autodetect_subtree(self):
        tree = self.prepare_with_subtree()
        ie = inventory.InventoryDirectory(b'subtree-id', 'subtree',
                                          tree.path2id(''))
        self.assertEqual('directory',
                         tree._comparison_data(ie, 'subtree')[0])

    def test_inventory_does_not_autodetect_subtree(self):
        tree = self.prepare_with_subtree()
        self.assertEqual('directory', tree.kind('subtree', 'subtree-id'))

    def test_iter_entries_by_dir_autodetects_subtree(self):
        tree = self.prepare_with_subtree()
        path, ie = next(tree.iter_entries_by_dir(specific_files=['subtree']))
        self.assertEqual('tree-reference', ie.kind)<|MERGE_RESOLUTION|>--- conflicted
+++ resolved
@@ -43,12 +43,7 @@
         tree = tree.controldir.open_workingtree()
         tree.lock_read()
         self.addCleanup(tree.unlock)
-<<<<<<< HEAD
         self.assertEqual(b'subtree-revision', tree.get_reference_revision('reference'))
-=======
-        self.assertEqual('subtree-revision',
-            tree.root_inventory.get_entry('subtree-id').reference_revision)
->>>>>>> 443b542c
 
     def test_extract_while_locked(self):
         tree = self.make_branch_and_tree('.')
