--- conflicted
+++ resolved
@@ -688,16 +688,10 @@
     def test_merge_modified(self):
         # merge_modified stores a map from file id to hash
         tree = self.make_branch_and_tree('tree')
-<<<<<<< HEAD
         self.build_tree_contents([('tree/somefile', b'hello')])
-        tree.lock_write()
-        try:
-=======
-        self.build_tree_contents([('tree/somefile', 'hello')])
         with tree.lock_write():
->>>>>>> 2e412345
             tree.add(['somefile'])
-            d = {tree.path2id('somefile'): osutils.sha_string('hello')}
+            d = {tree.path2id('somefile'): osutils.sha_string(b'hello')}
             tree.set_merge_modified(d)
             mm = tree.merge_modified()
             self.assertEqual(mm, d)
