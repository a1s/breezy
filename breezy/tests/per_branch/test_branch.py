--- conflicted
+++ resolved
@@ -584,40 +584,6 @@
         with self.lock_read():
             raise RuntimeError
 
-<<<<<<< HEAD
-    def do_with_write(self):
-        with self.lock_write():
-            return 2
-
-    def except_with_write(self):
-        with self.lock_write():
-            raise RuntimeError
-
-
-class TestDecorators(tests.TestCase):
-
-    def test_needs_read_lock(self):
-        branch = TestDecorator()
-        self.assertEqual(1, branch.do_with_read())
-        self.assertEqual(['lr', 'ul'], branch._calls)
-
-    def test_excepts_in_read_lock(self):
-        branch = TestDecorator()
-        self.assertRaises(RuntimeError, branch.except_with_read)
-        self.assertEqual(['lr', 'ul'], branch._calls)
-
-    def test_needs_write_lock(self):
-        branch = TestDecorator()
-        self.assertEqual(2, branch.do_with_write())
-        self.assertEqual(['lw', 'ul'], branch._calls)
-
-    def test_excepts_in_write_lock(self):
-        branch = TestDecorator()
-        self.assertRaises(RuntimeError, branch.except_with_write)
-        self.assertEqual(['lw', 'ul'], branch._calls)
-
-=======
->>>>>>> 7d5291c6
 
 class TestBranchPushLocations(per_branch.TestCaseWithBranch):
 
