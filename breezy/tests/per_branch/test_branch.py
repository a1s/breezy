--- conflicted
+++ resolved
@@ -424,18 +424,13 @@
         tree_a = self.make_branch_and_tree('a')
         branch_a = tree_a.branch
         checkout_b = branch_a.create_checkout('b')
-<<<<<<< HEAD
         self.assertEqual(b'null:', checkout_b.last_revision())
-        rev1 = checkout_b.commit('rev1')
-=======
-        self.assertEqual('null:', checkout_b.last_revision())
         try:
             rev1 = checkout_b.commit('rev1')
         except errors.NoRoundtrippingSupport:
             raise tests.TestNotApplicable(
                     'roundtripping between %r and %r not supported' %
                     (checkout_b.branch, checkout_b.branch.get_master_branch()))
->>>>>>> 972b543b
         self.assertEqual(rev1, branch_a.last_revision())
         self.assertNotEqual(checkout_b.branch.base, branch_a.base)
 
