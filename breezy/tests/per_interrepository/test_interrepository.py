--- conflicted
+++ resolved
@@ -84,13 +84,8 @@
         repo_a = self.controldir.open_repository()
         try:
             repo_b.fetch(repo_a, self.rev1)
-<<<<<<< HEAD
         except errors.NoRoundtrippingSupport as err:
             raise TestNotApplicable("roundtripping not supported") from err
-=======
-        except errors.NoRoundtrippingSupport:
-            raise TestNotApplicable("roundtripping not supported")
->>>>>>> ca07defc
         # check the test will be valid
         self.assertFalse(repo_b.has_revision(self.rev2))
         result = repo_b.search_missing_revision_ids(repo_a)
@@ -142,15 +137,10 @@
         self.assertFalse(repo_b.has_revision(self.rev2))
         try:
             result = repo_b.search_missing_revision_ids(repo_a, limit=1)
-<<<<<<< HEAD
         except errors.FetchLimitUnsupported as err:
             raise TestNotApplicable(
                 "interrepo does not support limited fetches"
             ) from err
-=======
-        except errors.FetchLimitUnsupported:
-            raise TestNotApplicable("interrepo does not support limited fetches")
->>>>>>> ca07defc
         self.assertEqual(("search", {self.rev1}, {b"null:"}, 1), result.get_recipe())
 
     def test_fetch_fetches_signatures_too(self):
@@ -173,13 +163,8 @@
         to_repo = self.make_to_repository("target")
         try:
             to_repo.fetch(from_repo)
-<<<<<<< HEAD
         except errors.NoRoundtrippingSupport as err:
             raise TestNotApplicable("interrepo does not support roundtripping") from err
-=======
-        except errors.NoRoundtrippingSupport:
-            raise TestNotApplicable("interrepo does not support roundtripping")
->>>>>>> ca07defc
         to_signature = to_repo.get_signature_text(self.rev2)
         self.assertEqual(from_signature, to_signature)
 
@@ -200,15 +185,9 @@
         # In this test we fetch 'tip' which should not fetch 'ghost'
         has_ghost = self.make_repository("has_ghost")
         missing_ghost = self.make_repository("missing_ghost")
-<<<<<<< HEAD
-        if [True, True] != [
+        if [
             repo._format.supports_ghosts for repo in (has_ghost, missing_ghost)
-=======
-        if [repo._format.supports_ghosts for repo in (has_ghost, missing_ghost)] != [
-            True,
-            True,
->>>>>>> ca07defc
-        ]:
+        ] != [True, True]:
             raise TestNotApplicable("Need ghost support.")
 
         def add_commit(repo, revision_id, parent_ids):
@@ -225,18 +204,11 @@
                 timezone=None,
                 committer="Foo Bar <foo@example.com>",
                 message="Message",
-<<<<<<< HEAD
                 properties={},
                 inventory_sha1=sha1,
                 parent_ids=parent_ids,
                 revision_id=revision_id,
             )
-=======
-                inventory_sha1=sha1,
-                revision_id=revision_id,
-            )
-            rev.parent_ids = parent_ids
->>>>>>> ca07defc
             repo.add_revision(revision_id, rev)
             repo.commit_write_group()
             repo.unlock()
