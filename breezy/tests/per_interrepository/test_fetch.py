--- conflicted
+++ resolved
@@ -156,19 +156,11 @@
             ('add', ('file', 'file-id', 'file', 'content\n'))],
             revision_id=b'first')
         builder.build_snapshot(['first'], [
-<<<<<<< HEAD
-            ('modify', ('file', 'second content\n'))],
-            revision_id='second')
-        builder.build_snapshot(['second'], [
-            ('modify', ('file', 'third content\n'))],
-            revision_id='third')
-=======
-            ('modify', ('file-id', 'second content\n'))],
+            ('modify', ('file', b'second content\n'))],
             revision_id=b'second')
-        builder.build_snapshot(['second'], [
-            ('modify', ('file-id', 'third content\n'))],
+        builder.build_snapshot([b'second'], [
+            ('modify', ('file', b'third content\n'))],
             revision_id=b'third')
->>>>>>> 443b542c
         builder.finish_series()
         branch = builder.get_branch()
         repo = self.make_repository('stacking-base')
@@ -214,33 +206,18 @@
         builder = self.make_branch_builder('branch')
         builder.start_series()
         builder.build_snapshot(None, [
-<<<<<<< HEAD
-            ('add', ('', 'root-id', 'directory', '')),
-            ('add', ('file', 'file-id', 'file', 'content\n'))],
-            revision_id='base')
-        builder.build_snapshot(['base'], [
-            ('modify', ('file', 'left content\n'))],
-            revision_id='left')
-        builder.build_snapshot(['base'], [
-            ('modify', ('file', 'right content\n'))],
-            revision_id='right')
-        builder.build_snapshot(['left', 'right'], [
-            ('modify', ('file', 'left and right content\n'))],
-            revision_id='merge')
-=======
             ('add', ('', b'root-id', 'directory', '')),
-            ('add', ('file', b'file-id', 'file', b'content\n'))],
+            ('add', ('file', b'file-id', 'file', 'content\n'))],
             revision_id=b'base')
         builder.build_snapshot([b'base'], [
-            ('modify', (b'file-id', b'left content\n'))],
+            ('modify', ('file', b'left content\n'))],
             revision_id=b'left')
         builder.build_snapshot([b'base'], [
-            ('modify', (b'file-id', b'right content\n'))],
+            ('modify', ('file', b'right content\n'))],
             revision_id=b'right')
         builder.build_snapshot([b'left', b'right'], [
-            ('modify', (b'file-id', b'left and right content\n'))],
+            ('modify', ('file', b'left and right content\n'))],
             revision_id=b'merge')
->>>>>>> 443b542c
         builder.finish_series()
         branch = builder.get_branch()
         repo = self.make_to_repository('trunk')
@@ -303,27 +280,15 @@
         builder = self.make_branch_builder('branch')
         builder.start_series()
         builder.build_snapshot(None, [
-<<<<<<< HEAD
-            ('add', ('', 'root-id', 'directory', '')),
-            ('add', ('file', 'file-id', 'file', 'content\n'))],
-            revision_id='base')
-        builder.build_snapshot(['base'], [
-            ('modify', ('file', 'second content\n'))],
-            revision_id='second')
-        builder.build_snapshot(['second', 'ghost'], [
-            ('modify', ('file', 'third content\n'))],
-            revision_id='third')
-=======
             ('add', ('', b'root-id', 'directory', '')),
             ('add', ('file', b'file-id', 'file', b'content\n'))],
             revision_id=b'base')
         builder.build_snapshot([b'base'], [
-            ('modify', (b'file-id', b'second content\n'))],
+            ('modify', ('file', b'second content\n'))],
             revision_id=b'second')
         builder.build_snapshot([b'second', b'ghost'], [
-            ('modify', (b'file-id', 'third content\n'))],
+            ('modify', ('file', b'third content\n'))],
             revision_id=b'third')
->>>>>>> 443b542c
         builder.finish_series()
         branch = builder.get_branch()
         repo = self.make_to_repository('trunk')
@@ -382,26 +347,15 @@
             ('add', ('', 'root-id', 'directory', '')),
             ('add', ('file', 'file-id', 'file', 'content\n'))],
             revision_id=b'base')
-        builder.build_snapshot(['base'], [
-<<<<<<< HEAD
-            ('modify', ('file', 'left content\n'))],
-            revision_id='left')
-        builder.build_snapshot(['base'], [
-            ('modify', ('file', 'right content\n'))],
-            revision_id='right')
-        builder.build_snapshot(['left', 'right'], [
-            ('modify', ('file', 'left and right content\n'))],
-            revision_id='merge')
-=======
-            ('modify', ('file-id', 'left content\n'))],
+        builder.build_snapshot([b'base'], [
+            ('modify', ('file', b'left content\n'))],
             revision_id=b'left')
-        builder.build_snapshot(['base'], [
-            ('modify', ('file-id', 'right content\n'))],
+        builder.build_snapshot([b'base'], [
+            ('modify', ('file', b'right content\n'))],
             revision_id=b'right')
-        builder.build_snapshot(['left', 'right'], [
-            ('modify', ('file-id', 'left and right content\n'))],
+        builder.build_snapshot([b'left', b'right'], [
+            ('modify', ('file', b'left and right content\n'))],
             revision_id=b'merge')
->>>>>>> 443b542c
         builder.finish_series()
         branch = builder.get_branch()
         repo = self.make_repository('old-trunk')
