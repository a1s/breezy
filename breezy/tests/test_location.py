# Copyright (C) 2005-2011, 2015, 2016 Canonical Ltd
#
# This program is free software; you can redistribute it and/or modify
# it under the terms of the GNU General Public License as published by
# the Free Software Foundation; either version 2 of the License, or
# (at your option) any later version.
#
# This program is distributed in the hope that it will be useful,
# but WITHOUT ANY WARRANTY; without even the implied warranty of
# MERCHANTABILITY or FITNESS FOR A PARTICULAR PURPOSE.  See the
# GNU General Public License for more details.
#
# You should have received a copy of the GNU General Public License
# along with this program; if not, write to the Free Software
# Foundation, Inc., 51 Franklin Street, Fifth Floor, Boston, MA 02110-1301 USA

"""Tests for breezy.location."""

from .. import (
    osutils,
    tests,
    urlutils,
    )
from ..directory_service import directories
from ..location import (
    hooks as location_hooks,
    location_to_url,
    rcp_location_to_url,
    )


class SomeDirectory(object):

    def look_up(self, name, url, purpose=None):
        return "http://bar"


class TestLocationToUrl(tests.TestCase):

    def get_base_location(self):
        path = osutils.abspath('/foo/bar')
        if path.startswith('/'):
            url = 'file://%s' % (path,)
        else:
            # On Windows, abspaths start with the drive letter, so we have to
            # add in the extra '/'
            url = 'file:///%s' % (path,)
        return path, url

    def test_regular_url(self):
        self.assertEqual("file://foo", location_to_url("file://foo"))

    def test_directory(self):
        directories.register("bar:", SomeDirectory, "Dummy directory")
        self.addCleanup(directories.remove, "bar:")
        self.assertEqual("http://bar", location_to_url("bar:"))

    def test_unicode_url(self):
        self.assertRaises(urlutils.InvalidURL, location_to_url,
                          b"http://fo/\xc3\xaf".decode("utf-8"))

    def test_unicode_path(self):
        path, url = self.get_base_location()
        location = path + b"\xc3\xaf".decode("utf-8")
        url += '%C3%AF'
        self.assertEqual(url, location_to_url(location))

    def test_path(self):
        path, url = self.get_base_location()
        self.assertEqual(url, location_to_url(path))

    def test_relative_file_url(self):
        self.assertEqual(urlutils.local_path_to_url(".") + "/bar",
                         location_to_url("file:bar"))

    def test_absolute_file_url(self):
        self.assertEqual("file:///bar", location_to_url("file:/bar"))

<<<<<<< HEAD
    def test_rcp_url(self):
        self.assertEqual(
            "ssh://example.com/srv/git/bar",
            location_to_url("example.com:/srv/git/bar"))


class RCPLocationTests(tests.TestCase):

    def test_without_user(self):
        self.assertEqual(
            "git+ssh://example.com/srv/git/bar",
            rcp_location_to_url("example.com:/srv/git/bar", scheme='git+ssh'))
        self.assertEqual(
            "ssh://example.com/srv/git/bar",
            rcp_location_to_url("example.com:/srv/git/bar"))

    def test_with_user(self):
        self.assertEqual(
            "git+ssh://foo@example.com/srv/git/bar",
            rcp_location_to_url("foo@example.com:/srv/git/bar", scheme='git+ssh'))

    def test_invalid(self):
        self.assertRaises(ValueError, rcp_location_to_url, "http://srv/git/bar")
        self.assertRaises(ValueError, rcp_location_to_url, "git/bar")
=======
    def test_rewrite_hook(self):
        self.assertEqual(
            'http://foo.example.com/blah', location_to_url('http://foo.example.com/blah'))
        def rewrite_url(url, purpose=None):
            return url.replace('foo', 'bar')
        self.addCleanup(location_hooks.uninstall_named_hook, 'rewrite_url', 'test')
        location_hooks.install_named_hook('rewrite_url', rewrite_url, 'test')
        self.assertEqual(
            'http://bar.example.com/bar', location_to_url('http://foo.example.com/foo'))
>>>>>>> 939c12ad
<|MERGE_RESOLUTION|>--- conflicted
+++ resolved
@@ -76,11 +76,20 @@
     def test_absolute_file_url(self):
         self.assertEqual("file:///bar", location_to_url("file:/bar"))
 
-<<<<<<< HEAD
     def test_rcp_url(self):
         self.assertEqual(
             "ssh://example.com/srv/git/bar",
             location_to_url("example.com:/srv/git/bar"))
+
+    def test_rewrite_hook(self):
+        self.assertEqual(
+            'http://foo.example.com/blah', location_to_url('http://foo.example.com/blah'))
+        def rewrite_url(url, purpose=None):
+            return url.replace('foo', 'bar')
+        self.addCleanup(location_hooks.uninstall_named_hook, 'rewrite_url', 'test')
+        location_hooks.install_named_hook('rewrite_url', rewrite_url, 'test')
+        self.assertEqual(
+            'http://bar.example.com/bar', location_to_url('http://foo.example.com/foo'))
 
 
 class RCPLocationTests(tests.TestCase):
@@ -101,14 +110,3 @@
     def test_invalid(self):
         self.assertRaises(ValueError, rcp_location_to_url, "http://srv/git/bar")
         self.assertRaises(ValueError, rcp_location_to_url, "git/bar")
-=======
-    def test_rewrite_hook(self):
-        self.assertEqual(
-            'http://foo.example.com/blah', location_to_url('http://foo.example.com/blah'))
-        def rewrite_url(url, purpose=None):
-            return url.replace('foo', 'bar')
-        self.addCleanup(location_hooks.uninstall_named_hook, 'rewrite_url', 'test')
-        location_hooks.install_named_hook('rewrite_url', rewrite_url, 'test')
-        self.assertEqual(
-            'http://bar.example.com/bar', location_to_url('http://foo.example.com/foo'))
->>>>>>> 939c12ad
