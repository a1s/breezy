--- conflicted
+++ resolved
@@ -71,11 +71,7 @@
         self.overrideAttr(sys, "stdin")
         self.overrideAttr(sys, "stdout")
         self.overrideAttr(sys, "stderr")
-<<<<<<< HEAD
         self.overrideAttr(osutils, "get_user_encoding")
-=======
-        self.overrideAttr(osutils, "_cached_user_encoding")
->>>>>>> ca07defc
 
     def make_wrapped_streams(
         self,
@@ -163,51 +159,4 @@
             "brz: warning: unknown terminal encoding cp-unknown.\n"
             "  Using encoding latin-1 instead.\n",
             sys.stderr.getvalue(),
-<<<<<<< HEAD
-        )
-=======
-        )
-
-
-class TestUserEncoding(TestCase):
-    """Test detection of default user encoding."""
-
-    def setUp(self):
-        super().setUp()
-        self.overrideAttr(osutils, "_cached_user_encoding", None)
-        self.overrideAttr(locale, "getpreferredencoding", self.get_encoding)
-        self.overrideAttr(locale, "CODESET", None)
-        self.overrideAttr(sys, "stderr", StringIOWithEncoding())
-
-    def get_encoding(self, do_setlocale=True):
-        return self._encoding
-
-    def test_get_user_encoding(self):
-        self._encoding = "user_encoding"
-        fake_codec.add("user_encoding")
-        self.assertEqual(
-            "iso8859-1",  # fake_codec maps to latin-1
-            osutils.get_user_encoding(),
-        )
-        self.assertEqual("", sys.stderr.getvalue())
-
-    def test_user_cp0(self):
-        self._encoding = "cp0"
-        self.assertEqual("ascii", osutils.get_user_encoding())
-        self.assertEqual("", sys.stderr.getvalue())
-
-    def test_user_cp_unknown(self):
-        self._encoding = "cp-unknown"
-        self.assertEqual("ascii", osutils.get_user_encoding())
-        self.assertEqual(
-            "brz: warning: unknown encoding cp-unknown."
-            " Continuing with ascii encoding.\n",
-            sys.stderr.getvalue(),
-        )
-
-    def test_user_empty(self):
-        """Running bzr from a vim script gives '' for a preferred locale."""
-        self._encoding = ""
-        self.assertEqual("ascii", osutils.get_user_encoding())
-        self.assertEqual("", sys.stderr.getvalue())
->>>>>>> ca07defc
+        )