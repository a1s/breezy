--- conflicted
+++ resolved
@@ -130,13 +130,8 @@
 
     def test_get_branches(self):
         repo = self.make_repository('branch-1')
-<<<<<<< HEAD
         target_branch = repo.controldir.create_branch(name='foo')
-        self.assertEqual(['foo'], repo.controldir.get_branches().keys())
-=======
-        target_branch = repo.bzrdir.create_branch(name='foo')
-        self.assertEqual(['foo'], list(repo.bzrdir.get_branches()))
->>>>>>> c789fa54
+        self.assertEqual(['foo'], list(repo.controldir.get_branches()))
         self.assertEqual(target_branch.base,
                          repo.controldir.get_branches()['foo'].base)
 
@@ -147,11 +142,7 @@
         except errors.InvalidBranchName:
             raise tests.TestNotApplicable(
                 "format does not support branches with / in their name")
-<<<<<<< HEAD
-        self.assertEqual(['foo/bar'], repo.controldir.get_branches().keys())
-=======
-        self.assertEqual(['foo/bar'], list(repo.bzrdir.get_branches()))
->>>>>>> c789fa54
+        self.assertEqual(['foo/bar'], list(repo.controldir.get_branches()))
         self.assertEqual(
             target_branch.base, repo.controldir.open_branch(name='foo/bar').base)
 
