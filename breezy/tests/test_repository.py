# Copyright (C) 2006-2012, 2016 Canonical Ltd
#
# This program is free software; you can redistribute it and/or modify
# it under the terms of the GNU General Public License as published by
# the Free Software Foundation; either version 2 of the License, or
# (at your option) any later version.
#
# This program is distributed in the hope that it will be useful,
# but WITHOUT ANY WARRANTY; without even the implied warranty of
# MERCHANTABILITY or FITNESS FOR A PARTICULAR PURPOSE.  See the
# GNU General Public License for more details.
#
# You should have received a copy of the GNU General Public License
# along with this program; if not, write to the Free Software
# Foundation, Inc., 51 Franklin Street, Fifth Floor, Boston, MA 02110-1301 USA

"""Tests for the Repository facility that are not interface tests.

For interface tests see tests/per_repository/*.py.

For concrete class tests see this file, and for storage formats tests
also see this file.
"""

from stat import S_ISDIR

import breezy
from breezy.errors import (
    UnknownFormatError,
    )
from breezy import (
    tests,
    transport,
    )
from breezy.bzr import (
    bzrdir,
    btree_index,
    inventory,
    repository as bzrrepository,
    versionedfile,
    vf_repository,
    vf_search,
    )
from breezy.bzr.btree_index import BTreeBuilder, BTreeGraphIndex
from breezy.bzr.index import GraphIndex
from breezy.repository import RepositoryFormat
from breezy.tests import (
    TestCase,
    TestCaseWithTransport,
    )
from breezy import (
    controldir,
    errors,
    osutils,
    repository,
    revision as _mod_revision,
    upgrade,
    workingtree,
    )
from breezy.bzr import (
    groupcompress_repo,
    knitrepo,
    knitpack_repo,
    pack_repo,
    )


class TestDefaultFormat(TestCase):

    def test_get_set_default_format(self):
        old_default = controldir.format_registry.get('default')
        private_default = old_default().repository_format.__class__
        old_format = repository.format_registry.get_default()
        self.assertTrue(isinstance(old_format, private_default))

        def make_sample_bzrdir():
            my_bzrdir = bzrdir.BzrDirMetaFormat1()
            my_bzrdir.repository_format = SampleRepositoryFormat()
            return my_bzrdir
        controldir.format_registry.remove('default')
        controldir.format_registry.register('sample', make_sample_bzrdir, '')
        controldir.format_registry.set_default('sample')
        # creating a repository should now create an instrumented dir.
        try:
            # the default branch format is used by the meta dir format
            # which is not the default bzrdir format at this point
            dir = bzrdir.BzrDirMetaFormat1().initialize('memory:///')
            result = dir.create_repository()
            self.assertEqual(result, 'A bzr repository dir')
        finally:
            controldir.format_registry.remove('default')
            controldir.format_registry.remove('sample')
            controldir.format_registry.register('default', old_default, '')
        self.assertIsInstance(repository.format_registry.get_default(),
                              old_format.__class__)


class SampleRepositoryFormat(bzrrepository.RepositoryFormatMetaDir):
    """A sample format

    this format is initializable, unsupported to aid in testing the
    open and open(unsupported=True) routines.
    """

    @classmethod
    def get_format_string(cls):
        """See RepositoryFormat.get_format_string()."""
        return b"Sample .bzr repository format."

    def initialize(self, a_controldir, shared=False):
        """Initialize a repository in a BzrDir"""
        t = a_controldir.get_repository_transport(self)
        t.put_bytes('format', self.get_format_string())
        return 'A bzr repository dir'

    def is_supported(self):
        return False

    def open(self, a_controldir, _found=False):
        return "opened repository."


class SampleExtraRepositoryFormat(repository.RepositoryFormat):
    """A sample format that can not be used in a metadir

    """

    def get_format_string(self):
        raise NotImplementedError


class TestRepositoryFormat(TestCaseWithTransport):
    """Tests for the Repository format detection used by the bzr meta dir facility.BzrBranchFormat facility."""

    def test_find_format(self):
        # is the right format object found for a repository?
        # create a branch with a few known format objects.
        # this is not quite the same as
        self.build_tree(["foo/", "bar/"])

        def check_format(format, url):
            dir = format._matchingcontroldir.initialize(url)
            format.initialize(dir)
            found_format = bzrrepository.RepositoryFormatMetaDir.find_format(
                dir)
            self.assertIsInstance(found_format, format.__class__)
        check_format(repository.format_registry.get_default(), "bar")

    def test_find_format_no_repository(self):
        dir = bzrdir.BzrDirMetaFormat1().initialize(self.get_url())
        self.assertRaises(errors.NoRepositoryPresent,
                          bzrrepository.RepositoryFormatMetaDir.find_format,
                          dir)

    def test_from_string(self):
        self.assertIsInstance(
            SampleRepositoryFormat.from_string(
                b"Sample .bzr repository format."),
            SampleRepositoryFormat)
        self.assertRaises(AssertionError,
                          SampleRepositoryFormat.from_string,
                          b"Different .bzr repository format.")

    def test_find_format_unknown_format(self):
        dir = bzrdir.BzrDirMetaFormat1().initialize(self.get_url())
        SampleRepositoryFormat().initialize(dir)
        self.assertRaises(UnknownFormatError,
                          bzrrepository.RepositoryFormatMetaDir.find_format,
                          dir)

    def test_find_format_with_features(self):
        tree = self.make_branch_and_tree('.', format='2a')
        tree.branch.repository.update_feature_flags({b"name": b"necessity"})
        found_format = bzrrepository.RepositoryFormatMetaDir.find_format(
            tree.controldir)
        self.assertIsInstance(
            found_format, bzrrepository.RepositoryFormatMetaDir)
        self.assertEqual(found_format.features.get(b"name"), b"necessity")
        self.assertRaises(
            bzrdir.MissingFeature, found_format.check_support_status, True)
        self.addCleanup(
            bzrrepository.RepositoryFormatMetaDir.unregister_feature, b"name")
        bzrrepository.RepositoryFormatMetaDir.register_feature(b"name")
        found_format.check_support_status(True)


class TestRepositoryFormatRegistry(TestCase):

    def setUp(self):
        super(TestRepositoryFormatRegistry, self).setUp()
        self.registry = repository.RepositoryFormatRegistry()

    def test_register_unregister_format(self):
        format = SampleRepositoryFormat()
        self.registry.register(format)
        self.assertEqual(format, self.registry.get(
            b"Sample .bzr repository format."))
        self.registry.remove(format)
        self.assertRaises(KeyError, self.registry.get,
                          b"Sample .bzr repository format.")

    def test_get_all(self):
        format = SampleRepositoryFormat()
        self.assertEqual([], self.registry._get_all())
        self.registry.register(format)
        self.assertEqual([format], self.registry._get_all())

    def test_register_extra(self):
        format = SampleExtraRepositoryFormat()
        self.assertEqual([], self.registry._get_all())
        self.registry.register_extra(format)
        self.assertEqual([format], self.registry._get_all())

    def test_register_extra_lazy(self):
        self.assertEqual([], self.registry._get_all())
        self.registry.register_extra_lazy("breezy.tests.test_repository",
                                          "SampleExtraRepositoryFormat")
        formats = self.registry._get_all()
        self.assertEqual(1, len(formats))
        self.assertIsInstance(formats[0], SampleExtraRepositoryFormat)


class TestFormatKnit1(TestCaseWithTransport):

    def test_attribute__fetch_order(self):
        """Knits need topological data insertion."""
        repo = self.make_repository(
            '.', format=controldir.format_registry.get('knit')())
        self.assertEqual('topological', repo._format._fetch_order)

    def test_attribute__fetch_uses_deltas(self):
        """Knits reuse deltas."""
        repo = self.make_repository(
            '.', format=controldir.format_registry.get('knit')())
        self.assertEqual(True, repo._format._fetch_uses_deltas)

    def test_disk_layout(self):
        control = bzrdir.BzrDirMetaFormat1().initialize(self.get_url())
        repo = knitrepo.RepositoryFormatKnit1().initialize(control)
        # in case of side effects of locking.
        repo.lock_write()
        repo.unlock()
        # we want:
        # format 'Bazaar-NG Knit Repository Format 1'
        # lock: is a directory
        # inventory.weave == empty_weave
        # empty revision-store directory
        # empty weaves directory
        t = control.get_repository_transport(None)
        with t.get('format') as f:
            self.assertEqualDiff(b'Bazaar-NG Knit Repository Format 1',
                                 f.read())
        # XXX: no locks left when unlocked at the moment
        # self.assertEqualDiff('', t.get('lock').read())
        self.assertTrue(S_ISDIR(t.stat('knits').st_mode))
        self.check_knits(t)
        # Check per-file knits.
        control.create_branch()
        tree = control.create_workingtree()
        tree.add(['foo'], [b'Nasty-IdC:'], ['file'])
        tree.put_file_bytes_non_atomic('foo', b'')
        tree.commit('1st post', rev_id=b'foo')
        self.assertHasKnit(t, 'knits/e8/%254easty-%2549d%2543%253a',
                           b'\nfoo fulltext 0 81  :')

    def assertHasKnit(self, t, knit_name, extra_content=b''):
        """Assert that knit_name exists on t."""
        self.assertEqualDiff(b'# bzr knit index 8\n' + extra_content,
                             t.get(knit_name + '.kndx').read())

    def check_knits(self, t):
        """check knit content for a repository."""
        self.assertHasKnit(t, 'inventory')
        self.assertHasKnit(t, 'revisions')
        self.assertHasKnit(t, 'signatures')

    def test_shared_disk_layout(self):
        control = bzrdir.BzrDirMetaFormat1().initialize(self.get_url())
        knitrepo.RepositoryFormatKnit1().initialize(control, shared=True)
        # we want:
        # format 'Bazaar-NG Knit Repository Format 1'
        # lock: is a directory
        # inventory.weave == empty_weave
        # empty revision-store directory
        # empty weaves directory
        # a 'shared-storage' marker file.
        t = control.get_repository_transport(None)
        with t.get('format') as f:
            self.assertEqualDiff(b'Bazaar-NG Knit Repository Format 1',
                                 f.read())
        # XXX: no locks left when unlocked at the moment
        # self.assertEqualDiff('', t.get('lock').read())
        self.assertEqualDiff(b'', t.get('shared-storage').read())
        self.assertTrue(S_ISDIR(t.stat('knits').st_mode))
        self.check_knits(t)

    def test_shared_no_tree_disk_layout(self):
        control = bzrdir.BzrDirMetaFormat1().initialize(self.get_url())
        repo = knitrepo.RepositoryFormatKnit1().initialize(
            control, shared=True)
        repo.set_make_working_trees(False)
        # we want:
        # format 'Bazaar-NG Knit Repository Format 1'
        # lock ''
        # inventory.weave == empty_weave
        # empty revision-store directory
        # empty weaves directory
        # a 'shared-storage' marker file.
        t = control.get_repository_transport(None)
        with t.get('format') as f:
            self.assertEqualDiff(b'Bazaar-NG Knit Repository Format 1',
                                 f.read())
        # XXX: no locks left when unlocked at the moment
        # self.assertEqualDiff('', t.get('lock').read())
        self.assertEqualDiff(b'', t.get('shared-storage').read())
        self.assertEqualDiff(b'', t.get('no-working-trees').read())
        repo.set_make_working_trees(True)
        self.assertFalse(t.has('no-working-trees'))
        self.assertTrue(S_ISDIR(t.stat('knits').st_mode))
        self.check_knits(t)

    def test_deserialise_sets_root_revision(self):
        """We must have a inventory.root.revision

        Old versions of the XML5 serializer did not set the revision_id for
        the whole inventory. So we grab the one from the expected text. Which
        is valid when the api is not being abused.
        """
        repo = self.make_repository(
            '.', format=controldir.format_registry.get('knit')())
        inv_xml = b'<inventory format="5">\n</inventory>\n'
        inv = repo._deserialise_inventory(b'test-rev-id', inv_xml)
        self.assertEqual(b'test-rev-id', inv.root.revision)

    def test_deserialise_uses_global_revision_id(self):
        """If it is set, then we re-use the global revision id"""
        repo = self.make_repository(
            '.', format=controldir.format_registry.get('knit')())
        inv_xml = (b'<inventory format="5" revision_id="other-rev-id">\n'
                   b'</inventory>\n')
        # Arguably, the deserialise_inventory should detect a mismatch, and
        # raise an error, rather than silently using one revision_id over the
        # other.
        self.assertRaises(AssertionError, repo._deserialise_inventory,
                          b'test-rev-id', inv_xml)
        inv = repo._deserialise_inventory(b'other-rev-id', inv_xml)
        self.assertEqual(b'other-rev-id', inv.root.revision)

    def test_supports_external_lookups(self):
        repo = self.make_repository(
            '.', format=controldir.format_registry.get('knit')())
        self.assertFalse(repo._format.supports_external_lookups)


class DummyRepository(object):
    """A dummy repository for testing."""

    _format = None
    _serializer = None

    def supports_rich_root(self):
        if self._format is not None:
            return self._format.rich_root_data
        return False

    def get_graph(self):
        raise NotImplementedError

    def get_parent_map(self, revision_ids):
        raise NotImplementedError


class InterDummy(repository.InterRepository):
    """An inter-repository optimised code path for DummyRepository.

    This is for use during testing where we use DummyRepository as repositories
    so that none of the default regsitered inter-repository classes will
    MATCH.
    """

    @staticmethod
    def is_compatible(repo_source, repo_target):
        """InterDummy is compatible with DummyRepository."""
        return (isinstance(repo_source, DummyRepository) and
                isinstance(repo_target, DummyRepository))


class TestInterRepository(TestCaseWithTransport):

    def test_get_default_inter_repository(self):
        # test that the InterRepository.get(repo_a, repo_b) probes
        # for a inter_repo class where is_compatible(repo_a, repo_b) returns
        # true and returns a default inter_repo otherwise.
        # This also tests that the default registered optimised interrepository
        # classes do not barf inappropriately when a surprising repository type
        # is handed to them.
        dummy_a = DummyRepository()
        dummy_a._format = RepositoryFormat()
        dummy_a._format.supports_full_versioned_files = True
        dummy_b = DummyRepository()
        dummy_b._format = RepositoryFormat()
        dummy_b._format.supports_full_versioned_files = True
        self.assertGetsDefaultInterRepository(dummy_a, dummy_b)

    def assertGetsDefaultInterRepository(self, repo_a, repo_b):
        """Asserts that InterRepository.get(repo_a, repo_b) -> the default.

        The effective default is now InterSameDataRepository because there is
        no actual sane default in the presence of incompatible data models.
        """
        inter_repo = repository.InterRepository.get(repo_a, repo_b)
        self.assertEqual(vf_repository.InterSameDataRepository,
                         inter_repo.__class__)
        self.assertEqual(repo_a, inter_repo.source)
        self.assertEqual(repo_b, inter_repo.target)

    def test_register_inter_repository_class(self):
        # test that a optimised code path provider - a
        # InterRepository subclass can be registered and unregistered
        # and that it is correctly selected when given a repository
        # pair that it returns true on for the is_compatible static method
        # check
        dummy_a = DummyRepository()
        dummy_a._format = RepositoryFormat()
        dummy_b = DummyRepository()
        dummy_b._format = RepositoryFormat()
        repo = self.make_repository('.')
        # hack dummies to look like repo somewhat.
        dummy_a._serializer = repo._serializer
        dummy_a._format.supports_tree_reference = (
            repo._format.supports_tree_reference)
        dummy_a._format.rich_root_data = repo._format.rich_root_data
        dummy_a._format.supports_full_versioned_files = (
            repo._format.supports_full_versioned_files)
        dummy_b._serializer = repo._serializer
        dummy_b._format.supports_tree_reference = (
            repo._format.supports_tree_reference)
        dummy_b._format.rich_root_data = repo._format.rich_root_data
        dummy_b._format.supports_full_versioned_files = (
            repo._format.supports_full_versioned_files)
        repository.InterRepository.register_optimiser(InterDummy)
        try:
            # we should get the default for something InterDummy returns False
            # to
            self.assertFalse(InterDummy.is_compatible(dummy_a, repo))
            self.assertGetsDefaultInterRepository(dummy_a, repo)
            # and we should get an InterDummy for a pair it 'likes'
            self.assertTrue(InterDummy.is_compatible(dummy_a, dummy_b))
            inter_repo = repository.InterRepository.get(dummy_a, dummy_b)
            self.assertEqual(InterDummy, inter_repo.__class__)
            self.assertEqual(dummy_a, inter_repo.source)
            self.assertEqual(dummy_b, inter_repo.target)
        finally:
            repository.InterRepository.unregister_optimiser(InterDummy)
        # now we should get the default InterRepository object again.
        self.assertGetsDefaultInterRepository(dummy_a, dummy_b)


class TestRepositoryFormat1(knitrepo.RepositoryFormatKnit1):

    @classmethod
    def get_format_string(cls):
        return b"Test Format 1"


class TestRepositoryFormat2(knitrepo.RepositoryFormatKnit1):

    @classmethod
    def get_format_string(cls):
        return b"Test Format 2"


class TestRepositoryConverter(TestCaseWithTransport):

    def test_convert_empty(self):
        source_format = TestRepositoryFormat1()
        target_format = TestRepositoryFormat2()
        repository.format_registry.register(source_format)
        self.addCleanup(repository.format_registry.remove,
                        source_format)
        repository.format_registry.register(target_format)
        self.addCleanup(repository.format_registry.remove,
                        target_format)
        t = self.get_transport()
        t.mkdir('repository')
        repo_dir = bzrdir.BzrDirMetaFormat1().initialize('repository')
        repo = TestRepositoryFormat1().initialize(repo_dir)
        converter = repository.CopyConverter(target_format)
        with breezy.ui.ui_factory.nested_progress_bar() as pb:
            converter.convert(repo, pb)
        repo = repo_dir.open_repository()
        self.assertTrue(isinstance(target_format, repo._format.__class__))


class TestRepositoryFormatKnit3(TestCaseWithTransport):

    def test_attribute__fetch_order(self):
        """Knits need topological data insertion."""
        format = bzrdir.BzrDirMetaFormat1()
        format.repository_format = knitrepo.RepositoryFormatKnit3()
        repo = self.make_repository('.', format=format)
        self.assertEqual('topological', repo._format._fetch_order)

    def test_attribute__fetch_uses_deltas(self):
        """Knits reuse deltas."""
        format = bzrdir.BzrDirMetaFormat1()
        format.repository_format = knitrepo.RepositoryFormatKnit3()
        repo = self.make_repository('.', format=format)
        self.assertEqual(True, repo._format._fetch_uses_deltas)

    def test_convert(self):
        """Ensure the upgrade adds weaves for roots"""
        format = bzrdir.BzrDirMetaFormat1()
        format.repository_format = knitrepo.RepositoryFormatKnit1()
        tree = self.make_branch_and_tree('.', format)
        tree.commit("Dull commit", rev_id=b"dull")
        revision_tree = tree.branch.repository.revision_tree(b'dull')
        with revision_tree.lock_read():
            self.assertRaises(errors.NoSuchFile, revision_tree.get_file_lines,
<<<<<<< HEAD
                              u'', revision_tree.get_root_id())
        finally:
            revision_tree.unlock()
=======
                u'')
>>>>>>> ad638869
        format = bzrdir.BzrDirMetaFormat1()
        format.repository_format = knitrepo.RepositoryFormatKnit3()
        upgrade.Convert('.', format)
        tree = workingtree.WorkingTree.open('.')
        revision_tree = tree.branch.repository.revision_tree(b'dull')
        with revision_tree.lock_read():
            revision_tree.get_file_lines(u'')
        tree.commit("Another dull commit", rev_id=b'dull2')
        revision_tree = tree.branch.repository.revision_tree(b'dull2')
        revision_tree.lock_read()
        self.addCleanup(revision_tree.unlock)
<<<<<<< HEAD
        self.assertEqual(
            b'dull',
            revision_tree.get_file_revision(u'', revision_tree.get_root_id()))
=======
        self.assertEqual(b'dull', revision_tree.get_file_revision(u''))
>>>>>>> ad638869

    def test_supports_external_lookups(self):
        format = bzrdir.BzrDirMetaFormat1()
        format.repository_format = knitrepo.RepositoryFormatKnit3()
        repo = self.make_repository('.', format=format)
        self.assertFalse(repo._format.supports_external_lookups)


class Test2a(tests.TestCaseWithMemoryTransport):

    def test_chk_bytes_uses_custom_btree_parser(self):
        mt = self.make_branch_and_memory_tree('test', format='2a')
        mt.lock_write()
        self.addCleanup(mt.unlock)
        mt.add([''], [b'root-id'])
        mt.commit('first')
        index = mt.branch.repository.chk_bytes._index._graph_index._indices[0]
        self.assertEqual(btree_index._gcchk_factory, index._leaf_factory)
        # It should also work if we re-open the repo
        repo = mt.branch.repository.controldir.open_repository()
        repo.lock_read()
        self.addCleanup(repo.unlock)
        index = repo.chk_bytes._index._graph_index._indices[0]
        self.assertEqual(btree_index._gcchk_factory, index._leaf_factory)

    def test_fetch_combines_groups(self):
        builder = self.make_branch_builder('source', format='2a')
        builder.start_series()
        builder.build_snapshot(None, [
            ('add', ('', b'root-id', 'directory', '')),
            ('add', ('file', b'file-id', 'file', b'content\n'))],
            revision_id=b'1')
        builder.build_snapshot([b'1'], [
            ('modify', ('file', b'content-2\n'))],
            revision_id=b'2')
        builder.finish_series()
        source = builder.get_branch()
        target = self.make_repository('target', format='2a')
        target.fetch(source.repository)
        target.lock_read()
        self.addCleanup(target.unlock)
        details = target.texts._index.get_build_details(
            [(b'file-id', b'1',), (b'file-id', b'2',)])
        file_1_details = details[(b'file-id', b'1')]
        file_2_details = details[(b'file-id', b'2')]
        # The index, and what to read off disk, should be the same for both
        # versions of the file.
        self.assertEqual(file_1_details[0][:3], file_2_details[0][:3])

    def test_fetch_combines_groups(self):
        builder = self.make_branch_builder('source', format='2a')
        builder.start_series()
        builder.build_snapshot(None, [
            ('add', ('', b'root-id', 'directory', '')),
            ('add', ('file', b'file-id', 'file', b'content\n'))],
            revision_id=b'1')
        builder.build_snapshot([b'1'], [
            ('modify', ('file', b'content-2\n'))],
            revision_id=b'2')
        builder.finish_series()
        source = builder.get_branch()
        target = self.make_repository('target', format='2a')
        target.fetch(source.repository)
        target.lock_read()
        self.addCleanup(target.unlock)
        details = target.texts._index.get_build_details(
            [(b'file-id', b'1',), (b'file-id', b'2',)])
        file_1_details = details[(b'file-id', b'1')]
        file_2_details = details[(b'file-id', b'2')]
        # The index, and what to read off disk, should be the same for both
        # versions of the file.
        self.assertEqual(file_1_details[0][:3], file_2_details[0][:3])

    def test_fetch_combines_groups(self):
        builder = self.make_branch_builder('source', format='2a')
        builder.start_series()
        builder.build_snapshot(None, [
            ('add', ('', b'root-id', 'directory', '')),
            ('add', ('file', b'file-id', 'file', b'content\n'))],
            revision_id=b'1')
        builder.build_snapshot([b'1'], [
            ('modify', ('file', b'content-2\n'))],
            revision_id=b'2')
        builder.finish_series()
        source = builder.get_branch()
        target = self.make_repository('target', format='2a')
        target.fetch(source.repository)
        target.lock_read()
        self.addCleanup(target.unlock)
        details = target.texts._index.get_build_details(
            [(b'file-id', b'1',), (b'file-id', b'2',)])
        file_1_details = details[(b'file-id', b'1')]
        file_2_details = details[(b'file-id', b'2')]
        # The index, and what to read off disk, should be the same for both
        # versions of the file.
        self.assertEqual(file_1_details[0][:3], file_2_details[0][:3])

    def test_format_pack_compresses_True(self):
        repo = self.make_repository('repo', format='2a')
        self.assertTrue(repo._format.pack_compresses)

    def test_inventories_use_chk_map_with_parent_base_dict(self):
        tree = self.make_branch_and_memory_tree('repo', format="2a")
        tree.lock_write()
        tree.add([''], [b'TREE_ROOT'])
        revid = tree.commit("foo")
        tree.unlock()
        tree.lock_read()
        self.addCleanup(tree.unlock)
        inv = tree.branch.repository.get_inventory(revid)
        self.assertNotEqual(None, inv.parent_id_basename_to_file_id)
        inv.parent_id_basename_to_file_id._ensure_root()
        inv.id_to_entry._ensure_root()
        self.assertEqual(65536, inv.id_to_entry._root_node.maximum_size)
        self.assertEqual(
            65536, inv.parent_id_basename_to_file_id._root_node.maximum_size)

    def test_autopack_unchanged_chk_nodes(self):
        # at 20 unchanged commits, chk pages are packed that are split into
        # two groups such that the new pack being made doesn't have all its
        # pages in the source packs (though they are in the repository).
        # Use a memory backed repository, we don't need to hit disk for this
        tree = self.make_branch_and_memory_tree('tree', format='2a')
        tree.lock_write()
        self.addCleanup(tree.unlock)
        tree.add([''], [b'TREE_ROOT'])
        for pos in range(20):
            tree.commit(str(pos))

    def test_pack_with_hint(self):
        tree = self.make_branch_and_memory_tree('tree', format='2a')
        tree.lock_write()
        self.addCleanup(tree.unlock)
        tree.add([''], [b'TREE_ROOT'])
        # 1 commit to leave untouched
        tree.commit('1')
        to_keep = tree.branch.repository._pack_collection.names()
        # 2 to combine
        tree.commit('2')
        tree.commit('3')
        all = tree.branch.repository._pack_collection.names()
        combine = list(set(all) - set(to_keep))
        self.assertLength(3, all)
        self.assertLength(2, combine)
        tree.branch.repository.pack(hint=combine)
        final = tree.branch.repository._pack_collection.names()
        self.assertLength(2, final)
        self.assertFalse(combine[0] in final)
        self.assertFalse(combine[1] in final)
        self.assertSubset(to_keep, final)

    def test_stream_source_to_gc(self):
        source = self.make_repository('source', format='2a')
        target = self.make_repository('target', format='2a')
        stream = source._get_source(target._format)
        self.assertIsInstance(stream, groupcompress_repo.GroupCHKStreamSource)

    def test_stream_source_to_non_gc(self):
        source = self.make_repository('source', format='2a')
        target = self.make_repository('target', format='rich-root-pack')
        stream = source._get_source(target._format)
        # We don't want the child GroupCHKStreamSource
        self.assertIs(type(stream), vf_repository.StreamSource)

    def test_get_stream_for_missing_keys_includes_all_chk_refs(self):
        source_builder = self.make_branch_builder('source',
                                                  format='2a')
        # We have to build a fairly large tree, so that we are sure the chk
        # pages will have split into multiple pages.
        entries = [('add', ('', b'a-root-id', 'directory', None))]
        for i in 'abcdefghijklmnopqrstuvwxyz123456789':
            for j in 'abcdefghijklmnopqrstuvwxyz123456789':
                fname = i + j
                fid = fname.encode('utf-8') + b'-id'
                content = b'content for %s\n' % (fname.encode('utf-8'),)
                entries.append(('add', (fname, fid, 'file', content)))
        source_builder.start_series()
        source_builder.build_snapshot(None, entries, revision_id=b'rev-1')
        # Now change a few of them, so we get a few new pages for the second
        # revision
        source_builder.build_snapshot([b'rev-1'], [
            ('modify', ('aa', b'new content for aa-id\n')),
            ('modify', ('cc', b'new content for cc-id\n')),
            ('modify', ('zz', b'new content for zz-id\n')),
            ], revision_id=b'rev-2')
        source_builder.finish_series()
        source_branch = source_builder.get_branch()
        source_branch.lock_read()
        self.addCleanup(source_branch.unlock)
        target = self.make_repository('target', format='2a')
        source = source_branch.repository._get_source(target._format)
        self.assertIsInstance(source, groupcompress_repo.GroupCHKStreamSource)

        # On a regular pass, getting the inventories and chk pages for rev-2
        # would only get the newly created chk pages
        search = vf_search.SearchResult({b'rev-2'}, {b'rev-1'}, 1,
                                        {b'rev-2'})
        simple_chk_records = set()
        for vf_name, substream in source.get_stream(search):
            if vf_name == 'chk_bytes':
                for record in substream:
                    simple_chk_records.add(record.key)
            else:
                for _ in substream:
                    continue
        # 3 pages, the root (InternalNode), + 2 pages which actually changed
        self.assertEqual({(b'sha1:91481f539e802c76542ea5e4c83ad416bf219f73',),
                          (b'sha1:4ff91971043668583985aec83f4f0ab10a907d3f',),
                          (b'sha1:81e7324507c5ca132eedaf2d8414ee4bb2226187',),
                          (b'sha1:b101b7da280596c71a4540e9a1eeba8045985ee0',)},
                         set(simple_chk_records))
        # Now, when we do a similar call using 'get_stream_for_missing_keys'
        # we should get a much larger set of pages.
        missing = [('inventories', b'rev-2')]
        full_chk_records = set()
        for vf_name, substream in source.get_stream_for_missing_keys(missing):
            if vf_name == 'inventories':
                for record in substream:
                    self.assertEqual((b'rev-2',), record.key)
            elif vf_name == 'chk_bytes':
                for record in substream:
                    full_chk_records.add(record.key)
            else:
                self.fail('Should not be getting a stream of %s' % (vf_name,))
        # We have 257 records now. This is because we have 1 root page, and 256
        # leaf pages in a complete listing.
        self.assertEqual(257, len(full_chk_records))
        self.assertSubset(simple_chk_records, full_chk_records)

    def test_inconsistency_fatal(self):
        repo = self.make_repository('repo', format='2a')
        self.assertTrue(repo.revisions._index._inconsistency_fatal)
        self.assertFalse(repo.texts._index._inconsistency_fatal)
        self.assertFalse(repo.inventories._index._inconsistency_fatal)
        self.assertFalse(repo.signatures._index._inconsistency_fatal)
        self.assertFalse(repo.chk_bytes._index._inconsistency_fatal)


class TestKnitPackStreamSource(tests.TestCaseWithMemoryTransport):

    def test_source_to_exact_pack_092(self):
        source = self.make_repository('source', format='pack-0.92')
        target = self.make_repository('target', format='pack-0.92')
        stream_source = source._get_source(target._format)
        self.assertIsInstance(
            stream_source, knitpack_repo.KnitPackStreamSource)

    def test_source_to_exact_pack_rich_root_pack(self):
        source = self.make_repository('source', format='rich-root-pack')
        target = self.make_repository('target', format='rich-root-pack')
        stream_source = source._get_source(target._format)
        self.assertIsInstance(
            stream_source, knitpack_repo.KnitPackStreamSource)

    def test_source_to_exact_pack_19(self):
        source = self.make_repository('source', format='1.9')
        target = self.make_repository('target', format='1.9')
        stream_source = source._get_source(target._format)
        self.assertIsInstance(
            stream_source, knitpack_repo.KnitPackStreamSource)

    def test_source_to_exact_pack_19_rich_root(self):
        source = self.make_repository('source', format='1.9-rich-root')
        target = self.make_repository('target', format='1.9-rich-root')
        stream_source = source._get_source(target._format)
        self.assertIsInstance(
            stream_source, knitpack_repo.KnitPackStreamSource)

    def test_source_to_remote_exact_pack_19(self):
        trans = self.make_smart_server('target')
        trans.ensure_base()
        source = self.make_repository('source', format='1.9')
        target = self.make_repository('target', format='1.9')
        target = repository.Repository.open(trans.base)
        stream_source = source._get_source(target._format)
        self.assertIsInstance(
            stream_source, knitpack_repo.KnitPackStreamSource)

    def test_stream_source_to_non_exact(self):
        source = self.make_repository('source', format='pack-0.92')
        target = self.make_repository('target', format='1.9')
        stream = source._get_source(target._format)
        self.assertIs(type(stream), vf_repository.StreamSource)

    def test_stream_source_to_non_exact_rich_root(self):
        source = self.make_repository('source', format='1.9')
        target = self.make_repository('target', format='1.9-rich-root')
        stream = source._get_source(target._format)
        self.assertIs(type(stream), vf_repository.StreamSource)

    def test_source_to_remote_non_exact_pack_19(self):
        trans = self.make_smart_server('target')
        trans.ensure_base()
        source = self.make_repository('source', format='1.9')
        target = self.make_repository('target', format='1.6')
        target = repository.Repository.open(trans.base)
        stream_source = source._get_source(target._format)
        self.assertIs(type(stream_source), vf_repository.StreamSource)

    def test_stream_source_to_knit(self):
        source = self.make_repository('source', format='pack-0.92')
        target = self.make_repository('target', format='dirstate')
        stream = source._get_source(target._format)
        self.assertIs(type(stream), vf_repository.StreamSource)


class TestDevelopment6FindParentIdsOfRevisions(TestCaseWithTransport):
    """Tests for _find_parent_ids_of_revisions."""

    def setUp(self):
        super(TestDevelopment6FindParentIdsOfRevisions, self).setUp()
        self.builder = self.make_branch_builder('source')
        self.builder.start_series()
        self.builder.build_snapshot(
            None,
            [('add', ('', b'tree-root', 'directory', None))],
            revision_id=b'initial')
        self.repo = self.builder.get_branch().repository
        self.addCleanup(self.builder.finish_series)

    def assertParentIds(self, expected_result, rev_set):
        self.assertEqual(
            sorted(expected_result),
            sorted(self.repo._find_parent_ids_of_revisions(rev_set)))

    def test_simple(self):
        self.builder.build_snapshot(None, [], revision_id=b'revid1')
        self.builder.build_snapshot([b'revid1'], [], revision_id=b'revid2')
        rev_set = [b'revid2']
        self.assertParentIds([b'revid1'], rev_set)

    def test_not_first_parent(self):
        self.builder.build_snapshot(None, [], revision_id=b'revid1')
        self.builder.build_snapshot([b'revid1'], [], revision_id=b'revid2')
        self.builder.build_snapshot([b'revid2'], [], revision_id=b'revid3')
        rev_set = [b'revid3', b'revid2']
        self.assertParentIds([b'revid1'], rev_set)

    def test_not_null(self):
        rev_set = [b'initial']
        self.assertParentIds([], rev_set)

    def test_not_null_set(self):
        self.builder.build_snapshot(None, [], revision_id=b'revid1')
        rev_set = [_mod_revision.NULL_REVISION]
        self.assertParentIds([], rev_set)

    def test_ghost(self):
        self.builder.build_snapshot(None, [], revision_id=b'revid1')
        rev_set = [b'ghost', b'revid1']
        self.assertParentIds([b'initial'], rev_set)

    def test_ghost_parent(self):
        self.builder.build_snapshot(None, [], revision_id=b'revid1')
        self.builder.build_snapshot(
            [b'revid1', b'ghost'], [], revision_id=b'revid2')
        rev_set = [b'revid2', b'revid1']
        self.assertParentIds([b'ghost', b'initial'], rev_set)

    def test_righthand_parent(self):
        self.builder.build_snapshot(None, [], revision_id=b'revid1')
        self.builder.build_snapshot([b'revid1'], [], revision_id=b'revid2a')
        self.builder.build_snapshot([b'revid1'], [], revision_id=b'revid2b')
        self.builder.build_snapshot([b'revid2a', b'revid2b'], [],
                                    revision_id=b'revid3')
        rev_set = [b'revid3', b'revid2a']
        self.assertParentIds([b'revid1', b'revid2b'], rev_set)


class TestWithBrokenRepo(TestCaseWithTransport):
    """These tests seem to be more appropriate as interface tests?"""

    def make_broken_repository(self):
        # XXX: This function is borrowed from Aaron's "Reconcile can fix bad
        # parent references" branch which is due to land in bzr.dev soon.  Once
        # it does, this duplication should be removed.
        repo = self.make_repository('broken-repo')
        cleanups = []
        try:
            repo.lock_write()
            cleanups.append(repo.unlock)
            repo.start_write_group()
            cleanups.append(repo.commit_write_group)
            # make rev1a: A well-formed revision, containing 'file1'
            inv = inventory.Inventory(revision_id=b'rev1a')
            inv.root.revision = b'rev1a'
            self.add_file(repo, inv, 'file1', b'rev1a', [])
            repo.texts.add_lines((inv.root.file_id, b'rev1a'), [], [])
            repo.add_inventory(b'rev1a', inv, [])
            revision = _mod_revision.Revision(
                b'rev1a',
                committer='jrandom@example.com', timestamp=0,
                inventory_sha1='', timezone=0, message='foo', parent_ids=[])
            repo.add_revision(b'rev1a', revision, inv)

            # make rev1b, which has no Revision, but has an Inventory, and
            # file1
            inv = inventory.Inventory(revision_id=b'rev1b')
            inv.root.revision = b'rev1b'
            self.add_file(repo, inv, 'file1', b'rev1b', [])
            repo.add_inventory(b'rev1b', inv, [])

            # make rev2, with file1 and file2
            # file2 is sane
            # file1 has 'rev1b' as an ancestor, even though this is not
            # mentioned by 'rev1a', making it an unreferenced ancestor
            inv = inventory.Inventory()
            self.add_file(repo, inv, 'file1', b'rev2', [b'rev1a', b'rev1b'])
            self.add_file(repo, inv, 'file2', b'rev2', [])
            self.add_revision(repo, b'rev2', inv, [b'rev1a'])

            # make ghost revision rev1c
            inv = inventory.Inventory()
            self.add_file(repo, inv, 'file2', b'rev1c', [])

            # make rev3 with file2
            # file2 refers to 'rev1c', which is a ghost in this repository, so
            # file2 cannot have rev1c as its ancestor.
            inv = inventory.Inventory()
            self.add_file(repo, inv, 'file2', b'rev3', [b'rev1c'])
            self.add_revision(repo, b'rev3', inv, [b'rev1c'])
            return repo
        finally:
            for cleanup in reversed(cleanups):
                cleanup()

    def add_revision(self, repo, revision_id, inv, parent_ids):
        inv.revision_id = revision_id
        inv.root.revision = revision_id
        repo.texts.add_lines((inv.root.file_id, revision_id), [], [])
        repo.add_inventory(revision_id, inv, parent_ids)
        revision = _mod_revision.Revision(
            revision_id,
            committer='jrandom@example.com', timestamp=0, inventory_sha1='',
            timezone=0, message='foo', parent_ids=parent_ids)
        repo.add_revision(revision_id, revision, inv)

    def add_file(self, repo, inv, filename, revision, parents):
        file_id = filename.encode('utf-8') + b'-id'
        content = [b'line\n']
        entry = inventory.InventoryFile(file_id, filename, b'TREE_ROOT')
        entry.revision = revision
        entry.text_sha1 = osutils.sha_strings(content)
        entry.text_size = 0
        inv.add(entry)
        text_key = (file_id, revision)
        parent_keys = [(file_id, parent) for parent in parents]
        repo.texts.add_lines(text_key, parent_keys, content)

    def test_insert_from_broken_repo(self):
        """Inserting a data stream from a broken repository won't silently
        corrupt the target repository.
        """
        broken_repo = self.make_broken_repository()
        empty_repo = self.make_repository('empty-repo')
        try:
            empty_repo.fetch(broken_repo)
        except (errors.RevisionNotPresent, errors.BzrCheckError):
            # Test successful: compression parent not being copied leads to
            # error.
            return
        empty_repo.lock_read()
        self.addCleanup(empty_repo.unlock)
        text = next(empty_repo.texts.get_record_stream(
            [(b'file2-id', b'rev3')], 'topological', True))
        self.assertEqual(b'line\n', text.get_bytes_as('fulltext'))


class TestRepositoryPackCollection(TestCaseWithTransport):

    def get_format(self):
        return controldir.format_registry.make_controldir('pack-0.92')

    def get_packs(self):
        format = self.get_format()
        repo = self.make_repository('.', format=format)
        return repo._pack_collection

    def make_packs_and_alt_repo(self, write_lock=False):
        """Create a pack repo with 3 packs, and access it via a second repo."""
        tree = self.make_branch_and_tree('.', format=self.get_format())
        tree.lock_write()
        self.addCleanup(tree.unlock)
        rev1 = tree.commit('one')
        rev2 = tree.commit('two')
        rev3 = tree.commit('three')
        r = repository.Repository.open('.')
        if write_lock:
            r.lock_write()
        else:
            r.lock_read()
        self.addCleanup(r.unlock)
        packs = r._pack_collection
        packs.ensure_loaded()
        return tree, r, packs, [rev1, rev2, rev3]

    def test__clear_obsolete_packs(self):
        packs = self.get_packs()
        obsolete_pack_trans = packs.transport.clone('obsolete_packs')
        obsolete_pack_trans.put_bytes('a-pack.pack', b'content\n')
        obsolete_pack_trans.put_bytes('a-pack.rix', b'content\n')
        obsolete_pack_trans.put_bytes('a-pack.iix', b'content\n')
        obsolete_pack_trans.put_bytes('another-pack.pack', b'foo\n')
        obsolete_pack_trans.put_bytes('not-a-pack.rix', b'foo\n')
        res = packs._clear_obsolete_packs()
        self.assertEqual(['a-pack', 'another-pack'], sorted(res))
        self.assertEqual([], obsolete_pack_trans.list_dir('.'))

    def test__clear_obsolete_packs_preserve(self):
        packs = self.get_packs()
        obsolete_pack_trans = packs.transport.clone('obsolete_packs')
        obsolete_pack_trans.put_bytes('a-pack.pack', b'content\n')
        obsolete_pack_trans.put_bytes('a-pack.rix', b'content\n')
        obsolete_pack_trans.put_bytes('a-pack.iix', b'content\n')
        obsolete_pack_trans.put_bytes('another-pack.pack', b'foo\n')
        obsolete_pack_trans.put_bytes('not-a-pack.rix', b'foo\n')
        res = packs._clear_obsolete_packs(preserve={'a-pack'})
        self.assertEqual(['a-pack', 'another-pack'], sorted(res))
        self.assertEqual(['a-pack.iix', 'a-pack.pack', 'a-pack.rix'],
                         sorted(obsolete_pack_trans.list_dir('.')))

    def test__max_pack_count(self):
        """The maximum pack count is a function of the number of revisions."""
        # no revisions - one pack, so that we can have a revision free repo
        # without it blowing up
        packs = self.get_packs()
        self.assertEqual(1, packs._max_pack_count(0))
        # after that the sum of the digits, - check the first 1-9
        self.assertEqual(1, packs._max_pack_count(1))
        self.assertEqual(2, packs._max_pack_count(2))
        self.assertEqual(3, packs._max_pack_count(3))
        self.assertEqual(4, packs._max_pack_count(4))
        self.assertEqual(5, packs._max_pack_count(5))
        self.assertEqual(6, packs._max_pack_count(6))
        self.assertEqual(7, packs._max_pack_count(7))
        self.assertEqual(8, packs._max_pack_count(8))
        self.assertEqual(9, packs._max_pack_count(9))
        # check the boundary cases with two digits for the next decade
        self.assertEqual(1, packs._max_pack_count(10))
        self.assertEqual(2, packs._max_pack_count(11))
        self.assertEqual(10, packs._max_pack_count(19))
        self.assertEqual(2, packs._max_pack_count(20))
        self.assertEqual(3, packs._max_pack_count(21))
        # check some arbitrary big numbers
        self.assertEqual(25, packs._max_pack_count(112894))

    def test_repr(self):
        packs = self.get_packs()
        self.assertContainsRe(repr(packs),
                              'RepositoryPackCollection(.*Repository(.*))')

    def test__obsolete_packs(self):
        tree, r, packs, revs = self.make_packs_and_alt_repo(write_lock=True)
        names = packs.names()
        pack = packs.get_pack_by_name(names[0])
        # Schedule this one for removal
        packs._remove_pack_from_memory(pack)
        # Simulate a concurrent update by renaming the .pack file and one of
        # the indices
        packs.transport.rename('packs/%s.pack' % (names[0],),
                               'obsolete_packs/%s.pack' % (names[0],))
        packs.transport.rename('indices/%s.iix' % (names[0],),
                               'obsolete_packs/%s.iix' % (names[0],))
        # Now trigger the obsoletion, and ensure that all the remaining files
        # are still renamed
        packs._obsolete_packs([pack])
        self.assertEqual([n + '.pack' for n in names[1:]],
                         sorted(packs._pack_transport.list_dir('.')))
        # names[0] should not be present in the index anymore
        self.assertEqual(names[1:],
                         sorted({osutils.splitext(n)[0] for n in
                                 packs._index_transport.list_dir('.')}))

    def test__obsolete_packs_missing_directory(self):
        tree, r, packs, revs = self.make_packs_and_alt_repo(write_lock=True)
        r.control_transport.rmdir('obsolete_packs')
        names = packs.names()
        pack = packs.get_pack_by_name(names[0])
        # Schedule this one for removal
        packs._remove_pack_from_memory(pack)
        # Now trigger the obsoletion, and ensure that all the remaining files
        # are still renamed
        packs._obsolete_packs([pack])
        self.assertEqual([n + '.pack' for n in names[1:]],
                         sorted(packs._pack_transport.list_dir('.')))
        # names[0] should not be present in the index anymore
        self.assertEqual(names[1:],
                         sorted({osutils.splitext(n)[0] for n in
                                 packs._index_transport.list_dir('.')}))

    def test_pack_distribution_zero(self):
        packs = self.get_packs()
        self.assertEqual([0], packs.pack_distribution(0))

    def test_ensure_loaded_unlocked(self):
        packs = self.get_packs()
        self.assertRaises(errors.ObjectNotLocked,
                          packs.ensure_loaded)

    def test_pack_distribution_one_to_nine(self):
        packs = self.get_packs()
        self.assertEqual([1],
                         packs.pack_distribution(1))
        self.assertEqual([1, 1],
                         packs.pack_distribution(2))
        self.assertEqual([1, 1, 1],
                         packs.pack_distribution(3))
        self.assertEqual([1, 1, 1, 1],
                         packs.pack_distribution(4))
        self.assertEqual([1, 1, 1, 1, 1],
                         packs.pack_distribution(5))
        self.assertEqual([1, 1, 1, 1, 1, 1],
                         packs.pack_distribution(6))
        self.assertEqual([1, 1, 1, 1, 1, 1, 1],
                         packs.pack_distribution(7))
        self.assertEqual([1, 1, 1, 1, 1, 1, 1, 1],
                         packs.pack_distribution(8))
        self.assertEqual([1, 1, 1, 1, 1, 1, 1, 1, 1],
                         packs.pack_distribution(9))

    def test_pack_distribution_stable_at_boundaries(self):
        """When there are multi-rev packs the counts are stable."""
        packs = self.get_packs()
        # in 10s:
        self.assertEqual([10], packs.pack_distribution(10))
        self.assertEqual([10, 1], packs.pack_distribution(11))
        self.assertEqual([10, 10], packs.pack_distribution(20))
        self.assertEqual([10, 10, 1], packs.pack_distribution(21))
        # 100s
        self.assertEqual([100], packs.pack_distribution(100))
        self.assertEqual([100, 1], packs.pack_distribution(101))
        self.assertEqual([100, 10, 1], packs.pack_distribution(111))
        self.assertEqual([100, 100], packs.pack_distribution(200))
        self.assertEqual([100, 100, 1], packs.pack_distribution(201))
        self.assertEqual([100, 100, 10, 1], packs.pack_distribution(211))

    def test_plan_pack_operations_2009_revisions_skip_all_packs(self):
        packs = self.get_packs()
        existing_packs = [(2000, "big"), (9, "medium")]
        # rev count - 2009 -> 2x1000 + 9x1
        pack_operations = packs.plan_autopack_combinations(
            existing_packs, [1000, 1000, 1, 1, 1, 1, 1, 1, 1, 1, 1])
        self.assertEqual([], pack_operations)

    def test_plan_pack_operations_2010_revisions_skip_all_packs(self):
        packs = self.get_packs()
        existing_packs = [(2000, "big"), (9, "medium"), (1, "single")]
        # rev count - 2010 -> 2x1000 + 1x10
        pack_operations = packs.plan_autopack_combinations(
            existing_packs, [1000, 1000, 10])
        self.assertEqual([], pack_operations)

    def test_plan_pack_operations_2010_combines_smallest_two(self):
        packs = self.get_packs()
        existing_packs = [(1999, "big"), (9, "medium"), (1, "single2"),
                          (1, "single1")]
        # rev count - 2010 -> 2x1000 + 1x10 (3)
        pack_operations = packs.plan_autopack_combinations(
            existing_packs, [1000, 1000, 10])
        self.assertEqual([[2, ["single2", "single1"]]], pack_operations)

    def test_plan_pack_operations_creates_a_single_op(self):
        packs = self.get_packs()
        existing_packs = [(50, 'a'), (40, 'b'), (30, 'c'), (10, 'd'),
                          (10, 'e'), (6, 'f'), (4, 'g')]
        # rev count 150 -> 1x100 and 5x10
        # The two size 10 packs do not need to be touched. The 50, 40, 30 would
        # be combined into a single 120 size pack, and the 6 & 4 would
        # becombined into a size 10 pack. However, if we have to rewrite them,
        # we save a pack file with no increased I/O by putting them into the
        # same file.
        distribution = packs.pack_distribution(150)
        pack_operations = packs.plan_autopack_combinations(existing_packs,
                                                           distribution)
        self.assertEqual([[130, ['a', 'b', 'c', 'f', 'g']]], pack_operations)

    def test_all_packs_none(self):
        format = self.get_format()
        tree = self.make_branch_and_tree('.', format=format)
        tree.lock_read()
        self.addCleanup(tree.unlock)
        packs = tree.branch.repository._pack_collection
        packs.ensure_loaded()
        self.assertEqual([], packs.all_packs())

    def test_all_packs_one(self):
        format = self.get_format()
        tree = self.make_branch_and_tree('.', format=format)
        tree.commit('start')
        tree.lock_read()
        self.addCleanup(tree.unlock)
        packs = tree.branch.repository._pack_collection
        packs.ensure_loaded()
        self.assertEqual([
            packs.get_pack_by_name(packs.names()[0])],
            packs.all_packs())

    def test_all_packs_two(self):
        format = self.get_format()
        tree = self.make_branch_and_tree('.', format=format)
        tree.commit('start')
        tree.commit('continue')
        tree.lock_read()
        self.addCleanup(tree.unlock)
        packs = tree.branch.repository._pack_collection
        packs.ensure_loaded()
        self.assertEqual([
            packs.get_pack_by_name(packs.names()[0]),
            packs.get_pack_by_name(packs.names()[1]),
            ], packs.all_packs())

    def test_get_pack_by_name(self):
        format = self.get_format()
        tree = self.make_branch_and_tree('.', format=format)
        tree.commit('start')
        tree.lock_read()
        self.addCleanup(tree.unlock)
        packs = tree.branch.repository._pack_collection
        packs.reset()
        packs.ensure_loaded()
        name = packs.names()[0]
        pack_1 = packs.get_pack_by_name(name)
        # the pack should be correctly initialised
        sizes = packs._names[name]
        rev_index = GraphIndex(packs._index_transport, name + '.rix', sizes[0])
        inv_index = GraphIndex(packs._index_transport, name + '.iix', sizes[1])
        txt_index = GraphIndex(packs._index_transport, name + '.tix', sizes[2])
        sig_index = GraphIndex(packs._index_transport, name + '.six', sizes[3])
        self.assertEqual(
            pack_repo.ExistingPack(
                packs._pack_transport, name, rev_index, inv_index, txt_index,
                sig_index), pack_1)
        # and the same instance should be returned on successive calls.
        self.assertTrue(pack_1 is packs.get_pack_by_name(name))

    def test_reload_pack_names_new_entry(self):
        tree, r, packs, revs = self.make_packs_and_alt_repo()
        names = packs.names()
        # Add a new pack file into the repository
        rev4 = tree.commit('four')
        new_names = tree.branch.repository._pack_collection.names()
        new_name = set(new_names).difference(names)
        self.assertEqual(1, len(new_name))
        new_name = new_name.pop()
        # The old collection hasn't noticed yet
        self.assertEqual(names, packs.names())
        self.assertTrue(packs.reload_pack_names())
        self.assertEqual(new_names, packs.names())
        # And the repository can access the new revision
        self.assertEqual({rev4: (revs[-1],)}, r.get_parent_map([rev4]))
        self.assertFalse(packs.reload_pack_names())

    def test_reload_pack_names_added_and_removed(self):
        tree, r, packs, revs = self.make_packs_and_alt_repo()
        names = packs.names()
        # Now repack the whole thing
        tree.branch.repository.pack()
        new_names = tree.branch.repository._pack_collection.names()
        # The other collection hasn't noticed yet
        self.assertEqual(names, packs.names())
        self.assertTrue(packs.reload_pack_names())
        self.assertEqual(new_names, packs.names())
        self.assertEqual({revs[-1]: (revs[-2],)}, r.get_parent_map([revs[-1]]))
        self.assertFalse(packs.reload_pack_names())

    def test_reload_pack_names_preserves_pending(self):
        # TODO: Update this to also test for pending-deleted names
        tree, r, packs, revs = self.make_packs_and_alt_repo(write_lock=True)
        # We will add one pack (via start_write_group + insert_record_stream),
        # and remove another pack (via _remove_pack_from_memory)
        orig_names = packs.names()
        orig_at_load = packs._packs_at_load
        to_remove_name = next(iter(orig_names))
        r.start_write_group()
        self.addCleanup(r.abort_write_group)
        r.texts.insert_record_stream([versionedfile.FulltextContentFactory(
            (b'text', b'rev'), (), None, b'content\n')])
        new_pack = packs._new_pack
        self.assertTrue(new_pack.data_inserted())
        new_pack.finish()
        packs.allocate(new_pack)
        packs._new_pack = None
        removed_pack = packs.get_pack_by_name(to_remove_name)
        packs._remove_pack_from_memory(removed_pack)
        names = packs.names()
        all_nodes, deleted_nodes, new_nodes, _ = packs._diff_pack_names()
        new_names = {x[0] for x in new_nodes}
        self.assertEqual(names, sorted([x[0] for x in all_nodes]))
        self.assertEqual(set(names) - set(orig_names), new_names)
        self.assertEqual({new_pack.name}, new_names)
        self.assertEqual([to_remove_name],
                         sorted([x[0] for x in deleted_nodes]))
        packs.reload_pack_names()
        reloaded_names = packs.names()
        self.assertEqual(orig_at_load, packs._packs_at_load)
        self.assertEqual(names, reloaded_names)
        all_nodes, deleted_nodes, new_nodes, _ = packs._diff_pack_names()
        new_names = {x[0] for x in new_nodes}
        self.assertEqual(names, sorted([x[0] for x in all_nodes]))
        self.assertEqual(set(names) - set(orig_names), new_names)
        self.assertEqual({new_pack.name}, new_names)
        self.assertEqual([to_remove_name],
                         sorted([x[0] for x in deleted_nodes]))

    def test_autopack_obsoletes_new_pack(self):
        tree, r, packs, revs = self.make_packs_and_alt_repo(write_lock=True)
        packs._max_pack_count = lambda x: 1
        packs.pack_distribution = lambda x: [10]
        r.start_write_group()
        r.revisions.insert_record_stream([versionedfile.FulltextContentFactory(
            (b'bogus-rev',), (), None, b'bogus-content\n')])
        # This should trigger an autopack, which will combine everything into a
        # single pack file.
        r.commit_write_group()
        names = packs.names()
        self.assertEqual(1, len(names))
        self.assertEqual([names[0] + '.pack'],
                         packs._pack_transport.list_dir('.'))

    def test_autopack_reloads_and_stops(self):
        tree, r, packs, revs = self.make_packs_and_alt_repo(write_lock=True)
        # After we have determined what needs to be autopacked, trigger a
        # full-pack via the other repo which will cause us to re-evaluate and
        # decide we don't need to do anything
        orig_execute = packs._execute_pack_operations

        def _munged_execute_pack_ops(*args, **kwargs):
            tree.branch.repository.pack()
            return orig_execute(*args, **kwargs)
        packs._execute_pack_operations = _munged_execute_pack_ops
        packs._max_pack_count = lambda x: 1
        packs.pack_distribution = lambda x: [10]
        self.assertFalse(packs.autopack())
        self.assertEqual(1, len(packs.names()))
        self.assertEqual(tree.branch.repository._pack_collection.names(),
                         packs.names())

    def test__save_pack_names(self):
        tree, r, packs, revs = self.make_packs_and_alt_repo(write_lock=True)
        names = packs.names()
        pack = packs.get_pack_by_name(names[0])
        packs._remove_pack_from_memory(pack)
        packs._save_pack_names(obsolete_packs=[pack])
        cur_packs = packs._pack_transport.list_dir('.')
        self.assertEqual([n + '.pack' for n in names[1:]], sorted(cur_packs))
        # obsolete_packs will also have stuff like .rix and .iix present.
        obsolete_packs = packs.transport.list_dir('obsolete_packs')
        obsolete_names = {osutils.splitext(n)[0] for n in obsolete_packs}
        self.assertEqual([pack.name], sorted(obsolete_names))

    def test__save_pack_names_already_obsoleted(self):
        tree, r, packs, revs = self.make_packs_and_alt_repo(write_lock=True)
        names = packs.names()
        pack = packs.get_pack_by_name(names[0])
        packs._remove_pack_from_memory(pack)
        # We are going to simulate a concurrent autopack by manually obsoleting
        # the pack directly.
        packs._obsolete_packs([pack])
        packs._save_pack_names(clear_obsolete_packs=True,
                               obsolete_packs=[pack])
        cur_packs = packs._pack_transport.list_dir('.')
        self.assertEqual([n + '.pack' for n in names[1:]], sorted(cur_packs))
        # Note that while we set clear_obsolete_packs=True, it should not
        # delete a pack file that we have also scheduled for obsoletion.
        obsolete_packs = packs.transport.list_dir('obsolete_packs')
        obsolete_names = {osutils.splitext(n)[0] for n in obsolete_packs}
        self.assertEqual([pack.name], sorted(obsolete_names))

    def test_pack_no_obsolete_packs_directory(self):
        """Bug #314314, don't fail if obsolete_packs directory does
        not exist."""
        tree, r, packs, revs = self.make_packs_and_alt_repo(write_lock=True)
        r.control_transport.rmdir('obsolete_packs')
        packs._clear_obsolete_packs()


class TestPack(TestCaseWithTransport):
    """Tests for the Pack object."""

    def assertCurrentlyEqual(self, left, right):
        self.assertTrue(left == right)
        self.assertTrue(right == left)
        self.assertFalse(left != right)
        self.assertFalse(right != left)

    def assertCurrentlyNotEqual(self, left, right):
        self.assertFalse(left == right)
        self.assertFalse(right == left)
        self.assertTrue(left != right)
        self.assertTrue(right != left)

    def test___eq____ne__(self):
        left = pack_repo.ExistingPack('', '', '', '', '', '')
        right = pack_repo.ExistingPack('', '', '', '', '', '')
        self.assertCurrentlyEqual(left, right)
        # change all attributes and ensure equality changes as we do.
        left.revision_index = 'a'
        self.assertCurrentlyNotEqual(left, right)
        right.revision_index = 'a'
        self.assertCurrentlyEqual(left, right)
        left.inventory_index = 'a'
        self.assertCurrentlyNotEqual(left, right)
        right.inventory_index = 'a'
        self.assertCurrentlyEqual(left, right)
        left.text_index = 'a'
        self.assertCurrentlyNotEqual(left, right)
        right.text_index = 'a'
        self.assertCurrentlyEqual(left, right)
        left.signature_index = 'a'
        self.assertCurrentlyNotEqual(left, right)
        right.signature_index = 'a'
        self.assertCurrentlyEqual(left, right)
        left.name = 'a'
        self.assertCurrentlyNotEqual(left, right)
        right.name = 'a'
        self.assertCurrentlyEqual(left, right)
        left.transport = 'a'
        self.assertCurrentlyNotEqual(left, right)
        right.transport = 'a'
        self.assertCurrentlyEqual(left, right)

    def test_file_name(self):
        pack = pack_repo.ExistingPack('', 'a_name', '', '', '', '')
        self.assertEqual('a_name.pack', pack.file_name())


class TestNewPack(TestCaseWithTransport):
    """Tests for pack_repo.NewPack."""

    def test_new_instance_attributes(self):
        upload_transport = self.get_transport('upload')
        pack_transport = self.get_transport('pack')
        index_transport = self.get_transport('index')
        upload_transport.mkdir('.')
        collection = pack_repo.RepositoryPackCollection(
            repo=None,
            transport=self.get_transport('.'),
            index_transport=index_transport,
            upload_transport=upload_transport,
            pack_transport=pack_transport,
            index_builder_class=BTreeBuilder,
            index_class=BTreeGraphIndex,
            use_chk_index=False)
        pack = pack_repo.NewPack(collection)
        self.addCleanup(pack.abort)  # Make sure the write stream gets closed
        self.assertIsInstance(pack.revision_index, BTreeBuilder)
        self.assertIsInstance(pack.inventory_index, BTreeBuilder)
        self.assertIsInstance(pack._hash, type(osutils.md5()))
        self.assertTrue(pack.upload_transport is upload_transport)
        self.assertTrue(pack.index_transport is index_transport)
        self.assertTrue(pack.pack_transport is pack_transport)
        self.assertEqual(None, pack.index_sizes)
        self.assertEqual(20, len(pack.random_name))
        self.assertIsInstance(pack.random_name, str)
        self.assertIsInstance(pack.start_time, float)


class TestPacker(TestCaseWithTransport):
    """Tests for the packs repository Packer class."""

    def test_pack_optimizes_pack_order(self):
        builder = self.make_branch_builder('.', format="1.9")
        builder.start_series()
        builder.build_snapshot(None, [
            ('add', ('', b'root-id', 'directory', None)),
            ('add', ('f', b'f-id', 'file', b'content\n'))],
            revision_id=b'A')
        builder.build_snapshot([b'A'],
                               [('modify', ('f', b'new-content\n'))],
                               revision_id=b'B')
        builder.build_snapshot([b'B'],
                               [('modify', ('f', b'third-content\n'))],
                               revision_id=b'C')
        builder.build_snapshot([b'C'],
                               [('modify', ('f', b'fourth-content\n'))],
                               revision_id=b'D')
        b = builder.get_branch()
        b.lock_read()
        builder.finish_series()
        self.addCleanup(b.unlock)
        # At this point, we should have 4 pack files available
        # Because of how they were built, they correspond to
        # ['D', 'C', 'B', 'A']
        packs = b.repository._pack_collection.packs
        packer = knitpack_repo.KnitPacker(b.repository._pack_collection,
                                          packs, 'testing',
                                          revision_ids=[b'B', b'C'])
        # Now, when we are copying the B & C revisions, their pack files should
        # be moved to the front of the stack
        # The new ordering moves B & C to the front of the .packs attribute,
        # and leaves the others in the original order.
        new_packs = [packs[1], packs[2], packs[0], packs[3]]
        packer.pack()
        self.assertEqual(new_packs, packer.packs)


class TestOptimisingPacker(TestCaseWithTransport):
    """Tests for the OptimisingPacker class."""

    def get_pack_collection(self):
        repo = self.make_repository('.')
        return repo._pack_collection

    def test_open_pack_will_optimise(self):
        packer = knitpack_repo.OptimisingKnitPacker(self.get_pack_collection(),
                                                    [], '.test')
        new_pack = packer.open_pack()
        self.addCleanup(new_pack.abort)  # ensure cleanup
        self.assertIsInstance(new_pack, pack_repo.NewPack)
        self.assertTrue(new_pack.revision_index._optimize_for_size)
        self.assertTrue(new_pack.inventory_index._optimize_for_size)
        self.assertTrue(new_pack.text_index._optimize_for_size)
        self.assertTrue(new_pack.signature_index._optimize_for_size)


class TestGCCHKPacker(TestCaseWithTransport):

    def make_abc_branch(self):
        builder = self.make_branch_builder('source')
        builder.start_series()
        builder.build_snapshot(None, [
            ('add', ('', b'root-id', 'directory', None)),
            ('add', ('file', b'file-id', 'file', b'content\n')),
            ], revision_id=b'A')
        builder.build_snapshot([b'A'], [
            ('add', ('dir', b'dir-id', 'directory', None))],
            revision_id=b'B')
        builder.build_snapshot([b'B'], [
            ('modify', ('file', b'new content\n'))],
            revision_id=b'C')
        builder.finish_series()
        return builder.get_branch()

    def make_branch_with_disjoint_inventory_and_revision(self):
        """a repo with separate packs for a revisions Revision and Inventory.

        There will be one pack file that holds the Revision content, and one
        for the Inventory content.

        :return: (repository,
                  pack_name_with_rev_A_Revision,
                  pack_name_with_rev_A_Inventory,
                  pack_name_with_rev_C_content)
        """
        b_source = self.make_abc_branch()
        b_base = b_source.controldir.sprout(
            'base', revision_id=b'A').open_branch()
        b_stacked = b_base.controldir.sprout(
            'stacked', stacked=True).open_branch()
        b_stacked.lock_write()
        self.addCleanup(b_stacked.unlock)
        b_stacked.fetch(b_source, b'B')
        # Now re-open the stacked repo directly (no fallbacks) so that we can
        # fill in the A rev.
        repo_not_stacked = b_stacked.controldir.open_repository()
        repo_not_stacked.lock_write()
        self.addCleanup(repo_not_stacked.unlock)
        # Now we should have a pack file with A's inventory, but not its
        # Revision
        self.assertEqual([(b'A',), (b'B',)],
                         sorted(repo_not_stacked.inventories.keys()))
        self.assertEqual([(b'B',)],
                         sorted(repo_not_stacked.revisions.keys()))
        stacked_pack_names = repo_not_stacked._pack_collection.names()
        # We have a couple names here, figure out which has A's inventory
        for name in stacked_pack_names:
            pack = repo_not_stacked._pack_collection.get_pack_by_name(name)
            keys = [n[1] for n in pack.inventory_index.iter_all_entries()]
            if (b'A',) in keys:
                inv_a_pack_name = name
                break
        else:
            self.fail('Could not find pack containing A\'s inventory')
        repo_not_stacked.fetch(b_source.repository, b'A')
        self.assertEqual([(b'A',), (b'B',)],
                         sorted(repo_not_stacked.revisions.keys()))
        new_pack_names = set(repo_not_stacked._pack_collection.names())
        rev_a_pack_names = new_pack_names.difference(stacked_pack_names)
        self.assertEqual(1, len(rev_a_pack_names))
        rev_a_pack_name = list(rev_a_pack_names)[0]
        # Now fetch 'C', so we have a couple pack files to join
        repo_not_stacked.fetch(b_source.repository, b'C')
        rev_c_pack_names = set(repo_not_stacked._pack_collection.names())
        rev_c_pack_names = rev_c_pack_names.difference(new_pack_names)
        self.assertEqual(1, len(rev_c_pack_names))
        rev_c_pack_name = list(rev_c_pack_names)[0]
        return (repo_not_stacked, rev_a_pack_name, inv_a_pack_name,
                rev_c_pack_name)

    def test_pack_with_distant_inventories(self):
        # See https://bugs.launchpad.net/bzr/+bug/437003
        # When repacking, it is possible to have an inventory in a different
        # pack file than the associated revision. An autopack can then come
        # along, and miss that inventory, and complain.
        (repo, rev_a_pack_name, inv_a_pack_name, rev_c_pack_name
         ) = self.make_branch_with_disjoint_inventory_and_revision()
        a_pack = repo._pack_collection.get_pack_by_name(rev_a_pack_name)
        c_pack = repo._pack_collection.get_pack_by_name(rev_c_pack_name)
        packer = groupcompress_repo.GCCHKPacker(repo._pack_collection,
                                                [a_pack, c_pack], '.test-pack')
        # This would raise ValueError in bug #437003, but should not raise an
        # error once fixed.
        packer.pack()

    def test_pack_with_missing_inventory(self):
        # Similar to test_pack_with_missing_inventory, but this time, we force
        # the A inventory to actually be gone from the repository.
        (repo, rev_a_pack_name, inv_a_pack_name, rev_c_pack_name
         ) = self.make_branch_with_disjoint_inventory_and_revision()
        inv_a_pack = repo._pack_collection.get_pack_by_name(inv_a_pack_name)
        repo._pack_collection._remove_pack_from_memory(inv_a_pack)
        packer = groupcompress_repo.GCCHKPacker(repo._pack_collection,
                                                repo._pack_collection.all_packs(), '.test-pack')
        e = self.assertRaises(ValueError, packer.pack)
        packer.new_pack.abort()
        self.assertContainsRe(str(e),
                              r"We are missing inventories for revisions: .*'A'")


class TestCrossFormatPacks(TestCaseWithTransport):

    def log_pack(self, hint=None):
        self.calls.append(('pack', hint))
        self.orig_pack(hint=hint)
        if self.expect_hint:
            self.assertTrue(hint)

    def run_stream(self, src_fmt, target_fmt, expect_pack_called):
        self.expect_hint = expect_pack_called
        self.calls = []
        source_tree = self.make_branch_and_tree('src', format=src_fmt)
        source_tree.lock_write()
        self.addCleanup(source_tree.unlock)
        tip = source_tree.commit('foo')
        target = self.make_repository('target', format=target_fmt)
        target.lock_write()
        self.addCleanup(target.unlock)
        source = source_tree.branch.repository._get_source(target._format)
        self.orig_pack = target.pack
        self.overrideAttr(target, "pack", self.log_pack)
        search = target.search_missing_revision_ids(
            source_tree.branch.repository, revision_ids=[tip])
        stream = source.get_stream(search)
        from_format = source_tree.branch.repository._format
        sink = target._get_sink()
        sink.insert_stream(stream, from_format, [])
        if expect_pack_called:
            self.assertLength(1, self.calls)
        else:
            self.assertLength(0, self.calls)

    def run_fetch(self, src_fmt, target_fmt, expect_pack_called):
        self.expect_hint = expect_pack_called
        self.calls = []
        source_tree = self.make_branch_and_tree('src', format=src_fmt)
        source_tree.lock_write()
        self.addCleanup(source_tree.unlock)
        source_tree.commit('foo')
        target = self.make_repository('target', format=target_fmt)
        target.lock_write()
        self.addCleanup(target.unlock)
        source = source_tree.branch.repository
        self.orig_pack = target.pack
        self.overrideAttr(target, "pack", self.log_pack)
        target.fetch(source)
        if expect_pack_called:
            self.assertLength(1, self.calls)
        else:
            self.assertLength(0, self.calls)

    def test_sink_format_hint_no(self):
        # When the target format says packing makes no difference, pack is not
        # called.
        self.run_stream('1.9', 'rich-root-pack', False)

    def test_sink_format_hint_yes(self):
        # When the target format says packing makes a difference, pack is
        # called.
        self.run_stream('1.9', '2a', True)

    def test_sink_format_same_no(self):
        # When the formats are the same, pack is not called.
        self.run_stream('2a', '2a', False)

    def test_IDS_format_hint_no(self):
        # When the target format says packing makes no difference, pack is not
        # called.
        self.run_fetch('1.9', 'rich-root-pack', False)

    def test_IDS_format_hint_yes(self):
        # When the target format says packing makes a difference, pack is
        # called.
        self.run_fetch('1.9', '2a', True)

    def test_IDS_format_same_no(self):
        # When the formats are the same, pack is not called.
        self.run_fetch('2a', '2a', False)


class Test_LazyListJoin(tests.TestCase):

    def test__repr__(self):
        lazy = repository._LazyListJoin(['a'], ['b'])
        self.assertEqual("breezy.repository._LazyListJoin((['a'], ['b']))",
                         repr(lazy))


class TestFeatures(tests.TestCaseWithTransport):

    def test_open_with_present_feature(self):
        self.addCleanup(
            bzrrepository.RepositoryFormatMetaDir.unregister_feature,
            b"makes-cheese-sandwich")
        bzrrepository.RepositoryFormatMetaDir.register_feature(
            b"makes-cheese-sandwich")
        repo = self.make_repository('.')
        repo.lock_write()
        repo._format.features[b"makes-cheese-sandwich"] = b"required"
        repo._format.check_support_status(False)
        repo.unlock()

    def test_open_with_missing_required_feature(self):
        repo = self.make_repository('.')
        repo.lock_write()
        repo._format.features[b"makes-cheese-sandwich"] = b"required"
        self.assertRaises(bzrdir.MissingFeature,
                          repo._format.check_support_status, False)<|MERGE_RESOLUTION|>--- conflicted
+++ resolved
@@ -517,13 +517,7 @@
         revision_tree = tree.branch.repository.revision_tree(b'dull')
         with revision_tree.lock_read():
             self.assertRaises(errors.NoSuchFile, revision_tree.get_file_lines,
-<<<<<<< HEAD
-                              u'', revision_tree.get_root_id())
-        finally:
-            revision_tree.unlock()
-=======
                 u'')
->>>>>>> ad638869
         format = bzrdir.BzrDirMetaFormat1()
         format.repository_format = knitrepo.RepositoryFormatKnit3()
         upgrade.Convert('.', format)
@@ -535,13 +529,7 @@
         revision_tree = tree.branch.repository.revision_tree(b'dull2')
         revision_tree.lock_read()
         self.addCleanup(revision_tree.unlock)
-<<<<<<< HEAD
-        self.assertEqual(
-            b'dull',
-            revision_tree.get_file_revision(u'', revision_tree.get_root_id()))
-=======
         self.assertEqual(b'dull', revision_tree.get_file_revision(u''))
->>>>>>> ad638869
 
     def test_supports_external_lookups(self):
         format = bzrdir.BzrDirMetaFormat1()
