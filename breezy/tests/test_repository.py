# Copyright (C) 2006-2012, 2016 Canonical Ltd
#
# This program is free software; you can redistribute it and/or modify
# it under the terms of the GNU General Public License as published by
# the Free Software Foundation; either version 2 of the License, or
# (at your option) any later version.
#
# This program is distributed in the hope that it will be useful,
# but WITHOUT ANY WARRANTY; without even the implied warranty of
# MERCHANTABILITY or FITNESS FOR A PARTICULAR PURPOSE.  See the
# GNU General Public License for more details.
#
# You should have received a copy of the GNU General Public License
# along with this program; if not, write to the Free Software
# Foundation, Inc., 51 Franklin Street, Fifth Floor, Boston, MA 02110-1301 USA

"""Tests for the Repository facility that are not interface tests.

For interface tests see tests/per_repository/*.py.

For concrete class tests see this file, and for storage formats tests
also see this file.
"""

from stat import S_ISDIR

import breezy
from breezy.errors import (
    UnknownFormatError,
    UnsupportedFormatError,
    )
from breezy import (
    tests,
    transport,
    )
from breezy.bzr import (
    bzrdir,
    btree_index,
    inventory,
    repository as bzrrepository,
    versionedfile,
    vf_repository,
    vf_search,
    )
from breezy.bzr.btree_index import BTreeBuilder, BTreeGraphIndex
from breezy.bzr.index import GraphIndex
from breezy.repository import RepositoryFormat
from breezy.tests import (
    TestCase,
    TestCaseWithTransport,
    )
from breezy import (
    controldir,
    errors,
    osutils,
    repository,
    revision as _mod_revision,
    upgrade,
    workingtree,
    )
from breezy.bzr import (
    groupcompress_repo,
    knitrepo,
    knitpack_repo,
    pack_repo,
    )


class TestDefaultFormat(TestCase):

    def test_get_set_default_format(self):
        old_default = controldir.format_registry.get('default')
        private_default = old_default().repository_format.__class__
        old_format = repository.format_registry.get_default()
        self.assertTrue(isinstance(old_format, private_default))
        def make_sample_bzrdir():
            my_bzrdir = bzrdir.BzrDirMetaFormat1()
            my_bzrdir.repository_format = SampleRepositoryFormat()
            return my_bzrdir
        controldir.format_registry.remove('default')
        controldir.format_registry.register('sample', make_sample_bzrdir, '')
        controldir.format_registry.set_default('sample')
        # creating a repository should now create an instrumented dir.
        try:
            # the default branch format is used by the meta dir format
            # which is not the default bzrdir format at this point
            dir = bzrdir.BzrDirMetaFormat1().initialize('memory:///')
            result = dir.create_repository()
            self.assertEqual(result, 'A bzr repository dir')
        finally:
            controldir.format_registry.remove('default')
            controldir.format_registry.remove('sample')
            controldir.format_registry.register('default', old_default, '')
        self.assertIsInstance(repository.format_registry.get_default(),
                              old_format.__class__)


class SampleRepositoryFormat(bzrrepository.RepositoryFormatMetaDir):
    """A sample format

    this format is initializable, unsupported to aid in testing the
    open and open(unsupported=True) routines.
    """

    @classmethod
    def get_format_string(cls):
        """See RepositoryFormat.get_format_string()."""
        return b"Sample .bzr repository format."

    def initialize(self, a_controldir, shared=False):
        """Initialize a repository in a BzrDir"""
        t = a_controldir.get_repository_transport(self)
        t.put_bytes('format', self.get_format_string())
        return 'A bzr repository dir'

    def is_supported(self):
        return False

    def open(self, a_controldir, _found=False):
        return "opened repository."


class SampleExtraRepositoryFormat(repository.RepositoryFormat):
    """A sample format that can not be used in a metadir

    """

    def get_format_string(self):
        raise NotImplementedError


class TestRepositoryFormat(TestCaseWithTransport):
    """Tests for the Repository format detection used by the bzr meta dir facility.BzrBranchFormat facility."""

    def test_find_format(self):
        # is the right format object found for a repository?
        # create a branch with a few known format objects.
        # this is not quite the same as
        self.build_tree(["foo/", "bar/"])
        def check_format(format, url):
            dir = format._matchingcontroldir.initialize(url)
            format.initialize(dir)
            t = transport.get_transport_from_path(url)
            found_format = bzrrepository.RepositoryFormatMetaDir.find_format(dir)
            self.assertIsInstance(found_format, format.__class__)
        check_format(repository.format_registry.get_default(), "bar")

    def test_find_format_no_repository(self):
        dir = bzrdir.BzrDirMetaFormat1().initialize(self.get_url())
        self.assertRaises(errors.NoRepositoryPresent,
                          bzrrepository.RepositoryFormatMetaDir.find_format,
                          dir)

    def test_from_string(self):
        self.assertIsInstance(
            SampleRepositoryFormat.from_string(
                b"Sample .bzr repository format."),
            SampleRepositoryFormat)
        self.assertRaises(AssertionError,
            SampleRepositoryFormat.from_string,
                b"Different .bzr repository format.")

    def test_find_format_unknown_format(self):
        dir = bzrdir.BzrDirMetaFormat1().initialize(self.get_url())
        SampleRepositoryFormat().initialize(dir)
        self.assertRaises(UnknownFormatError,
                          bzrrepository.RepositoryFormatMetaDir.find_format,
                          dir)

    def test_find_format_with_features(self):
        tree = self.make_branch_and_tree('.', format='2a')
        tree.branch.repository.update_feature_flags({b"name": b"necessity"})
        found_format = bzrrepository.RepositoryFormatMetaDir.find_format(tree.controldir)
        self.assertIsInstance(found_format, bzrrepository.RepositoryFormatMetaDir)
        self.assertEqual(found_format.features.get(b"name"), b"necessity")
        self.assertRaises(bzrdir.MissingFeature, found_format.check_support_status,
            True)
        self.addCleanup(bzrrepository.RepositoryFormatMetaDir.unregister_feature,
            b"name")
        bzrrepository.RepositoryFormatMetaDir.register_feature(b"name")
        found_format.check_support_status(True)


class TestRepositoryFormatRegistry(TestCase):

    def setUp(self):
        super(TestRepositoryFormatRegistry, self).setUp()
        self.registry = repository.RepositoryFormatRegistry()

    def test_register_unregister_format(self):
        format = SampleRepositoryFormat()
        self.registry.register(format)
        self.assertEqual(format, self.registry.get(b"Sample .bzr repository format."))
        self.registry.remove(format)
        self.assertRaises(KeyError, self.registry.get, b"Sample .bzr repository format.")

    def test_get_all(self):
        format = SampleRepositoryFormat()
        self.assertEqual([], self.registry._get_all())
        self.registry.register(format)
        self.assertEqual([format], self.registry._get_all())

    def test_register_extra(self):
        format = SampleExtraRepositoryFormat()
        self.assertEqual([], self.registry._get_all())
        self.registry.register_extra(format)
        self.assertEqual([format], self.registry._get_all())

    def test_register_extra_lazy(self):
        self.assertEqual([], self.registry._get_all())
        self.registry.register_extra_lazy("breezy.tests.test_repository",
            "SampleExtraRepositoryFormat")
        formats = self.registry._get_all()
        self.assertEqual(1, len(formats))
        self.assertIsInstance(formats[0], SampleExtraRepositoryFormat)


class TestFormatKnit1(TestCaseWithTransport):

    def test_attribute__fetch_order(self):
        """Knits need topological data insertion."""
        repo = self.make_repository('.',
                format=controldir.format_registry.get('knit')())
        self.assertEqual('topological', repo._format._fetch_order)

    def test_attribute__fetch_uses_deltas(self):
        """Knits reuse deltas."""
        repo = self.make_repository('.',
                format=controldir.format_registry.get('knit')())
        self.assertEqual(True, repo._format._fetch_uses_deltas)

    def test_disk_layout(self):
        control = bzrdir.BzrDirMetaFormat1().initialize(self.get_url())
        repo = knitrepo.RepositoryFormatKnit1().initialize(control)
        # in case of side effects of locking.
        repo.lock_write()
        repo.unlock()
        # we want:
        # format 'Bazaar-NG Knit Repository Format 1'
        # lock: is a directory
        # inventory.weave == empty_weave
        # empty revision-store directory
        # empty weaves directory
        t = control.get_repository_transport(None)
        with t.get('format') as f:
            self.assertEqualDiff(b'Bazaar-NG Knit Repository Format 1',
                                 f.read())
        # XXX: no locks left when unlocked at the moment
        # self.assertEqualDiff('', t.get('lock').read())
        self.assertTrue(S_ISDIR(t.stat('knits').st_mode))
        self.check_knits(t)
        # Check per-file knits.
        branch = control.create_branch()
        tree = control.create_workingtree()
        tree.add(['foo'], [b'Nasty-IdC:'], ['file'])
        tree.put_file_bytes_non_atomic('foo', b'')
        tree.commit('1st post', rev_id=b'foo')
        self.assertHasKnit(t, 'knits/e8/%254easty-%2549d%2543%253a',
            b'\nfoo fulltext 0 81  :')

    def assertHasKnit(self, t, knit_name, extra_content=b''):
        """Assert that knit_name exists on t."""
        self.assertEqualDiff(b'# bzr knit index 8\n' + extra_content,
                             t.get(knit_name + '.kndx').read())

    def check_knits(self, t):
        """check knit content for a repository."""
        self.assertHasKnit(t, 'inventory')
        self.assertHasKnit(t, 'revisions')
        self.assertHasKnit(t, 'signatures')

    def test_shared_disk_layout(self):
        control = bzrdir.BzrDirMetaFormat1().initialize(self.get_url())
        repo = knitrepo.RepositoryFormatKnit1().initialize(control, shared=True)
        # we want:
        # format 'Bazaar-NG Knit Repository Format 1'
        # lock: is a directory
        # inventory.weave == empty_weave
        # empty revision-store directory
        # empty weaves directory
        # a 'shared-storage' marker file.
        t = control.get_repository_transport(None)
        with t.get('format') as f:
            self.assertEqualDiff(b'Bazaar-NG Knit Repository Format 1',
                                 f.read())
        # XXX: no locks left when unlocked at the moment
        # self.assertEqualDiff('', t.get('lock').read())
        self.assertEqualDiff(b'', t.get('shared-storage').read())
        self.assertTrue(S_ISDIR(t.stat('knits').st_mode))
        self.check_knits(t)

    def test_shared_no_tree_disk_layout(self):
        control = bzrdir.BzrDirMetaFormat1().initialize(self.get_url())
        repo = knitrepo.RepositoryFormatKnit1().initialize(control, shared=True)
        repo.set_make_working_trees(False)
        # we want:
        # format 'Bazaar-NG Knit Repository Format 1'
        # lock ''
        # inventory.weave == empty_weave
        # empty revision-store directory
        # empty weaves directory
        # a 'shared-storage' marker file.
        t = control.get_repository_transport(None)
        with t.get('format') as f:
            self.assertEqualDiff(b'Bazaar-NG Knit Repository Format 1',
                                 f.read())
        # XXX: no locks left when unlocked at the moment
        # self.assertEqualDiff('', t.get('lock').read())
        self.assertEqualDiff(b'', t.get('shared-storage').read())
        self.assertEqualDiff(b'', t.get('no-working-trees').read())
        repo.set_make_working_trees(True)
        self.assertFalse(t.has('no-working-trees'))
        self.assertTrue(S_ISDIR(t.stat('knits').st_mode))
        self.check_knits(t)

    def test_deserialise_sets_root_revision(self):
        """We must have a inventory.root.revision

        Old versions of the XML5 serializer did not set the revision_id for
        the whole inventory. So we grab the one from the expected text. Which
        is valid when the api is not being abused.
        """
        repo = self.make_repository('.',
                format=controldir.format_registry.get('knit')())
        inv_xml = b'<inventory format="5">\n</inventory>\n'
        inv = repo._deserialise_inventory(b'test-rev-id', inv_xml)
        self.assertEqual(b'test-rev-id', inv.root.revision)

    def test_deserialise_uses_global_revision_id(self):
        """If it is set, then we re-use the global revision id"""
        repo = self.make_repository('.',
                format=controldir.format_registry.get('knit')())
        inv_xml = (b'<inventory format="5" revision_id="other-rev-id">\n'
                   b'</inventory>\n')
        # Arguably, the deserialise_inventory should detect a mismatch, and
        # raise an error, rather than silently using one revision_id over the
        # other.
        self.assertRaises(AssertionError, repo._deserialise_inventory,
            b'test-rev-id', inv_xml)
        inv = repo._deserialise_inventory(b'other-rev-id', inv_xml)
        self.assertEqual(b'other-rev-id', inv.root.revision)

    def test_supports_external_lookups(self):
        repo = self.make_repository('.',
                format=controldir.format_registry.get('knit')())
        self.assertFalse(repo._format.supports_external_lookups)


class DummyRepository(object):
    """A dummy repository for testing."""

    _format = None
    _serializer = None

    def supports_rich_root(self):
        if self._format is not None:
            return self._format.rich_root_data
        return False

    def get_graph(self):
        raise NotImplementedError

    def get_parent_map(self, revision_ids):
        raise NotImplementedError


class InterDummy(repository.InterRepository):
    """An inter-repository optimised code path for DummyRepository.

    This is for use during testing where we use DummyRepository as repositories
    so that none of the default regsitered inter-repository classes will
    MATCH.
    """

    @staticmethod
    def is_compatible(repo_source, repo_target):
        """InterDummy is compatible with DummyRepository."""
        return (isinstance(repo_source, DummyRepository) and
            isinstance(repo_target, DummyRepository))


class TestInterRepository(TestCaseWithTransport):

    def test_get_default_inter_repository(self):
        # test that the InterRepository.get(repo_a, repo_b) probes
        # for a inter_repo class where is_compatible(repo_a, repo_b) returns
        # true and returns a default inter_repo otherwise.
        # This also tests that the default registered optimised interrepository
        # classes do not barf inappropriately when a surprising repository type
        # is handed to them.
        dummy_a = DummyRepository()
        dummy_a._format = RepositoryFormat()
        dummy_a._format.supports_full_versioned_files = True
        dummy_b = DummyRepository()
        dummy_b._format = RepositoryFormat()
        dummy_b._format.supports_full_versioned_files = True
        self.assertGetsDefaultInterRepository(dummy_a, dummy_b)

    def assertGetsDefaultInterRepository(self, repo_a, repo_b):
        """Asserts that InterRepository.get(repo_a, repo_b) -> the default.

        The effective default is now InterSameDataRepository because there is
        no actual sane default in the presence of incompatible data models.
        """
        inter_repo = repository.InterRepository.get(repo_a, repo_b)
        self.assertEqual(vf_repository.InterSameDataRepository,
                         inter_repo.__class__)
        self.assertEqual(repo_a, inter_repo.source)
        self.assertEqual(repo_b, inter_repo.target)

    def test_register_inter_repository_class(self):
        # test that a optimised code path provider - a
        # InterRepository subclass can be registered and unregistered
        # and that it is correctly selected when given a repository
        # pair that it returns true on for the is_compatible static method
        # check
        dummy_a = DummyRepository()
        dummy_a._format = RepositoryFormat()
        dummy_b = DummyRepository()
        dummy_b._format = RepositoryFormat()
        repo = self.make_repository('.')
        # hack dummies to look like repo somewhat.
        dummy_a._serializer = repo._serializer
        dummy_a._format.supports_tree_reference = repo._format.supports_tree_reference
        dummy_a._format.rich_root_data = repo._format.rich_root_data
        dummy_a._format.supports_full_versioned_files = repo._format.supports_full_versioned_files
        dummy_b._serializer = repo._serializer
        dummy_b._format.supports_tree_reference = repo._format.supports_tree_reference
        dummy_b._format.rich_root_data = repo._format.rich_root_data
        dummy_b._format.supports_full_versioned_files = repo._format.supports_full_versioned_files
        repository.InterRepository.register_optimiser(InterDummy)
        try:
            # we should get the default for something InterDummy returns False
            # to
            self.assertFalse(InterDummy.is_compatible(dummy_a, repo))
            self.assertGetsDefaultInterRepository(dummy_a, repo)
            # and we should get an InterDummy for a pair it 'likes'
            self.assertTrue(InterDummy.is_compatible(dummy_a, dummy_b))
            inter_repo = repository.InterRepository.get(dummy_a, dummy_b)
            self.assertEqual(InterDummy, inter_repo.__class__)
            self.assertEqual(dummy_a, inter_repo.source)
            self.assertEqual(dummy_b, inter_repo.target)
        finally:
            repository.InterRepository.unregister_optimiser(InterDummy)
        # now we should get the default InterRepository object again.
        self.assertGetsDefaultInterRepository(dummy_a, dummy_b)


class TestRepositoryFormat1(knitrepo.RepositoryFormatKnit1):

    @classmethod
    def get_format_string(cls):
        return b"Test Format 1"


class TestRepositoryFormat2(knitrepo.RepositoryFormatKnit1):

    @classmethod
    def get_format_string(cls):
        return b"Test Format 2"


class TestRepositoryConverter(TestCaseWithTransport):

    def test_convert_empty(self):
        source_format = TestRepositoryFormat1()
        target_format = TestRepositoryFormat2()
        repository.format_registry.register(source_format)
        self.addCleanup(repository.format_registry.remove,
            source_format)
        repository.format_registry.register(target_format)
        self.addCleanup(repository.format_registry.remove,
            target_format)
        t = self.get_transport()
        t.mkdir('repository')
        repo_dir = bzrdir.BzrDirMetaFormat1().initialize('repository')
        repo = TestRepositoryFormat1().initialize(repo_dir)
        converter = repository.CopyConverter(target_format)
        with breezy.ui.ui_factory.nested_progress_bar() as pb:
            converter.convert(repo, pb)
        repo = repo_dir.open_repository()
        self.assertTrue(isinstance(target_format, repo._format.__class__))


class TestRepositoryFormatKnit3(TestCaseWithTransport):

    def test_attribute__fetch_order(self):
        """Knits need topological data insertion."""
        format = bzrdir.BzrDirMetaFormat1()
        format.repository_format = knitrepo.RepositoryFormatKnit3()
        repo = self.make_repository('.', format=format)
        self.assertEqual('topological', repo._format._fetch_order)

    def test_attribute__fetch_uses_deltas(self):
        """Knits reuse deltas."""
        format = bzrdir.BzrDirMetaFormat1()
        format.repository_format = knitrepo.RepositoryFormatKnit3()
        repo = self.make_repository('.', format=format)
        self.assertEqual(True, repo._format._fetch_uses_deltas)

    def test_convert(self):
        """Ensure the upgrade adds weaves for roots"""
        format = bzrdir.BzrDirMetaFormat1()
        format.repository_format = knitrepo.RepositoryFormatKnit1()
        tree = self.make_branch_and_tree('.', format)
        tree.commit("Dull commit", rev_id=b"dull")
        revision_tree = tree.branch.repository.revision_tree(b'dull')
        revision_tree.lock_read()
        try:
            self.assertRaises(errors.NoSuchFile, revision_tree.get_file_lines,
                u'', revision_tree.get_root_id())
        finally:
            revision_tree.unlock()
        format = bzrdir.BzrDirMetaFormat1()
        format.repository_format = knitrepo.RepositoryFormatKnit3()
        upgrade.Convert('.', format)
        tree = workingtree.WorkingTree.open('.')
        revision_tree = tree.branch.repository.revision_tree(b'dull')
        revision_tree.lock_read()
        try:
            revision_tree.get_file_lines(u'', revision_tree.get_root_id())
        finally:
            revision_tree.unlock()
        tree.commit("Another dull commit", rev_id=b'dull2')
        revision_tree = tree.branch.repository.revision_tree(b'dull2')
        revision_tree.lock_read()
        self.addCleanup(revision_tree.unlock)
        self.assertEqual(b'dull',
                revision_tree.get_file_revision(u'', revision_tree.get_root_id()))

    def test_supports_external_lookups(self):
        format = bzrdir.BzrDirMetaFormat1()
        format.repository_format = knitrepo.RepositoryFormatKnit3()
        repo = self.make_repository('.', format=format)
        self.assertFalse(repo._format.supports_external_lookups)


class Test2a(tests.TestCaseWithMemoryTransport):

    def test_chk_bytes_uses_custom_btree_parser(self):
        mt = self.make_branch_and_memory_tree('test', format='2a')
        mt.lock_write()
        self.addCleanup(mt.unlock)
        mt.add([''], [b'root-id'])
        mt.commit('first')
        index = mt.branch.repository.chk_bytes._index._graph_index._indices[0]
        self.assertEqual(btree_index._gcchk_factory, index._leaf_factory)
        # It should also work if we re-open the repo
        repo = mt.branch.repository.controldir.open_repository()
        repo.lock_read()
        self.addCleanup(repo.unlock)
        index = repo.chk_bytes._index._graph_index._indices[0]
        self.assertEqual(btree_index._gcchk_factory, index._leaf_factory)

    def test_fetch_combines_groups(self):
        builder = self.make_branch_builder('source', format='2a')
        builder.start_series()
        builder.build_snapshot(None, [
            ('add', ('', b'root-id', 'directory', '')),
            ('add', ('file', b'file-id', 'file', b'content\n'))],
            revision_id=b'1')
        builder.build_snapshot([b'1'], [
            ('modify', ('file', b'content-2\n'))],
            revision_id=b'2')
        builder.finish_series()
        source = builder.get_branch()
        target = self.make_repository('target', format='2a')
        target.fetch(source.repository)
        target.lock_read()
        self.addCleanup(target.unlock)
        details = target.texts._index.get_build_details(
            [(b'file-id', b'1',), (b'file-id', b'2',)])
        file_1_details = details[(b'file-id', b'1')]
        file_2_details = details[(b'file-id', b'2')]
        # The index, and what to read off disk, should be the same for both
        # versions of the file.
        self.assertEqual(file_1_details[0][:3], file_2_details[0][:3])

    def test_fetch_combines_groups(self):
        builder = self.make_branch_builder('source', format='2a')
        builder.start_series()
        builder.build_snapshot(None, [
            ('add', ('', b'root-id', 'directory', '')),
            ('add', ('file', b'file-id', 'file', b'content\n'))],
            revision_id=b'1')
        builder.build_snapshot([b'1'], [
            ('modify', ('file', b'content-2\n'))],
            revision_id=b'2')
        builder.finish_series()
        source = builder.get_branch()
        target = self.make_repository('target', format='2a')
        target.fetch(source.repository)
        target.lock_read()
        self.addCleanup(target.unlock)
        details = target.texts._index.get_build_details(
            [(b'file-id', b'1',), (b'file-id', b'2',)])
        file_1_details = details[(b'file-id', b'1')]
        file_2_details = details[(b'file-id', b'2')]
        # The index, and what to read off disk, should be the same for both
        # versions of the file.
        self.assertEqual(file_1_details[0][:3], file_2_details[0][:3])

    def test_fetch_combines_groups(self):
        builder = self.make_branch_builder('source', format='2a')
        builder.start_series()
        builder.build_snapshot(None, [
            ('add', ('', b'root-id', 'directory', '')),
            ('add', ('file', b'file-id', 'file', b'content\n'))],
            revision_id=b'1')
        builder.build_snapshot([b'1'], [
            ('modify', ('file', b'content-2\n'))],
            revision_id=b'2')
        builder.finish_series()
        source = builder.get_branch()
        target = self.make_repository('target', format='2a')
        target.fetch(source.repository)
        target.lock_read()
        self.addCleanup(target.unlock)
        details = target.texts._index.get_build_details(
            [(b'file-id', b'1',), (b'file-id', b'2',)])
        file_1_details = details[(b'file-id', b'1')]
        file_2_details = details[(b'file-id', b'2')]
        # The index, and what to read off disk, should be the same for both
        # versions of the file.
        self.assertEqual(file_1_details[0][:3], file_2_details[0][:3])

    def test_format_pack_compresses_True(self):
        repo = self.make_repository('repo', format='2a')
        self.assertTrue(repo._format.pack_compresses)

    def test_inventories_use_chk_map_with_parent_base_dict(self):
        tree = self.make_branch_and_memory_tree('repo', format="2a")
        tree.lock_write()
        tree.add([''], [b'TREE_ROOT'])
        revid = tree.commit("foo")
        tree.unlock()
        tree.lock_read()
        self.addCleanup(tree.unlock)
        inv = tree.branch.repository.get_inventory(revid)
        self.assertNotEqual(None, inv.parent_id_basename_to_file_id)
        inv.parent_id_basename_to_file_id._ensure_root()
        inv.id_to_entry._ensure_root()
        self.assertEqual(65536, inv.id_to_entry._root_node.maximum_size)
        self.assertEqual(65536,
            inv.parent_id_basename_to_file_id._root_node.maximum_size)

    def test_autopack_unchanged_chk_nodes(self):
        # at 20 unchanged commits, chk pages are packed that are split into
        # two groups such that the new pack being made doesn't have all its
        # pages in the source packs (though they are in the repository).
        # Use a memory backed repository, we don't need to hit disk for this
        tree = self.make_branch_and_memory_tree('tree', format='2a')
        tree.lock_write()
        self.addCleanup(tree.unlock)
        tree.add([''], [b'TREE_ROOT'])
        for pos in range(20):
            tree.commit(str(pos))

    def test_pack_with_hint(self):
        tree = self.make_branch_and_memory_tree('tree', format='2a')
        tree.lock_write()
        self.addCleanup(tree.unlock)
        tree.add([''], [b'TREE_ROOT'])
        # 1 commit to leave untouched
        tree.commit('1')
        to_keep = tree.branch.repository._pack_collection.names()
        # 2 to combine
        tree.commit('2')
        tree.commit('3')
        all = tree.branch.repository._pack_collection.names()
        combine = list(set(all) - set(to_keep))
        self.assertLength(3, all)
        self.assertLength(2, combine)
        tree.branch.repository.pack(hint=combine)
        final = tree.branch.repository._pack_collection.names()
        self.assertLength(2, final)
        self.assertFalse(combine[0] in final)
        self.assertFalse(combine[1] in final)
        self.assertSubset(to_keep, final)

    def test_stream_source_to_gc(self):
        source = self.make_repository('source', format='2a')
        target = self.make_repository('target', format='2a')
        stream = source._get_source(target._format)
        self.assertIsInstance(stream, groupcompress_repo.GroupCHKStreamSource)

    def test_stream_source_to_non_gc(self):
        source = self.make_repository('source', format='2a')
        target = self.make_repository('target', format='rich-root-pack')
        stream = source._get_source(target._format)
        # We don't want the child GroupCHKStreamSource
        self.assertIs(type(stream), vf_repository.StreamSource)

    def test_get_stream_for_missing_keys_includes_all_chk_refs(self):
        source_builder = self.make_branch_builder('source',
                            format='2a')
        # We have to build a fairly large tree, so that we are sure the chk
        # pages will have split into multiple pages.
        entries = [('add', ('', b'a-root-id', 'directory', None))]
        for i in 'abcdefghijklmnopqrstuvwxyz123456789':
            for j in 'abcdefghijklmnopqrstuvwxyz123456789':
                fname = i + j
                fid = fname.encode('utf-8') + b'-id'
                content = b'content for %s\n' % (fname.encode('utf-8'),)
                entries.append(('add', (fname, fid, 'file', content)))
        source_builder.start_series()
        source_builder.build_snapshot(None, entries, revision_id=b'rev-1')
        # Now change a few of them, so we get a few new pages for the second
        # revision
        source_builder.build_snapshot([b'rev-1'], [
            ('modify', ('aa', b'new content for aa-id\n')),
            ('modify', ('cc', b'new content for cc-id\n')),
            ('modify', ('zz', b'new content for zz-id\n')),
            ], revision_id=b'rev-2')
        source_builder.finish_series()
        source_branch = source_builder.get_branch()
        source_branch.lock_read()
        self.addCleanup(source_branch.unlock)
        target = self.make_repository('target', format='2a')
        source = source_branch.repository._get_source(target._format)
        self.assertIsInstance(source, groupcompress_repo.GroupCHKStreamSource)

        # On a regular pass, getting the inventories and chk pages for rev-2
        # would only get the newly created chk pages
        search = vf_search.SearchResult({b'rev-2'}, {b'rev-1'}, 1,
                                    {b'rev-2'})
        simple_chk_records = set()
        for vf_name, substream in source.get_stream(search):
            if vf_name == 'chk_bytes':
                for record in substream:
                    simple_chk_records.add(record.key)
            else:
                for _ in substream:
                    continue
        # 3 pages, the root (InternalNode), + 2 pages which actually changed
        self.assertEqual({(b'sha1:91481f539e802c76542ea5e4c83ad416bf219f73',),
                          (b'sha1:4ff91971043668583985aec83f4f0ab10a907d3f',),
                          (b'sha1:81e7324507c5ca132eedaf2d8414ee4bb2226187',),
                          (b'sha1:b101b7da280596c71a4540e9a1eeba8045985ee0',)},
<<<<<<< HEAD
                         set(simple_chk_records))
=======
                         simple_chk_records)
>>>>>>> da6f72a2
        # Now, when we do a similar call using 'get_stream_for_missing_keys'
        # we should get a much larger set of pages.
        missing = [('inventories', b'rev-2')]
        full_chk_records = set()
        for vf_name, substream in source.get_stream_for_missing_keys(missing):
            if vf_name == 'inventories':
                for record in substream:
                    self.assertEqual((b'rev-2',), record.key)
            elif vf_name == 'chk_bytes':
                for record in substream:
                    full_chk_records.add(record.key)
            else:
                self.fail('Should not be getting a stream of %s' % (vf_name,))
        # We have 257 records now. This is because we have 1 root page, and 256
        # leaf pages in a complete listing.
        self.assertEqual(257, len(full_chk_records))
        self.assertSubset(simple_chk_records, full_chk_records)

    def test_inconsistency_fatal(self):
        repo = self.make_repository('repo', format='2a')
        self.assertTrue(repo.revisions._index._inconsistency_fatal)
        self.assertFalse(repo.texts._index._inconsistency_fatal)
        self.assertFalse(repo.inventories._index._inconsistency_fatal)
        self.assertFalse(repo.signatures._index._inconsistency_fatal)
        self.assertFalse(repo.chk_bytes._index._inconsistency_fatal)


class TestKnitPackStreamSource(tests.TestCaseWithMemoryTransport):

    def test_source_to_exact_pack_092(self):
        source = self.make_repository('source', format='pack-0.92')
        target = self.make_repository('target', format='pack-0.92')
        stream_source = source._get_source(target._format)
        self.assertIsInstance(stream_source, knitpack_repo.KnitPackStreamSource)

    def test_source_to_exact_pack_rich_root_pack(self):
        source = self.make_repository('source', format='rich-root-pack')
        target = self.make_repository('target', format='rich-root-pack')
        stream_source = source._get_source(target._format)
        self.assertIsInstance(stream_source, knitpack_repo.KnitPackStreamSource)

    def test_source_to_exact_pack_19(self):
        source = self.make_repository('source', format='1.9')
        target = self.make_repository('target', format='1.9')
        stream_source = source._get_source(target._format)
        self.assertIsInstance(stream_source, knitpack_repo.KnitPackStreamSource)

    def test_source_to_exact_pack_19_rich_root(self):
        source = self.make_repository('source', format='1.9-rich-root')
        target = self.make_repository('target', format='1.9-rich-root')
        stream_source = source._get_source(target._format)
        self.assertIsInstance(stream_source, knitpack_repo.KnitPackStreamSource)

    def test_source_to_remote_exact_pack_19(self):
        trans = self.make_smart_server('target')
        trans.ensure_base()
        source = self.make_repository('source', format='1.9')
        target = self.make_repository('target', format='1.9')
        target = repository.Repository.open(trans.base)
        stream_source = source._get_source(target._format)
        self.assertIsInstance(stream_source, knitpack_repo.KnitPackStreamSource)

    def test_stream_source_to_non_exact(self):
        source = self.make_repository('source', format='pack-0.92')
        target = self.make_repository('target', format='1.9')
        stream = source._get_source(target._format)
        self.assertIs(type(stream), vf_repository.StreamSource)

    def test_stream_source_to_non_exact_rich_root(self):
        source = self.make_repository('source', format='1.9')
        target = self.make_repository('target', format='1.9-rich-root')
        stream = source._get_source(target._format)
        self.assertIs(type(stream), vf_repository.StreamSource)

    def test_source_to_remote_non_exact_pack_19(self):
        trans = self.make_smart_server('target')
        trans.ensure_base()
        source = self.make_repository('source', format='1.9')
        target = self.make_repository('target', format='1.6')
        target = repository.Repository.open(trans.base)
        stream_source = source._get_source(target._format)
        self.assertIs(type(stream_source), vf_repository.StreamSource)

    def test_stream_source_to_knit(self):
        source = self.make_repository('source', format='pack-0.92')
        target = self.make_repository('target', format='dirstate')
        stream = source._get_source(target._format)
        self.assertIs(type(stream), vf_repository.StreamSource)


class TestDevelopment6FindParentIdsOfRevisions(TestCaseWithTransport):
    """Tests for _find_parent_ids_of_revisions."""

    def setUp(self):
        super(TestDevelopment6FindParentIdsOfRevisions, self).setUp()
        self.builder = self.make_branch_builder('source')
        self.builder.start_series()
        self.builder.build_snapshot(None,
            [('add', ('', b'tree-root', 'directory', None))],
            revision_id=b'initial')
        self.repo = self.builder.get_branch().repository
        self.addCleanup(self.builder.finish_series)

    def assertParentIds(self, expected_result, rev_set):
        self.assertEqual(sorted(expected_result),
            sorted(self.repo._find_parent_ids_of_revisions(rev_set)))

    def test_simple(self):
        self.builder.build_snapshot(None, [], revision_id=b'revid1')
        self.builder.build_snapshot([b'revid1'], [], revision_id=b'revid2')
        rev_set = [b'revid2']
        self.assertParentIds([b'revid1'], rev_set)

    def test_not_first_parent(self):
        self.builder.build_snapshot(None, [], revision_id=b'revid1')
        self.builder.build_snapshot([b'revid1'], [], revision_id=b'revid2')
        self.builder.build_snapshot([b'revid2'], [], revision_id=b'revid3')
        rev_set = [b'revid3', b'revid2']
        self.assertParentIds([b'revid1'], rev_set)

    def test_not_null(self):
        rev_set = [b'initial']
        self.assertParentIds([], rev_set)

    def test_not_null_set(self):
        self.builder.build_snapshot(None, [], revision_id=b'revid1')
        rev_set = [_mod_revision.NULL_REVISION]
        self.assertParentIds([], rev_set)

    def test_ghost(self):
        self.builder.build_snapshot(None, [], revision_id=b'revid1')
        rev_set = [b'ghost', b'revid1']
        self.assertParentIds([b'initial'], rev_set)

    def test_ghost_parent(self):
        self.builder.build_snapshot(None, [], revision_id=b'revid1')
        self.builder.build_snapshot([b'revid1', b'ghost'], [], revision_id=b'revid2')
        rev_set = [b'revid2', b'revid1']
        self.assertParentIds([b'ghost', b'initial'], rev_set)

    def test_righthand_parent(self):
        self.builder.build_snapshot(None, [], revision_id=b'revid1')
        self.builder.build_snapshot([b'revid1'], [], revision_id=b'revid2a')
        self.builder.build_snapshot([b'revid1'], [], revision_id=b'revid2b')
        self.builder.build_snapshot([b'revid2a', b'revid2b'], [],
                                    revision_id=b'revid3')
        rev_set = [b'revid3', b'revid2a']
        self.assertParentIds([b'revid1', b'revid2b'], rev_set)


class TestWithBrokenRepo(TestCaseWithTransport):
    """These tests seem to be more appropriate as interface tests?"""

    def make_broken_repository(self):
        # XXX: This function is borrowed from Aaron's "Reconcile can fix bad
        # parent references" branch which is due to land in bzr.dev soon.  Once
        # it does, this duplication should be removed.
        repo = self.make_repository('broken-repo')
        cleanups = []
        try:
            repo.lock_write()
            cleanups.append(repo.unlock)
            repo.start_write_group()
            cleanups.append(repo.commit_write_group)
            # make rev1a: A well-formed revision, containing 'file1'
            inv = inventory.Inventory(revision_id=b'rev1a')
            inv.root.revision = b'rev1a'
            self.add_file(repo, inv, 'file1', b'rev1a', [])
            repo.texts.add_lines((inv.root.file_id, b'rev1a'), [], [])
            repo.add_inventory(b'rev1a', inv, [])
            revision = _mod_revision.Revision(b'rev1a',
                committer='jrandom@example.com', timestamp=0,
                inventory_sha1='', timezone=0, message='foo', parent_ids=[])
            repo.add_revision(b'rev1a', revision, inv)

            # make rev1b, which has no Revision, but has an Inventory, and
            # file1
            inv = inventory.Inventory(revision_id=b'rev1b')
            inv.root.revision = b'rev1b'
            self.add_file(repo, inv, 'file1', b'rev1b', [])
            repo.add_inventory(b'rev1b', inv, [])

            # make rev2, with file1 and file2
            # file2 is sane
            # file1 has 'rev1b' as an ancestor, even though this is not
            # mentioned by 'rev1a', making it an unreferenced ancestor
            inv = inventory.Inventory()
            self.add_file(repo, inv, 'file1', b'rev2', [b'rev1a', b'rev1b'])
            self.add_file(repo, inv, 'file2', b'rev2', [])
            self.add_revision(repo, b'rev2', inv, [b'rev1a'])

            # make ghost revision rev1c
            inv = inventory.Inventory()
            self.add_file(repo, inv, 'file2', b'rev1c', [])

            # make rev3 with file2
            # file2 refers to 'rev1c', which is a ghost in this repository, so
            # file2 cannot have rev1c as its ancestor.
            inv = inventory.Inventory()
            self.add_file(repo, inv, 'file2', b'rev3', [b'rev1c'])
            self.add_revision(repo, b'rev3', inv, [b'rev1c'])
            return repo
        finally:
            for cleanup in reversed(cleanups):
                cleanup()

    def add_revision(self, repo, revision_id, inv, parent_ids):
        inv.revision_id = revision_id
        inv.root.revision = revision_id
        repo.texts.add_lines((inv.root.file_id, revision_id), [], [])
        repo.add_inventory(revision_id, inv, parent_ids)
        revision = _mod_revision.Revision(revision_id,
            committer='jrandom@example.com', timestamp=0, inventory_sha1='',
            timezone=0, message='foo', parent_ids=parent_ids)
        repo.add_revision(revision_id, revision, inv)

    def add_file(self, repo, inv, filename, revision, parents):
        file_id = filename.encode('utf-8') + b'-id'
        content = [b'line\n']
        entry = inventory.InventoryFile(file_id, filename, b'TREE_ROOT')
        entry.revision = revision
        entry.text_sha1 = osutils.sha_strings(content)
        entry.text_size = 0
        inv.add(entry)
        text_key = (file_id, revision)
        parent_keys = [(file_id, parent) for parent in parents]
        repo.texts.add_lines(text_key, parent_keys, content)

    def test_insert_from_broken_repo(self):
        """Inserting a data stream from a broken repository won't silently
        corrupt the target repository.
        """
        broken_repo = self.make_broken_repository()
        empty_repo = self.make_repository('empty-repo')
        try:
            empty_repo.fetch(broken_repo)
        except (errors.RevisionNotPresent, errors.BzrCheckError):
            # Test successful: compression parent not being copied leads to
            # error.
            return
        empty_repo.lock_read()
        self.addCleanup(empty_repo.unlock)
        text = next(empty_repo.texts.get_record_stream(
            [(b'file2-id', b'rev3')], 'topological', True))
        self.assertEqual(b'line\n', text.get_bytes_as('fulltext'))


class TestRepositoryPackCollection(TestCaseWithTransport):

    def get_format(self):
        return controldir.format_registry.make_controldir('pack-0.92')

    def get_packs(self):
        format = self.get_format()
        repo = self.make_repository('.', format=format)
        return repo._pack_collection

    def make_packs_and_alt_repo(self, write_lock=False):
        """Create a pack repo with 3 packs, and access it via a second repo."""
        tree = self.make_branch_and_tree('.', format=self.get_format())
        tree.lock_write()
        self.addCleanup(tree.unlock)
        rev1 = tree.commit('one')
        rev2 = tree.commit('two')
        rev3 = tree.commit('three')
        r = repository.Repository.open('.')
        if write_lock:
            r.lock_write()
        else:
            r.lock_read()
        self.addCleanup(r.unlock)
        packs = r._pack_collection
        packs.ensure_loaded()
        return tree, r, packs, [rev1, rev2, rev3]

    def test__clear_obsolete_packs(self):
        packs = self.get_packs()
        obsolete_pack_trans = packs.transport.clone('obsolete_packs')
        obsolete_pack_trans.put_bytes('a-pack.pack', b'content\n')
        obsolete_pack_trans.put_bytes('a-pack.rix', b'content\n')
        obsolete_pack_trans.put_bytes('a-pack.iix', b'content\n')
        obsolete_pack_trans.put_bytes('another-pack.pack', b'foo\n')
        obsolete_pack_trans.put_bytes('not-a-pack.rix', b'foo\n')
        res = packs._clear_obsolete_packs()
        self.assertEqual(['a-pack', 'another-pack'], sorted(res))
        self.assertEqual([], obsolete_pack_trans.list_dir('.'))

    def test__clear_obsolete_packs_preserve(self):
        packs = self.get_packs()
        obsolete_pack_trans = packs.transport.clone('obsolete_packs')
        obsolete_pack_trans.put_bytes('a-pack.pack', b'content\n')
        obsolete_pack_trans.put_bytes('a-pack.rix', b'content\n')
        obsolete_pack_trans.put_bytes('a-pack.iix', b'content\n')
        obsolete_pack_trans.put_bytes('another-pack.pack', b'foo\n')
        obsolete_pack_trans.put_bytes('not-a-pack.rix', b'foo\n')
        res = packs._clear_obsolete_packs(preserve={'a-pack'})
        self.assertEqual(['a-pack', 'another-pack'], sorted(res))
        self.assertEqual(['a-pack.iix', 'a-pack.pack', 'a-pack.rix'],
                         sorted(obsolete_pack_trans.list_dir('.')))

    def test__max_pack_count(self):
        """The maximum pack count is a function of the number of revisions."""
        # no revisions - one pack, so that we can have a revision free repo
        # without it blowing up
        packs = self.get_packs()
        self.assertEqual(1, packs._max_pack_count(0))
        # after that the sum of the digits, - check the first 1-9
        self.assertEqual(1, packs._max_pack_count(1))
        self.assertEqual(2, packs._max_pack_count(2))
        self.assertEqual(3, packs._max_pack_count(3))
        self.assertEqual(4, packs._max_pack_count(4))
        self.assertEqual(5, packs._max_pack_count(5))
        self.assertEqual(6, packs._max_pack_count(6))
        self.assertEqual(7, packs._max_pack_count(7))
        self.assertEqual(8, packs._max_pack_count(8))
        self.assertEqual(9, packs._max_pack_count(9))
        # check the boundary cases with two digits for the next decade
        self.assertEqual(1, packs._max_pack_count(10))
        self.assertEqual(2, packs._max_pack_count(11))
        self.assertEqual(10, packs._max_pack_count(19))
        self.assertEqual(2, packs._max_pack_count(20))
        self.assertEqual(3, packs._max_pack_count(21))
        # check some arbitrary big numbers
        self.assertEqual(25, packs._max_pack_count(112894))

    def test_repr(self):
        packs = self.get_packs()
        self.assertContainsRe(repr(packs),
            'RepositoryPackCollection(.*Repository(.*))')

    def test__obsolete_packs(self):
        tree, r, packs, revs = self.make_packs_and_alt_repo(write_lock=True)
        names = packs.names()
        pack = packs.get_pack_by_name(names[0])
        # Schedule this one for removal
        packs._remove_pack_from_memory(pack)
        # Simulate a concurrent update by renaming the .pack file and one of
        # the indices
        packs.transport.rename('packs/%s.pack' % (names[0],),
                               'obsolete_packs/%s.pack' % (names[0],))
        packs.transport.rename('indices/%s.iix' % (names[0],),
                               'obsolete_packs/%s.iix' % (names[0],))
        # Now trigger the obsoletion, and ensure that all the remaining files
        # are still renamed
        packs._obsolete_packs([pack])
        self.assertEqual([n + '.pack' for n in names[1:]],
                         sorted(packs._pack_transport.list_dir('.')))
        # names[0] should not be present in the index anymore
        self.assertEqual(names[1:],
            sorted({osutils.splitext(n)[0] for n in
                        packs._index_transport.list_dir('.')}))

    def test__obsolete_packs_missing_directory(self):
        tree, r, packs, revs = self.make_packs_and_alt_repo(write_lock=True)
        r.control_transport.rmdir('obsolete_packs')
        names = packs.names()
        pack = packs.get_pack_by_name(names[0])
        # Schedule this one for removal
        packs._remove_pack_from_memory(pack)
        # Now trigger the obsoletion, and ensure that all the remaining files
        # are still renamed
        packs._obsolete_packs([pack])
        self.assertEqual([n + '.pack' for n in names[1:]],
                         sorted(packs._pack_transport.list_dir('.')))
        # names[0] should not be present in the index anymore
        self.assertEqual(names[1:],
            sorted({osutils.splitext(n)[0] for n in
                        packs._index_transport.list_dir('.')}))

    def test_pack_distribution_zero(self):
        packs = self.get_packs()
        self.assertEqual([0], packs.pack_distribution(0))

    def test_ensure_loaded_unlocked(self):
        packs = self.get_packs()
        self.assertRaises(errors.ObjectNotLocked,
                          packs.ensure_loaded)

    def test_pack_distribution_one_to_nine(self):
        packs = self.get_packs()
        self.assertEqual([1],
            packs.pack_distribution(1))
        self.assertEqual([1, 1],
            packs.pack_distribution(2))
        self.assertEqual([1, 1, 1],
            packs.pack_distribution(3))
        self.assertEqual([1, 1, 1, 1],
            packs.pack_distribution(4))
        self.assertEqual([1, 1, 1, 1, 1],
            packs.pack_distribution(5))
        self.assertEqual([1, 1, 1, 1, 1, 1],
            packs.pack_distribution(6))
        self.assertEqual([1, 1, 1, 1, 1, 1, 1],
            packs.pack_distribution(7))
        self.assertEqual([1, 1, 1, 1, 1, 1, 1, 1],
            packs.pack_distribution(8))
        self.assertEqual([1, 1, 1, 1, 1, 1, 1, 1, 1],
            packs.pack_distribution(9))

    def test_pack_distribution_stable_at_boundaries(self):
        """When there are multi-rev packs the counts are stable."""
        packs = self.get_packs()
        # in 10s:
        self.assertEqual([10], packs.pack_distribution(10))
        self.assertEqual([10, 1], packs.pack_distribution(11))
        self.assertEqual([10, 10], packs.pack_distribution(20))
        self.assertEqual([10, 10, 1], packs.pack_distribution(21))
        # 100s
        self.assertEqual([100], packs.pack_distribution(100))
        self.assertEqual([100, 1], packs.pack_distribution(101))
        self.assertEqual([100, 10, 1], packs.pack_distribution(111))
        self.assertEqual([100, 100], packs.pack_distribution(200))
        self.assertEqual([100, 100, 1], packs.pack_distribution(201))
        self.assertEqual([100, 100, 10, 1], packs.pack_distribution(211))

    def test_plan_pack_operations_2009_revisions_skip_all_packs(self):
        packs = self.get_packs()
        existing_packs = [(2000, "big"), (9, "medium")]
        # rev count - 2009 -> 2x1000 + 9x1
        pack_operations = packs.plan_autopack_combinations(
            existing_packs, [1000, 1000, 1, 1, 1, 1, 1, 1, 1, 1, 1])
        self.assertEqual([], pack_operations)

    def test_plan_pack_operations_2010_revisions_skip_all_packs(self):
        packs = self.get_packs()
        existing_packs = [(2000, "big"), (9, "medium"), (1, "single")]
        # rev count - 2010 -> 2x1000 + 1x10
        pack_operations = packs.plan_autopack_combinations(
            existing_packs, [1000, 1000, 10])
        self.assertEqual([], pack_operations)

    def test_plan_pack_operations_2010_combines_smallest_two(self):
        packs = self.get_packs()
        existing_packs = [(1999, "big"), (9, "medium"), (1, "single2"),
            (1, "single1")]
        # rev count - 2010 -> 2x1000 + 1x10 (3)
        pack_operations = packs.plan_autopack_combinations(
            existing_packs, [1000, 1000, 10])
        self.assertEqual([[2, ["single2", "single1"]]], pack_operations)

    def test_plan_pack_operations_creates_a_single_op(self):
        packs = self.get_packs()
        existing_packs = [(50, 'a'), (40, 'b'), (30, 'c'), (10, 'd'),
                          (10, 'e'), (6, 'f'), (4, 'g')]
        # rev count 150 -> 1x100 and 5x10
        # The two size 10 packs do not need to be touched. The 50, 40, 30 would
        # be combined into a single 120 size pack, and the 6 & 4 would
        # becombined into a size 10 pack. However, if we have to rewrite them,
        # we save a pack file with no increased I/O by putting them into the
        # same file.
        distribution = packs.pack_distribution(150)
        pack_operations = packs.plan_autopack_combinations(existing_packs,
                                                           distribution)
        self.assertEqual([[130, ['a', 'b', 'c', 'f', 'g']]], pack_operations)

    def test_all_packs_none(self):
        format = self.get_format()
        tree = self.make_branch_and_tree('.', format=format)
        tree.lock_read()
        self.addCleanup(tree.unlock)
        packs = tree.branch.repository._pack_collection
        packs.ensure_loaded()
        self.assertEqual([], packs.all_packs())

    def test_all_packs_one(self):
        format = self.get_format()
        tree = self.make_branch_and_tree('.', format=format)
        tree.commit('start')
        tree.lock_read()
        self.addCleanup(tree.unlock)
        packs = tree.branch.repository._pack_collection
        packs.ensure_loaded()
        self.assertEqual([
            packs.get_pack_by_name(packs.names()[0])],
            packs.all_packs())

    def test_all_packs_two(self):
        format = self.get_format()
        tree = self.make_branch_and_tree('.', format=format)
        tree.commit('start')
        tree.commit('continue')
        tree.lock_read()
        self.addCleanup(tree.unlock)
        packs = tree.branch.repository._pack_collection
        packs.ensure_loaded()
        self.assertEqual([
            packs.get_pack_by_name(packs.names()[0]),
            packs.get_pack_by_name(packs.names()[1]),
            ], packs.all_packs())

    def test_get_pack_by_name(self):
        format = self.get_format()
        tree = self.make_branch_and_tree('.', format=format)
        tree.commit('start')
        tree.lock_read()
        self.addCleanup(tree.unlock)
        packs = tree.branch.repository._pack_collection
        packs.reset()
        packs.ensure_loaded()
        name = packs.names()[0]
        pack_1 = packs.get_pack_by_name(name)
        # the pack should be correctly initialised
        sizes = packs._names[name]
        rev_index = GraphIndex(packs._index_transport, name + '.rix', sizes[0])
        inv_index = GraphIndex(packs._index_transport, name + '.iix', sizes[1])
        txt_index = GraphIndex(packs._index_transport, name + '.tix', sizes[2])
        sig_index = GraphIndex(packs._index_transport, name + '.six', sizes[3])
        self.assertEqual(pack_repo.ExistingPack(packs._pack_transport,
            name, rev_index, inv_index, txt_index, sig_index), pack_1)
        # and the same instance should be returned on successive calls.
        self.assertTrue(pack_1 is packs.get_pack_by_name(name))

    def test_reload_pack_names_new_entry(self):
        tree, r, packs, revs = self.make_packs_and_alt_repo()
        names = packs.names()
        # Add a new pack file into the repository
        rev4 = tree.commit('four')
        new_names = tree.branch.repository._pack_collection.names()
        new_name = set(new_names).difference(names)
        self.assertEqual(1, len(new_name))
        new_name = new_name.pop()
        # The old collection hasn't noticed yet
        self.assertEqual(names, packs.names())
        self.assertTrue(packs.reload_pack_names())
        self.assertEqual(new_names, packs.names())
        # And the repository can access the new revision
        self.assertEqual({rev4:(revs[-1],)}, r.get_parent_map([rev4]))
        self.assertFalse(packs.reload_pack_names())

    def test_reload_pack_names_added_and_removed(self):
        tree, r, packs, revs = self.make_packs_and_alt_repo()
        names = packs.names()
        # Now repack the whole thing
        tree.branch.repository.pack()
        new_names = tree.branch.repository._pack_collection.names()
        # The other collection hasn't noticed yet
        self.assertEqual(names, packs.names())
        self.assertTrue(packs.reload_pack_names())
        self.assertEqual(new_names, packs.names())
        self.assertEqual({revs[-1]:(revs[-2],)}, r.get_parent_map([revs[-1]]))
        self.assertFalse(packs.reload_pack_names())

    def test_reload_pack_names_preserves_pending(self):
        # TODO: Update this to also test for pending-deleted names
        tree, r, packs, revs = self.make_packs_and_alt_repo(write_lock=True)
        # We will add one pack (via start_write_group + insert_record_stream),
        # and remove another pack (via _remove_pack_from_memory)
        orig_names = packs.names()
        orig_at_load = packs._packs_at_load
        to_remove_name = next(iter(orig_names))
        r.start_write_group()
        self.addCleanup(r.abort_write_group)
        r.texts.insert_record_stream([versionedfile.FulltextContentFactory(
            (b'text', b'rev'), (), None, b'content\n')])
        new_pack = packs._new_pack
        self.assertTrue(new_pack.data_inserted())
        new_pack.finish()
        packs.allocate(new_pack)
        packs._new_pack = None
        removed_pack = packs.get_pack_by_name(to_remove_name)
        packs._remove_pack_from_memory(removed_pack)
        names = packs.names()
        all_nodes, deleted_nodes, new_nodes, _ = packs._diff_pack_names()
        new_names = {x[0][0] for x in new_nodes}
        self.assertEqual(names, sorted([x[0][0] for x in all_nodes]))
        self.assertEqual(set(names) - set(orig_names), new_names)
        self.assertEqual({new_pack.name}, new_names)
        self.assertEqual([to_remove_name],
                         sorted([x[0][0] for x in deleted_nodes]))
        packs.reload_pack_names()
        reloaded_names = packs.names()
        self.assertEqual(orig_at_load, packs._packs_at_load)
        self.assertEqual(names, reloaded_names)
        all_nodes, deleted_nodes, new_nodes, _ = packs._diff_pack_names()
        new_names = {x[0][0] for x in new_nodes}
        self.assertEqual(names, sorted([x[0][0] for x in all_nodes]))
        self.assertEqual(set(names) - set(orig_names), new_names)
        self.assertEqual({new_pack.name}, new_names)
        self.assertEqual([to_remove_name],
                         sorted([x[0][0] for x in deleted_nodes]))

    def test_autopack_obsoletes_new_pack(self):
        tree, r, packs, revs = self.make_packs_and_alt_repo(write_lock=True)
        packs._max_pack_count = lambda x: 1
        packs.pack_distribution = lambda x: [10]
        r.start_write_group()
        r.revisions.insert_record_stream([versionedfile.FulltextContentFactory(
            (b'bogus-rev',), (), None, b'bogus-content\n')])
        # This should trigger an autopack, which will combine everything into a
        # single pack file.
        new_names = r.commit_write_group()
        names = packs.names()
        self.assertEqual(1, len(names))
        self.assertEqual([names[0] + '.pack'],
                         packs._pack_transport.list_dir('.'))

    def test_autopack_reloads_and_stops(self):
        tree, r, packs, revs = self.make_packs_and_alt_repo(write_lock=True)
        # After we have determined what needs to be autopacked, trigger a
        # full-pack via the other repo which will cause us to re-evaluate and
        # decide we don't need to do anything
        orig_execute = packs._execute_pack_operations
        def _munged_execute_pack_ops(*args, **kwargs):
            tree.branch.repository.pack()
            return orig_execute(*args, **kwargs)
        packs._execute_pack_operations = _munged_execute_pack_ops
        packs._max_pack_count = lambda x: 1
        packs.pack_distribution = lambda x: [10]
        self.assertFalse(packs.autopack())
        self.assertEqual(1, len(packs.names()))
        self.assertEqual(tree.branch.repository._pack_collection.names(),
                         packs.names())

    def test__save_pack_names(self):
        tree, r, packs, revs = self.make_packs_and_alt_repo(write_lock=True)
        names = packs.names()
        pack = packs.get_pack_by_name(names[0])
        packs._remove_pack_from_memory(pack)
        packs._save_pack_names(obsolete_packs=[pack])
        cur_packs = packs._pack_transport.list_dir('.')
        self.assertEqual([n + '.pack' for n in names[1:]], sorted(cur_packs))
        # obsolete_packs will also have stuff like .rix and .iix present.
        obsolete_packs = packs.transport.list_dir('obsolete_packs')
        obsolete_names = {osutils.splitext(n)[0] for n in obsolete_packs}
        self.assertEqual([pack.name], sorted(obsolete_names))

    def test__save_pack_names_already_obsoleted(self):
        tree, r, packs, revs = self.make_packs_and_alt_repo(write_lock=True)
        names = packs.names()
        pack = packs.get_pack_by_name(names[0])
        packs._remove_pack_from_memory(pack)
        # We are going to simulate a concurrent autopack by manually obsoleting
        # the pack directly.
        packs._obsolete_packs([pack])
        packs._save_pack_names(clear_obsolete_packs=True,
                               obsolete_packs=[pack])
        cur_packs = packs._pack_transport.list_dir('.')
        self.assertEqual([n + '.pack' for n in names[1:]], sorted(cur_packs))
        # Note that while we set clear_obsolete_packs=True, it should not
        # delete a pack file that we have also scheduled for obsoletion.
        obsolete_packs = packs.transport.list_dir('obsolete_packs')
        obsolete_names = {osutils.splitext(n)[0] for n in obsolete_packs}
        self.assertEqual([pack.name], sorted(obsolete_names))

    def test_pack_no_obsolete_packs_directory(self):
        """Bug #314314, don't fail if obsolete_packs directory does
        not exist."""
        tree, r, packs, revs = self.make_packs_and_alt_repo(write_lock=True)
        r.control_transport.rmdir('obsolete_packs')
        packs._clear_obsolete_packs()


class TestPack(TestCaseWithTransport):
    """Tests for the Pack object."""

    def assertCurrentlyEqual(self, left, right):
        self.assertTrue(left == right)
        self.assertTrue(right == left)
        self.assertFalse(left != right)
        self.assertFalse(right != left)

    def assertCurrentlyNotEqual(self, left, right):
        self.assertFalse(left == right)
        self.assertFalse(right == left)
        self.assertTrue(left != right)
        self.assertTrue(right != left)

    def test___eq____ne__(self):
        left = pack_repo.ExistingPack('', '', '', '', '', '')
        right = pack_repo.ExistingPack('', '', '', '', '', '')
        self.assertCurrentlyEqual(left, right)
        # change all attributes and ensure equality changes as we do.
        left.revision_index = 'a'
        self.assertCurrentlyNotEqual(left, right)
        right.revision_index = 'a'
        self.assertCurrentlyEqual(left, right)
        left.inventory_index = 'a'
        self.assertCurrentlyNotEqual(left, right)
        right.inventory_index = 'a'
        self.assertCurrentlyEqual(left, right)
        left.text_index = 'a'
        self.assertCurrentlyNotEqual(left, right)
        right.text_index = 'a'
        self.assertCurrentlyEqual(left, right)
        left.signature_index = 'a'
        self.assertCurrentlyNotEqual(left, right)
        right.signature_index = 'a'
        self.assertCurrentlyEqual(left, right)
        left.name = 'a'
        self.assertCurrentlyNotEqual(left, right)
        right.name = 'a'
        self.assertCurrentlyEqual(left, right)
        left.transport = 'a'
        self.assertCurrentlyNotEqual(left, right)
        right.transport = 'a'
        self.assertCurrentlyEqual(left, right)

    def test_file_name(self):
        pack = pack_repo.ExistingPack('', 'a_name', '', '', '', '')
        self.assertEqual('a_name.pack', pack.file_name())


class TestNewPack(TestCaseWithTransport):
    """Tests for pack_repo.NewPack."""

    def test_new_instance_attributes(self):
        upload_transport = self.get_transport('upload')
        pack_transport = self.get_transport('pack')
        index_transport = self.get_transport('index')
        upload_transport.mkdir('.')
        collection = pack_repo.RepositoryPackCollection(
            repo=None,
            transport=self.get_transport('.'),
            index_transport=index_transport,
            upload_transport=upload_transport,
            pack_transport=pack_transport,
            index_builder_class=BTreeBuilder,
            index_class=BTreeGraphIndex,
            use_chk_index=False)
        pack = pack_repo.NewPack(collection)
        self.addCleanup(pack.abort) # Make sure the write stream gets closed
        self.assertIsInstance(pack.revision_index, BTreeBuilder)
        self.assertIsInstance(pack.inventory_index, BTreeBuilder)
        self.assertIsInstance(pack._hash, type(osutils.md5()))
        self.assertTrue(pack.upload_transport is upload_transport)
        self.assertTrue(pack.index_transport is index_transport)
        self.assertTrue(pack.pack_transport is pack_transport)
        self.assertEqual(None, pack.index_sizes)
        self.assertEqual(20, len(pack.random_name))
        self.assertIsInstance(pack.random_name, str)
        self.assertIsInstance(pack.start_time, float)


class TestPacker(TestCaseWithTransport):
    """Tests for the packs repository Packer class."""

    def test_pack_optimizes_pack_order(self):
        builder = self.make_branch_builder('.', format="1.9")
        builder.start_series()
        builder.build_snapshot(None, [
            ('add', ('', b'root-id', 'directory', None)),
            ('add', ('f', b'f-id', 'file', b'content\n'))],
            revision_id=b'A')
        builder.build_snapshot([b'A'],
            [('modify', ('f', b'new-content\n'))],
            revision_id=b'B')
        builder.build_snapshot([b'B'],
            [('modify', ('f', b'third-content\n'))],
            revision_id=b'C')
        builder.build_snapshot([b'C'],
            [('modify', ('f', b'fourth-content\n'))],
            revision_id=b'D')
        b = builder.get_branch()
        b.lock_read()
        builder.finish_series()
        self.addCleanup(b.unlock)
        # At this point, we should have 4 pack files available
        # Because of how they were built, they correspond to
        # ['D', 'C', 'B', 'A']
        packs = b.repository._pack_collection.packs
        packer = knitpack_repo.KnitPacker(b.repository._pack_collection,
                                  packs, 'testing',
                                  revision_ids=[b'B', b'C'])
        # Now, when we are copying the B & C revisions, their pack files should
        # be moved to the front of the stack
        # The new ordering moves B & C to the front of the .packs attribute,
        # and leaves the others in the original order.
        new_packs = [packs[1], packs[2], packs[0], packs[3]]
        new_pack = packer.pack()
        self.assertEqual(new_packs, packer.packs)


class TestOptimisingPacker(TestCaseWithTransport):
    """Tests for the OptimisingPacker class."""

    def get_pack_collection(self):
        repo = self.make_repository('.')
        return repo._pack_collection

    def test_open_pack_will_optimise(self):
        packer = knitpack_repo.OptimisingKnitPacker(self.get_pack_collection(),
                                            [], '.test')
        new_pack = packer.open_pack()
        self.addCleanup(new_pack.abort) # ensure cleanup
        self.assertIsInstance(new_pack, pack_repo.NewPack)
        self.assertTrue(new_pack.revision_index._optimize_for_size)
        self.assertTrue(new_pack.inventory_index._optimize_for_size)
        self.assertTrue(new_pack.text_index._optimize_for_size)
        self.assertTrue(new_pack.signature_index._optimize_for_size)


class TestGCCHKPacker(TestCaseWithTransport):

    def make_abc_branch(self):
        builder = self.make_branch_builder('source')
        builder.start_series()
        builder.build_snapshot(None, [
            ('add', ('', b'root-id', 'directory', None)),
            ('add', ('file', b'file-id', 'file', b'content\n')),
            ], revision_id=b'A')
        builder.build_snapshot([b'A'], [
            ('add', ('dir', b'dir-id', 'directory', None))],
            revision_id=b'B')
        builder.build_snapshot([b'B'], [
            ('modify', ('file', b'new content\n'))],
            revision_id=b'C')
        builder.finish_series()
        return builder.get_branch()

    def make_branch_with_disjoint_inventory_and_revision(self):
        """a repo with separate packs for a revisions Revision and Inventory.

        There will be one pack file that holds the Revision content, and one
        for the Inventory content.

        :return: (repository,
                  pack_name_with_rev_A_Revision,
                  pack_name_with_rev_A_Inventory,
                  pack_name_with_rev_C_content)
        """
        b_source = self.make_abc_branch()
        b_base = b_source.controldir.sprout('base', revision_id=b'A').open_branch()
        b_stacked = b_base.controldir.sprout('stacked', stacked=True).open_branch()
        b_stacked.lock_write()
        self.addCleanup(b_stacked.unlock)
        b_stacked.fetch(b_source, b'B')
        # Now re-open the stacked repo directly (no fallbacks) so that we can
        # fill in the A rev.
        repo_not_stacked = b_stacked.controldir.open_repository()
        repo_not_stacked.lock_write()
        self.addCleanup(repo_not_stacked.unlock)
        # Now we should have a pack file with A's inventory, but not its
        # Revision
        self.assertEqual([(b'A',), (b'B',)],
                         sorted(repo_not_stacked.inventories.keys()))
        self.assertEqual([(b'B',)],
                         sorted(repo_not_stacked.revisions.keys()))
        stacked_pack_names = repo_not_stacked._pack_collection.names()
        # We have a couple names here, figure out which has A's inventory
        for name in stacked_pack_names:
            pack = repo_not_stacked._pack_collection.get_pack_by_name(name)
            keys = [n[1] for n in pack.inventory_index.iter_all_entries()]
            if (b'A',) in keys:
                inv_a_pack_name = name
                break
        else:
            self.fail('Could not find pack containing A\'s inventory')
        repo_not_stacked.fetch(b_source.repository, b'A')
        self.assertEqual([(b'A',), (b'B',)],
                         sorted(repo_not_stacked.revisions.keys()))
        new_pack_names = set(repo_not_stacked._pack_collection.names())
        rev_a_pack_names = new_pack_names.difference(stacked_pack_names)
        self.assertEqual(1, len(rev_a_pack_names))
        rev_a_pack_name = list(rev_a_pack_names)[0]
        # Now fetch 'C', so we have a couple pack files to join
        repo_not_stacked.fetch(b_source.repository, b'C')
        rev_c_pack_names = set(repo_not_stacked._pack_collection.names())
        rev_c_pack_names = rev_c_pack_names.difference(new_pack_names)
        self.assertEqual(1, len(rev_c_pack_names))
        rev_c_pack_name = list(rev_c_pack_names)[0]
        return (repo_not_stacked, rev_a_pack_name, inv_a_pack_name,
                rev_c_pack_name)

    def test_pack_with_distant_inventories(self):
        # See https://bugs.launchpad.net/bzr/+bug/437003
        # When repacking, it is possible to have an inventory in a different
        # pack file than the associated revision. An autopack can then come
        # along, and miss that inventory, and complain.
        (repo, rev_a_pack_name, inv_a_pack_name, rev_c_pack_name
         ) = self.make_branch_with_disjoint_inventory_and_revision()
        a_pack = repo._pack_collection.get_pack_by_name(rev_a_pack_name)
        c_pack = repo._pack_collection.get_pack_by_name(rev_c_pack_name)
        packer = groupcompress_repo.GCCHKPacker(repo._pack_collection,
                    [a_pack, c_pack], '.test-pack')
        # This would raise ValueError in bug #437003, but should not raise an
        # error once fixed.
        packer.pack()

    def test_pack_with_missing_inventory(self):
        # Similar to test_pack_with_missing_inventory, but this time, we force
        # the A inventory to actually be gone from the repository.
        (repo, rev_a_pack_name, inv_a_pack_name, rev_c_pack_name
         ) = self.make_branch_with_disjoint_inventory_and_revision()
        inv_a_pack = repo._pack_collection.get_pack_by_name(inv_a_pack_name)
        repo._pack_collection._remove_pack_from_memory(inv_a_pack)
        packer = groupcompress_repo.GCCHKPacker(repo._pack_collection,
            repo._pack_collection.all_packs(), '.test-pack')
        e = self.assertRaises(ValueError, packer.pack)
        packer.new_pack.abort()
        self.assertContainsRe(str(e),
            r"We are missing inventories for revisions: .*'A'")


class TestCrossFormatPacks(TestCaseWithTransport):

    def log_pack(self, hint=None):
        self.calls.append(('pack', hint))
        self.orig_pack(hint=hint)
        if self.expect_hint:
            self.assertTrue(hint)

    def run_stream(self, src_fmt, target_fmt, expect_pack_called):
        self.expect_hint = expect_pack_called
        self.calls = []
        source_tree = self.make_branch_and_tree('src', format=src_fmt)
        source_tree.lock_write()
        self.addCleanup(source_tree.unlock)
        tip = source_tree.commit('foo')
        target = self.make_repository('target', format=target_fmt)
        target.lock_write()
        self.addCleanup(target.unlock)
        source = source_tree.branch.repository._get_source(target._format)
        self.orig_pack = target.pack
        self.overrideAttr(target, "pack", self.log_pack)
        search = target.search_missing_revision_ids(
            source_tree.branch.repository, revision_ids=[tip])
        stream = source.get_stream(search)
        from_format = source_tree.branch.repository._format
        sink = target._get_sink()
        sink.insert_stream(stream, from_format, [])
        if expect_pack_called:
            self.assertLength(1, self.calls)
        else:
            self.assertLength(0, self.calls)

    def run_fetch(self, src_fmt, target_fmt, expect_pack_called):
        self.expect_hint = expect_pack_called
        self.calls = []
        source_tree = self.make_branch_and_tree('src', format=src_fmt)
        source_tree.lock_write()
        self.addCleanup(source_tree.unlock)
        tip = source_tree.commit('foo')
        target = self.make_repository('target', format=target_fmt)
        target.lock_write()
        self.addCleanup(target.unlock)
        source = source_tree.branch.repository
        self.orig_pack = target.pack
        self.overrideAttr(target, "pack", self.log_pack)
        target.fetch(source)
        if expect_pack_called:
            self.assertLength(1, self.calls)
        else:
            self.assertLength(0, self.calls)

    def test_sink_format_hint_no(self):
        # When the target format says packing makes no difference, pack is not
        # called.
        self.run_stream('1.9', 'rich-root-pack', False)

    def test_sink_format_hint_yes(self):
        # When the target format says packing makes a difference, pack is
        # called.
        self.run_stream('1.9', '2a', True)

    def test_sink_format_same_no(self):
        # When the formats are the same, pack is not called.
        self.run_stream('2a', '2a', False)

    def test_IDS_format_hint_no(self):
        # When the target format says packing makes no difference, pack is not
        # called.
        self.run_fetch('1.9', 'rich-root-pack', False)

    def test_IDS_format_hint_yes(self):
        # When the target format says packing makes a difference, pack is
        # called.
        self.run_fetch('1.9', '2a', True)

    def test_IDS_format_same_no(self):
        # When the formats are the same, pack is not called.
        self.run_fetch('2a', '2a', False)


class Test_LazyListJoin(tests.TestCase):

    def test__repr__(self):
        lazy = repository._LazyListJoin(['a'], ['b'])
        self.assertEqual("breezy.repository._LazyListJoin((['a'], ['b']))",
                         repr(lazy))


class TestFeatures(tests.TestCaseWithTransport):

    def test_open_with_present_feature(self):
        self.addCleanup(
            bzrrepository.RepositoryFormatMetaDir.unregister_feature,
            b"makes-cheese-sandwich")
        bzrrepository.RepositoryFormatMetaDir.register_feature(
            b"makes-cheese-sandwich")
        repo = self.make_repository('.')
        repo.lock_write()
        repo._format.features[b"makes-cheese-sandwich"] = b"required"
        repo._format.check_support_status(False)
        repo.unlock()

    def test_open_with_missing_required_feature(self):
        repo = self.make_repository('.')
        repo.lock_write()
        repo._format.features[b"makes-cheese-sandwich"] = b"required"
        self.assertRaises(bzrdir.MissingFeature,
            repo._format.check_support_status, False)<|MERGE_RESOLUTION|>--- conflicted
+++ resolved
@@ -737,11 +737,7 @@
                           (b'sha1:4ff91971043668583985aec83f4f0ab10a907d3f',),
                           (b'sha1:81e7324507c5ca132eedaf2d8414ee4bb2226187',),
                           (b'sha1:b101b7da280596c71a4540e9a1eeba8045985ee0',)},
-<<<<<<< HEAD
                          set(simple_chk_records))
-=======
-                         simple_chk_records)
->>>>>>> da6f72a2
         # Now, when we do a similar call using 'get_stream_for_missing_keys'
         # we should get a much larger set of pages.
         missing = [('inventories', b'rev-2')]
