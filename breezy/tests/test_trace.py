--- conflicted
+++ resolved
@@ -83,11 +83,7 @@
 
     def test_format_mem_dump(self):
         self.requireFeature(features.meliae)
-<<<<<<< HEAD
         debug.set_debug_flag("mem_dump")
-=======
-        debug.debug_flags.add("mem_dump")
->>>>>>> ca07defc
         try:
             raise MemoryError()
         except MemoryError:
@@ -102,11 +98,7 @@
             msg = _format_exception()
         # Linux seems to give "No such file" but Windows gives "The system
         # cannot find the file specified".
-<<<<<<< HEAD
         self.assertEqual(f"brz: ERROR: {e_str}\n", msg)
-=======
-        self.assertEqual("brz: ERROR: {}\n".format(e_str), msg)
->>>>>>> ca07defc
 
     def test_format_io_error(self):
         try:
@@ -163,14 +155,10 @@
         """Short friendly message for missing system modules."""
         try:
             import ImaginaryModule
-        except ImportError:
+        except ModuleNotFoundError:
             msg = _format_exception()
         else:
-<<<<<<< HEAD
             self.fail(f"somehow succeeded in importing {ImaginaryModule!r}")
-=======
-            self.fail("somehow succeeded in importing {!r}".format(ImaginaryModule))
->>>>>>> ca07defc
         self.assertContainsRe(
             msg,
             "^brz: ERROR: No module named '?ImaginaryModule'?\n"
@@ -329,12 +317,8 @@
         self.overrideAttr(sys, "stderr", StringIO())
         # Set the log file to something that cannot exist
         self.overrideEnv("BRZ_LOG", "/no-such-dir/brz.log")
-<<<<<<< HEAD
         old_brz_log_filename = trace.get_brz_log_filename()
         self.addCleanup(trace.set_brz_log_filename, old_brz_log_filename)
-=======
-        self.overrideAttr(trace, "_brz_log_filename")
->>>>>>> ca07defc
         logf = trace._open_brz_log()
         if os.path.isdir("/no-such-dir"):
             raise TestSkipped("directory creation succeeded")
@@ -357,27 +341,18 @@
         self.overrideEnv("BRZ_LOG", None)
         self.overrideEnv("BRZ_HOME", "/no-such-dir")
         self.overrideEnv("XDG_CACHE_HOME", "/no-such-dir")
-<<<<<<< HEAD
         old_brz_log_filename = trace.get_brz_log_filename()
         self.addCleanup(trace.set_brz_log_filename, old_brz_log_filename)
-=======
-        self.overrideAttr(trace, "_brz_log_filename")
->>>>>>> ca07defc
         logf = trace._open_brz_log()
         if os.path.isdir("/no-such-dir"):
             raise TestSkipped("directory creation succeeded")
         self.assertIs(None, logf)
-<<<<<<< HEAD
         self.expectFailure(
             "This test currently fails because brz's testsuite doesn't capture "
             "error output from rust",
             self.assertContainsRe,
             sys.stderr.getvalue(),
             "failed to open trace file: .* /no-such-dir.*$",
-=======
-        self.assertContainsRe(
-            sys.stderr.getvalue(), "failed to open trace file: .* '/no-such-dir'$"
->>>>>>> ca07defc
         )
 
 
@@ -436,21 +411,8 @@
         expected = "   DEBUG  b'\\xc2\\xa7'\n"
         self.assertEqual(expected, self.get_log())
 
-<<<<<<< HEAD
     def test_log_bytes_arg(self):
         logging.getLogger("brz").debug("%s", b"\xa7")
-=======
-    def test_log_bytes_msg(self):
-        logging.getLogger("brz").debug(b"\xa7")
-        log = self.get_log()
-        self.assertContainsString(log, "UnicodeDecodeError: ")
-        self.assertContainsRe(
-            log, "Logging record unformattable: b?'\\\\xa7' % \\(\\)\n"
-        )
-
-    def test_log_bytes_arg(self):
-        logging.getLogger("brz").debug(b"%s", b"\xa7")
->>>>>>> ca07defc
         self.get_log()
         self.assertEqual("   DEBUG  b'\\xa7'\n", self.get_log())
 
