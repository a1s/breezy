# Copyright (C) 2005, 2006, 2007 Canonical Ltd
#
# This program is free software; you can redistribute it and/or modify
# it under the terms of the GNU General Public License as published by
# the Free Software Foundation; either version 2 of the License, or
# (at your option) any later version.
#
# This program is distributed in the hope that it will be useful,
# but WITHOUT ANY WARRANTY; without even the implied warranty of
# MERCHANTABILITY or FITNESS FOR A PARTICULAR PURPOSE.  See the
# GNU General Public License for more details.
#
# You should have received a copy of the GNU General Public License
# along with this program; if not, write to the Free Software
# Foundation, Inc., 51 Franklin Street, Fifth Floor, Boston, MA 02110-1301 USA

"""Tests for different inventory implementations"""

# NOTE: Don't import Inventory here, to make sure that we don't accidentally
# hardcode that when we should be using self.make_inventory

from breezy import (
    errors,
    osutils,
    )
from breezy.bzr import (
    inventory,
    )

from breezy.bzr.inventory import (
    InventoryDirectory,
    InventoryEntry,
    InventoryFile,
    InventoryLink,
    TreeReference,
    )

from breezy.tests.per_inventory import TestCaseWithInventory


class TestInventory(TestCaseWithInventory):

    def make_init_inventory(self):
        inv = inventory.Inventory(b'tree-root')
        inv.revision = b'initial-rev'
        inv.root.revision = b'initial-rev'
        return self.inv_to_test_inv(inv)

    def make_file(self, file_id, name, parent_id, content='content\n',
                  revision=b'new-test-rev'):
        ie = InventoryFile(file_id, name, parent_id)
        ie.text_sha1 = osutils.sha_string(content)
        ie.text_size = len(content)
        ie.revision = revision
        return ie

    def make_link(self, file_id, name, parent_id, target='link-target\n'):
        ie = InventoryLink(file_id, name, parent_id)
        ie.symlink_target = target
        return ie

    def prepare_inv_with_nested_dirs(self):
        inv = inventory.Inventory(b'tree-root')
        for args in [('src', 'directory', b'src-id'),
                     ('doc', 'directory', b'doc-id'),
                     ('src/hello.c', 'file', b'hello-id'),
                     ('src/bye.c', 'file', b'bye-id'),
                     ('zz', 'file', b'zz-id'),
                     ('src/sub/', 'directory', b'sub-id'),
                     ('src/zz.c', 'file', b'zzc-id'),
                     ('src/sub/a', 'file', b'a-id'),
                     ('Makefile', 'file', b'makefile-id')]:
            ie = inv.add_path(*args)
            if args[1] == 'file':
                ie.text_sha1 = osutils.sha_string(b'content\n')
                ie.text_size = len(b'content\n')
        return self.inv_to_test_inv(inv)


class TestInventoryCreateByApplyDelta(TestInventory):
    """A subset of the inventory delta application tests.

    See test_inv which has comprehensive delta application tests for
    inventories, dirstate, and repository based inventories.
    """
    def test_add(self):
        inv = self.make_init_inventory()
        inv = inv.create_by_apply_delta([
            (None, "a", "a-id", self.make_file(b'a-id', 'a', b'tree-root')),
            ], b'new-test-rev')
        self.assertEqual('a', inv.id2path(b'a-id'))

    def test_delete(self):
        inv = self.make_init_inventory()
        inv = inv.create_by_apply_delta([
            (None, "a", "a-id", self.make_file(b'a-id', 'a', b'tree-root')),
            ], b'new-rev-1')
        self.assertEqual('a', inv.id2path(b'a-id'))
        inv = inv.create_by_apply_delta([
            ("a", None, b"a-id", None),
            ], b'new-rev-2')
        self.assertRaises(errors.NoSuchId, inv.id2path, b'a-id')

    def test_rename(self):
        inv = self.make_init_inventory()
        inv = inv.create_by_apply_delta([
<<<<<<< HEAD
            (None, "a", b"a-id", self.make_file(b'a-id', 'a', b'tree-root')),
            ], b'new-rev-1')
        self.assertEqual('a', inv.id2path(b'a-id'))
        a_ie = inv[b'a-id']
=======
            (None, "a", "a-id", self.make_file('a-id', 'a', 'tree-root')),
            ], 'new-rev-1')
        self.assertEqual('a', inv.id2path('a-id'))
        a_ie = inv.get_entry('a-id')
>>>>>>> f5937520
        b_ie = self.make_file(a_ie.file_id, "b", a_ie.parent_id)
        inv = inv.create_by_apply_delta([("a", "b", b"a-id", b_ie)], b'new-rev-2')
        self.assertEqual("b", inv.id2path(b'a-id'))

    def test_illegal(self):
        # A file-id cannot appear in a delta more than once
        inv = self.make_init_inventory()
        self.assertRaises(errors.InconsistentDelta, inv.create_by_apply_delta, [
            (None, "a", b"id-1", self.make_file(b'id-1', 'a', b'tree-root')),
            (None, "b", b"id-1", self.make_file(b'id-1', 'b', b'tree-root')),
            ], b'new-rev-1')


class TestInventoryReads(TestInventory):

    def test_is_root(self):
        """Ensure our root-checking code is accurate."""
        inv = self.make_init_inventory()
        self.assertTrue(inv.is_root('tree-root'))
        self.assertFalse(inv.is_root('booga'))
        ie = inv.get_entry('tree-root').copy()
        ie.file_id = 'booga'
        inv = inv.create_by_apply_delta([("", None, "tree-root", None),
                                         (None, "", "booga", ie)], 'new-rev-2')
        self.assertFalse(inv.is_root('TREE_ROOT'))
        self.assertTrue(inv.is_root('booga'))

    def test_ids(self):
        """Test detection of files within selected directories."""
        inv = inventory.Inventory('TREE_ROOT')
        for args in [('src', 'directory', 'src-id'),
                     ('doc', 'directory', 'doc-id'),
                     ('src/hello.c', 'file'),
                     ('src/bye.c', 'file', 'bye-id'),
                     ('Makefile', 'file')]:
            ie = inv.add_path(*args)
            if args[1] == 'file':
                ie.text_sha1 = osutils.sha_string('content\n')
                ie.text_size = len('content\n')
        inv = self.inv_to_test_inv(inv)
        self.assertEqual(inv.path2id('src'), 'src-id')
        self.assertEqual(inv.path2id('src/bye.c'), 'bye-id')

    def test_non_directory_children(self):
        """Test path2id when a parent directory has no children"""
        inv = inventory.Inventory('tree-root')
        inv.add(self.make_file(b'file-id', 'file', 'tree-root'))
        inv.add(self.make_link(b'link-id', 'link', 'tree-root'))
        self.assertIs(None, inv.path2id('file/subfile'))
        self.assertIs(None, inv.path2id('link/subfile'))

    def test_iter_entries(self):
        inv = self.prepare_inv_with_nested_dirs()

        # Test all entries
        self.assertEqual([
            ('', b'tree-root'),
            ('Makefile', b'makefile-id'),
            ('doc', b'doc-id'),
            ('src', b'src-id'),
            ('src/bye.c', b'bye-id'),
            ('src/hello.c', b'hello-id'),
            ('src/sub', b'sub-id'),
            ('src/sub/a', b'a-id'),
            ('src/zz.c', b'zzc-id'),
            ('zz', b'zz-id'),
            ], [(path, ie.file_id) for path, ie in inv.iter_entries()])

        # Test a subdirectory
        self.assertEqual([
            ('bye.c', b'bye-id'),
            ('hello.c', b'hello-id'),
            ('sub', b'sub-id'),
            ('sub/a', b'a-id'),
            ('zz.c', b'zzc-id'),
            ], [(path, ie.file_id) for path, ie in inv.iter_entries(
            from_dir=b'src-id')])

        # Test not recursing at the root level
        self.assertEqual([
            ('', b'tree-root'),
            ('Makefile', b'makefile-id'),
            ('doc', b'doc-id'),
            ('src', b'src-id'),
            ('zz', b'zz-id'),
            ], [(path, ie.file_id) for path, ie in inv.iter_entries(
            recursive=False)])

        # Test not recursing at a subdirectory level
        self.assertEqual([
            ('bye.c', b'bye-id'),
            ('hello.c', b'hello-id'),
            ('sub', b'sub-id'),
            ('zz.c', b'zzc-id'),
            ], [(path, ie.file_id) for path, ie in inv.iter_entries(
            from_dir=b'src-id', recursive=False)])

    def test_iter_just_entries(self):
        inv = self.prepare_inv_with_nested_dirs()
        self.assertEqual([
            b'a-id',
            b'bye-id',
            b'doc-id',
            b'hello-id',
            b'makefile-id',
            b'src-id',
            b'sub-id',
            b'tree-root',
            b'zz-id',
            b'zzc-id',
            ], sorted([ie.file_id for ie in inv.iter_just_entries()]))

    def test_iter_entries_by_dir(self):
        inv = self. prepare_inv_with_nested_dirs()
        self.assertEqual([
            ('', b'tree-root'),
            ('Makefile', b'makefile-id'),
            ('doc', b'doc-id'),
            ('src', b'src-id'),
            ('zz', b'zz-id'),
            ('src/bye.c', b'bye-id'),
            ('src/hello.c', b'hello-id'),
            ('src/sub', b'sub-id'),
            ('src/zz.c', b'zzc-id'),
            ('src/sub/a', b'a-id'),
            ], [(path, ie.file_id) for path, ie in inv.iter_entries_by_dir()])
        self.assertEqual([
            ('', b'tree-root'),
            ('Makefile', b'makefile-id'),
            ('doc', b'doc-id'),
            ('src', b'src-id'),
            ('zz', b'zz-id'),
            ('src/bye.c', b'bye-id'),
            ('src/hello.c', b'hello-id'),
            ('src/sub', b'sub-id'),
            ('src/zz.c', b'zzc-id'),
            ('src/sub/a', b'a-id'),
            ], [(path, ie.file_id) for path, ie in inv.iter_entries_by_dir(
                specific_file_ids=(b'a-id', b'zzc-id', b'doc-id', b'tree-root',
                b'hello-id', b'bye-id', b'zz-id', b'src-id', b'makefile-id',
                b'sub-id'))])

        self.assertEqual([
            ('Makefile', b'makefile-id'),
            ('doc', b'doc-id'),
            ('zz', b'zz-id'),
            ('src/bye.c', b'bye-id'),
            ('src/hello.c', b'hello-id'),
            ('src/zz.c', b'zzc-id'),
            ('src/sub/a', b'a-id'),
            ], [(path, ie.file_id) for path, ie in inv.iter_entries_by_dir(
                specific_file_ids=(b'a-id', b'zzc-id', b'doc-id',
                b'hello-id', b'bye-id', b'zz-id', b'makefile-id'))])

        self.assertEqual([
            ('Makefile', b'makefile-id'),
            ('src/bye.c', b'bye-id'),
            ], [(path, ie.file_id) for path, ie in inv.iter_entries_by_dir(
                specific_file_ids=(b'bye-id', b'makefile-id'))])

        self.assertEqual([
            ('Makefile', b'makefile-id'),
            ('src/bye.c', b'bye-id'),
            ], [(path, ie.file_id) for path, ie in inv.iter_entries_by_dir(
                specific_file_ids=(b'bye-id', b'makefile-id'))])

        self.assertEqual([
            ('src/bye.c', b'bye-id'),
            ], [(path, ie.file_id) for path, ie in inv.iter_entries_by_dir(
                specific_file_ids=(b'bye-id',))])

        self.assertEqual([
            ('', b'tree-root'),
            ('src', b'src-id'),
            ('src/bye.c', b'bye-id'),
            ], [(path, ie.file_id) for path, ie in inv.iter_entries_by_dir(
                specific_file_ids=(b'bye-id',), yield_parents=True)])
 

class TestInventoryFiltering(TestInventory):

    def test_inv_filter_empty(self):
        inv = self.prepare_inv_with_nested_dirs()
        new_inv = inv.filter([])
        self.assertEqual([
            ('', b'tree-root'),
            ], [(path, ie.file_id) for path, ie in new_inv.iter_entries()])
    
    def test_inv_filter_files(self):
        inv = self.prepare_inv_with_nested_dirs()
        new_inv = inv.filter([b'zz-id', b'hello-id', b'a-id'])
        self.assertEqual([
            ('', b'tree-root'),
            ('src', b'src-id'),
            ('src/hello.c', b'hello-id'),
            ('src/sub', b'sub-id'),
            ('src/sub/a', b'a-id'),
            ('zz', b'zz-id'),
            ], [(path, ie.file_id) for path, ie in new_inv.iter_entries()])
    
    def test_inv_filter_dirs(self):
        inv = self.prepare_inv_with_nested_dirs()
        new_inv = inv.filter([b'doc-id', b'sub-id'])
        self.assertEqual([
            ('', b'tree-root'),
            ('doc', b'doc-id'),
            ('src', b'src-id'),
            ('src/sub', b'sub-id'),
            ('src/sub/a', b'a-id'),
            ], [(path, ie.file_id) for path, ie in new_inv.iter_entries()])

    def test_inv_filter_files_and_dirs(self):
        inv = self.prepare_inv_with_nested_dirs()
        new_inv = inv.filter([b'makefile-id', b'src-id'])
        self.assertEqual([
            ('', b'tree-root'),
            ('Makefile', b'makefile-id'),
            ('src', b'src-id'),
            ('src/bye.c', b'bye-id'),
            ('src/hello.c', b'hello-id'),
            ('src/sub', b'sub-id'),
            ('src/sub/a', b'a-id'),
            ('src/zz.c', b'zzc-id'),
            ], [(path, ie.file_id) for path, ie in new_inv.iter_entries()])

    def test_inv_filter_entry_not_present(self):
        inv = self.prepare_inv_with_nested_dirs()
        new_inv = inv.filter([b'not-present-id'])
        self.assertEqual([
            ('', b'tree-root'),
            ], [(path, ie.file_id) for path, ie in new_inv.iter_entries()])<|MERGE_RESOLUTION|>--- conflicted
+++ resolved
@@ -104,17 +104,10 @@
     def test_rename(self):
         inv = self.make_init_inventory()
         inv = inv.create_by_apply_delta([
-<<<<<<< HEAD
             (None, "a", b"a-id", self.make_file(b'a-id', 'a', b'tree-root')),
             ], b'new-rev-1')
         self.assertEqual('a', inv.id2path(b'a-id'))
-        a_ie = inv[b'a-id']
-=======
-            (None, "a", "a-id", self.make_file('a-id', 'a', 'tree-root')),
-            ], 'new-rev-1')
-        self.assertEqual('a', inv.id2path('a-id'))
-        a_ie = inv.get_entry('a-id')
->>>>>>> f5937520
+        a_ie = inv.get_entry(b'a-id')
         b_ie = self.make_file(a_ie.file_id, "b", a_ie.parent_id)
         inv = inv.create_by_apply_delta([("a", "b", b"a-id", b_ie)], b'new-rev-2')
         self.assertEqual("b", inv.id2path(b'a-id'))
