# Copyright (C) 2005-2013, 2015, 2016 Canonical Ltd
#
# This program is free software; you can redistribute it and/or modify
# it under the terms of the GNU General Public License as published by
# the Free Software Foundation; either version 2 of the License, or
# (at your option) any later version.
#
# This program is distributed in the hope that it will be useful,
# but WITHOUT ANY WARRANTY; without even the implied warranty of
# MERCHANTABILITY or FITNESS FOR A PARTICULAR PURPOSE.  See the
# GNU General Public License for more details.
#
# You should have received a copy of the GNU General Public License
# along with this program; if not, write to the Free Software
# Foundation, Inc., 51 Franklin Street, Fifth Floor, Boston, MA 02110-1301 USA

"""Testing framework extensions"""

from __future__ import absolute_import

# NOTE: Some classes in here use camelCaseNaming() rather than
# underscore_naming().  That's for consistency with unittest; it's not the
# general style of breezy.  Please continue that consistency when adding e.g.
# new assertFoo() methods.

import atexit
import codecs
import copy
import difflib
import doctest
import errno
import functools
from io import (
    BytesIO,
    StringIO,
    )
import itertools
import logging
import math
import os
import platform
import pprint
import random
import re
import shlex
import site
import stat
import subprocess
import sys
import tempfile
import threading
import time
import traceback
import unittest
import warnings

import testtools
# nb: check this before importing anything else from within it
_testtools_version = getattr(testtools, '__version__', ())
if _testtools_version < (0, 9, 5):
    raise ImportError("need at least testtools 0.9.5: %s is %r"
        % (testtools.__file__, _testtools_version))
from testtools import content

import breezy
from .. import (
    branchbuilder,
    controldir,
    commands as _mod_commands,
    config,
    i18n,
    debug,
    errors,
    hooks,
    lock as _mod_lock,
    lockdir,
    memorytree,
    osutils,
    plugin as _mod_plugin,
    pyutils,
    ui,
    urlutils,
    registry,
    symbol_versioning,
    trace,
    transport as _mod_transport,
    workingtree,
    )
from breezy.bzr import (
    chk_map,
    )
try:
    import breezy.lsprof
except ImportError:
    # lsprof not available
    pass
from ..sixish import (
    int2byte,
    PY3,
    string_types,
    text_type,
    )
from ..bzr.smart import client, request
from ..transport import (
    memory,
    pathfilter,
    )
from ..tests import (
    fixtures,
    test_server,
    TestUtil,
    treeshape,
    ui_testing,
    )
from ..tests.features import _CompatabilityThunkFeature

# Mark this python module as being part of the implementation
# of unittest: this gives us better tracebacks where the last
# shown frame is the test code, not our assertXYZ.
__unittest = 1

default_transport = test_server.LocalURLServer


_unitialized_attr = object()
"""A sentinel needed to act as a default value in a method signature."""


# Subunit result codes, defined here to prevent a hard dependency on subunit.
SUBUNIT_SEEK_SET = 0
SUBUNIT_SEEK_CUR = 1

# These are intentionally brought into this namespace. That way plugins, etc
# can just "from breezy.tests import TestCase, TestLoader, etc"
TestSuite = TestUtil.TestSuite
TestLoader = TestUtil.TestLoader

# Tests should run in a clean and clearly defined environment. The goal is to
# keep them isolated from the running environment as mush as possible. The test
# framework ensures the variables defined below are set (or deleted if the
# value is None) before a test is run and reset to their original value after
# the test is run. Generally if some code depends on an environment variable,
# the tests should start without this variable in the environment. There are a
# few exceptions but you shouldn't violate this rule lightly.
isolated_environ = {
    'BRZ_HOME': None,
    'HOME': None,
    'GNUPGHOME': None,
    'XDG_CONFIG_HOME': None,
    # brz now uses the Win32 API and doesn't rely on APPDATA, but the
    # tests do check our impls match APPDATA
    'BRZ_EDITOR': None, # test_msgeditor manipulates this variable
    'VISUAL': None,
    'EDITOR': None,
    'BRZ_EMAIL': None,
    'BZREMAIL': None, # may still be present in the environment
    'EMAIL': 'jrandom@example.com', # set EMAIL as brz does not guess
    'BRZ_PROGRESS_BAR': None,
    # This should trap leaks to ~/.brz.log. This occurs when tests use TestCase
    # as a base class instead of TestCaseInTempDir. Tests inheriting from
    # TestCase should not use disk resources, BRZ_LOG is one.
    'BRZ_LOG': '/you-should-use-TestCaseInTempDir-if-you-need-a-log-file',
    'BRZ_PLUGIN_PATH': '-site',
    'BRZ_DISABLE_PLUGINS': None,
    'BRZ_PLUGINS_AT': None,
    'BRZ_CONCURRENCY': None,
    # Make sure that any text ui tests are consistent regardless of
    # the environment the test case is run in; you may want tests that
    # test other combinations.  'dumb' is a reasonable guess for tests
    # going to a pipe or a BytesIO.
    'TERM': 'dumb',
    'LINES': '25',
    'COLUMNS': '80',
    'BRZ_COLUMNS': '80',
    # Disable SSH Agent
    'SSH_AUTH_SOCK': None,
    # Proxies
    'http_proxy': None,
    'HTTP_PROXY': None,
    'https_proxy': None,
    'HTTPS_PROXY': None,
    'no_proxy': None,
    'NO_PROXY': None,
    'all_proxy': None,
    'ALL_PROXY': None,
    'BZR_REMOTE_PATH': None,
    # Generally speaking, we don't want apport reporting on crashes in
    # the test envirnoment unless we're specifically testing apport,
    # so that it doesn't leak into the real system environment.  We
    # use an env var so it propagates to subprocesses.
    'APPORT_DISABLE': '1',
    }


def override_os_environ(test, env=None):
    """Modify os.environ keeping a copy.

    :param test: A test instance

    :param env: A dict containing variable definitions to be installed
    """
    if env is None:
        env = isolated_environ
    test._original_os_environ = dict(**os.environ)
    for var in env:
        osutils.set_or_unset_env(var, env[var])
        if var not in test._original_os_environ:
            # The var is new, add it with a value of None, so
            # restore_os_environ will delete it
            test._original_os_environ[var] = None


def restore_os_environ(test):
    """Restore os.environ to its original state.

    :param test: A test instance previously passed to override_os_environ.
    """
    for var, value in test._original_os_environ.items():
        # Restore the original value (or delete it if the value has been set to
        # None in override_os_environ).
        osutils.set_or_unset_env(var, value)


def _clear__type_equality_funcs(test):
    """Cleanup bound methods stored on TestCase instances

    Clear the dict breaking a few (mostly) harmless cycles in the affected
    unittests released with Python 2.6 and initial Python 2.7 versions.

    For a few revisions between Python 2.7.1 and Python 2.7.2 that annoyingly
    shipped in Oneiric, an object with no clear method was used, hence the
    extra complications, see bug 809048 for details.
    """
    type_equality_funcs = getattr(test, "_type_equality_funcs", None)
    if type_equality_funcs is not None:
        tef_clear = getattr(type_equality_funcs, "clear", None)
        if tef_clear is None:
            tef_instance_dict = getattr(type_equality_funcs, "__dict__", None)
            if tef_instance_dict is not None:
                tef_clear = tef_instance_dict.clear
        if tef_clear is not None:
            tef_clear()


class ExtendedTestResult(testtools.TextTestResult):
    """Accepts, reports and accumulates the results of running tests.

    Compared to the unittest version this class adds support for
    profiling, benchmarking, stopping as soon as a test fails,  and
    skipping tests.  There are further-specialized subclasses for
    different types of display.

    When a test finishes, in whatever way, it calls one of the addSuccess,
    addFailure or addError methods.  These in turn may redirect to a more
    specific case for the special test results supported by our extended
    tests.

    Note that just one of these objects is fed the results from many tests.
    """

    stop_early = False

    def __init__(self, stream, descriptions, verbosity,
                 bench_history=None,
                 strict=False,
                 ):
        """Construct new TestResult.

        :param bench_history: Optionally, a writable file object to accumulate
            benchmark results.
        """
        testtools.TextTestResult.__init__(self, stream)
        if bench_history is not None:
            from breezy.version import _get_bzr_source_tree
            src_tree = _get_bzr_source_tree()
            if src_tree:
                try:
                    revision_id = src_tree.get_parent_ids()[0]
                except IndexError:
                    # XXX: if this is a brand new tree, do the same as if there
                    # is no branch.
                    revision_id = b''
            else:
                # XXX: If there's no branch, what should we do?
                revision_id = b''
            bench_history.write("--date %s %s\n" % (time.time(), revision_id))
        self._bench_history = bench_history
        self.ui = ui.ui_factory
        self.num_tests = 0
        self.error_count = 0
        self.failure_count = 0
        self.known_failure_count = 0
        self.skip_count = 0
        self.not_applicable_count = 0
        self.unsupported = {}
        self.count = 0
        self._overall_start_time = time.time()
        self._strict = strict
        self._first_thread_leaker_id = None
        self._tests_leaking_threads_count = 0
        self._traceback_from_test = None

    def stopTestRun(self):
        run = self.testsRun
        actionTaken = "Ran"
        stopTime = time.time()
        timeTaken = stopTime - self.startTime
        # GZ 2010-07-19: Seems testtools has no printErrors method, and though
        #                the parent class method is similar have to duplicate
        self._show_list('ERROR', self.errors)
        self._show_list('FAIL', self.failures)
        self.stream.write(self.sep2)
        self.stream.write("%s %d test%s in %.3fs\n\n" % (actionTaken,
                            run, run != 1 and "s" or "", timeTaken))
        if not self.wasSuccessful():
            self.stream.write("FAILED (")
            failed, errored = map(len, (self.failures, self.errors))
            if failed:
                self.stream.write("failures=%d" % failed)
            if errored:
                if failed: self.stream.write(", ")
                self.stream.write("errors=%d" % errored)
            if self.known_failure_count:
                if failed or errored: self.stream.write(", ")
                self.stream.write("known_failure_count=%d" %
                    self.known_failure_count)
            self.stream.write(")\n")
        else:
            if self.known_failure_count:
                self.stream.write("OK (known_failures=%d)\n" %
                    self.known_failure_count)
            else:
                self.stream.write("OK\n")
        if self.skip_count > 0:
            skipped = self.skip_count
            self.stream.write('%d test%s skipped\n' %
                                (skipped, skipped != 1 and "s" or ""))
        if self.unsupported:
            for feature, count in sorted(self.unsupported.items()):
                self.stream.write("Missing feature '%s' skipped %d tests.\n" %
                    (feature, count))
        if self._strict:
            ok = self.wasStrictlySuccessful()
        else:
            ok = self.wasSuccessful()
        if self._first_thread_leaker_id:
            self.stream.write(
                '%s is leaking threads among %d leaking tests.\n' % (
                self._first_thread_leaker_id,
                self._tests_leaking_threads_count))
            # We don't report the main thread as an active one.
            self.stream.write(
                '%d non-main threads were left active in the end.\n'
                % (len(self._active_threads) - 1))

    def getDescription(self, test):
        return test.id()

    def _extractBenchmarkTime(self, testCase, details=None):
        """Add a benchmark time for the current test case."""
        if details and 'benchtime' in details:
            return float(''.join(details['benchtime'].iter_bytes()))
        return getattr(testCase, "_benchtime", None)

    def _delta_to_float(self, a_timedelta, precision):
        # This calls ceiling to ensure that the most pessimistic view of time
        # taken is shown (rather than leaving it to the Python %f operator
        # to decide whether to round/floor/ceiling. This was added when we
        # had pyp3 test failures that suggest a floor was happening.
        shift = 10 ** precision
        return math.ceil((a_timedelta.days * 86400.0 + a_timedelta.seconds +
            a_timedelta.microseconds / 1000000.0) * shift) / shift

    def _elapsedTestTimeString(self):
        """Return a time string for the overall time the current test has taken."""
        return self._formatTime(self._delta_to_float(
            self._now() - self._start_datetime, 3))

    def _testTimeString(self, testCase):
        benchmark_time = self._extractBenchmarkTime(testCase)
        if benchmark_time is not None:
            return self._formatTime(benchmark_time) + "*"
        else:
            return self._elapsedTestTimeString()

    def _formatTime(self, seconds):
        """Format seconds as milliseconds with leading spaces."""
        # some benchmarks can take thousands of seconds to run, so we need 8
        # places
        return "%8dms" % (1000 * seconds)

    def _shortened_test_description(self, test):
        what = test.id()
        what = re.sub(r'^breezy\.tests\.', '', what)
        return what

    # GZ 2010-10-04: Cloned tests may end up harmlessly calling this method
    #                multiple times in a row, because the handler is added for
    #                each test but the container list is shared between cases.
    #                See lp:498869 lp:625574 and lp:637725 for background.
    def _record_traceback_from_test(self, exc_info):
        """Store the traceback from passed exc_info tuple till"""
        self._traceback_from_test = exc_info[2]

    def startTest(self, test):
        super(ExtendedTestResult, self).startTest(test)
        if self.count == 0:
            self.startTests()
        self.count += 1
        self.report_test_start(test)
        test.number = self.count
        self._recordTestStartTime()
        # Make testtools cases give us the real traceback on failure
        addOnException = getattr(test, "addOnException", None)
        if addOnException is not None:
            addOnException(self._record_traceback_from_test)
        # Only check for thread leaks on breezy derived test cases
        if isinstance(test, TestCase):
            test.addCleanup(self._check_leaked_threads, test)

    def stopTest(self, test):
        super(ExtendedTestResult, self).stopTest(test)
        # Manually break cycles, means touching various private things but hey
        getDetails = getattr(test, "getDetails", None)
        if getDetails is not None:
            getDetails().clear()
        _clear__type_equality_funcs(test)
        self._traceback_from_test = None

    def startTests(self):
        self.report_tests_starting()
        self._active_threads = threading.enumerate()

    def _check_leaked_threads(self, test):
        """See if any threads have leaked since last call

        A sample of live threads is stored in the _active_threads attribute,
        when this method runs it compares the current live threads and any not
        in the previous sample are treated as having leaked.
        """
        now_active_threads = set(threading.enumerate())
        threads_leaked = now_active_threads.difference(self._active_threads)
        if threads_leaked:
            self._report_thread_leak(test, threads_leaked, now_active_threads)
            self._tests_leaking_threads_count += 1
            if self._first_thread_leaker_id is None:
                self._first_thread_leaker_id = test.id()
            self._active_threads = now_active_threads

    def _recordTestStartTime(self):
        """Record that a test has started."""
        self._start_datetime = self._now()

    def addError(self, test, err):
        """Tell result that test finished with an error.

        Called from the TestCase run() method when the test
        fails with an unexpected error.
        """
        self._post_mortem(self._traceback_from_test)
        super(ExtendedTestResult, self).addError(test, err)
        self.error_count += 1
        self.report_error(test, err)
        if self.stop_early:
            self.stop()

    def addFailure(self, test, err):
        """Tell result that test failed.

        Called from the TestCase run() method when the test
        fails because e.g. an assert() method failed.
        """
        self._post_mortem(self._traceback_from_test)
        super(ExtendedTestResult, self).addFailure(test, err)
        self.failure_count += 1
        self.report_failure(test, err)
        if self.stop_early:
            self.stop()

    def addSuccess(self, test, details=None):
        """Tell result that test completed successfully.

        Called from the TestCase run()
        """
        if self._bench_history is not None:
            benchmark_time = self._extractBenchmarkTime(test, details)
            if benchmark_time is not None:
                self._bench_history.write("%s %s\n" % (
                    self._formatTime(benchmark_time),
                    test.id()))
        self.report_success(test)
        super(ExtendedTestResult, self).addSuccess(test)
        test._log_contents = ''

    def addExpectedFailure(self, test, err):
        self.known_failure_count += 1
        self.report_known_failure(test, err)

    def addUnexpectedSuccess(self, test, details=None):
        """Tell result the test unexpectedly passed, counting as a failure

        When the minimum version of testtools required becomes 0.9.8 this
        can be updated to use the new handling there.
        """
        super(ExtendedTestResult, self).addFailure(test, details=details)
        self.failure_count += 1
        self.report_unexpected_success(test,
            "".join(details["reason"].iter_text()))
        if self.stop_early:
            self.stop()

    def addNotSupported(self, test, feature):
        """The test will not be run because of a missing feature.
        """
        # this can be called in two different ways: it may be that the
        # test started running, and then raised (through requireFeature)
        # UnavailableFeature.  Alternatively this method can be called
        # while probing for features before running the test code proper; in
        # that case we will see startTest and stopTest, but the test will
        # never actually run.
        self.unsupported.setdefault(str(feature), 0)
        self.unsupported[str(feature)] += 1
        self.report_unsupported(test, feature)

    def addSkip(self, test, reason):
        """A test has not run for 'reason'."""
        self.skip_count += 1
        self.report_skip(test, reason)

    def addNotApplicable(self, test, reason):
        self.not_applicable_count += 1
        self.report_not_applicable(test, reason)

    def _count_stored_tests(self):
        """Count of tests instances kept alive due to not succeeding"""
        return self.error_count + self.failure_count + self.known_failure_count

    def _post_mortem(self, tb=None):
        """Start a PDB post mortem session."""
        if os.environ.get('BRZ_TEST_PDB', None):
            import pdb
            pdb.post_mortem(tb)

    def progress(self, offset, whence):
        """The test is adjusting the count of tests to run."""
        if whence == SUBUNIT_SEEK_SET:
            self.num_tests = offset
        elif whence == SUBUNIT_SEEK_CUR:
            self.num_tests += offset
        else:
            raise errors.BzrError("Unknown whence %r" % whence)

    def report_tests_starting(self):
        """Display information before the test run begins"""
        if getattr(sys, 'frozen', None) is None:
            bzr_path = osutils.realpath(sys.argv[0])
        else:
            bzr_path = sys.executable
        self.stream.write(
            'brz selftest: %s\n' % (bzr_path,))
        self.stream.write(
            '   %s\n' % (
                    breezy.__path__[0],))
        self.stream.write(
            '   bzr-%s python-%s %s\n' % (
                    breezy.version_string,
                    breezy._format_version_tuple(sys.version_info),
                    platform.platform(aliased=1),
                    ))
        self.stream.write('\n')

    def report_test_start(self, test):
        """Display information on the test just about to be run"""

    def _report_thread_leak(self, test, leaked_threads, active_threads):
        """Display information on a test that leaked one or more threads"""
        # GZ 2010-09-09: A leak summary reported separately from the general
        #                thread debugging would be nice. Tests under subunit
        #                need something not using stream, perhaps adding a
        #                testtools details object would be fitting.
        if 'threads' in selftest_debug_flags:
            self.stream.write('%s is leaking, active is now %d\n' %
                (test.id(), len(active_threads)))

    def startTestRun(self):
        self.startTime = time.time()

    def report_success(self, test):
        pass

    def wasStrictlySuccessful(self):
        if self.unsupported or self.known_failure_count:
            return False
        return self.wasSuccessful()


class TextTestResult(ExtendedTestResult):
    """Displays progress and results of tests in text form"""

    def __init__(self, stream, descriptions, verbosity,
                 bench_history=None,
                 strict=None,
                 ):
        ExtendedTestResult.__init__(self, stream, descriptions, verbosity,
            bench_history, strict)
        self.pb = self.ui.nested_progress_bar()
        self.pb.show_pct = False
        self.pb.show_spinner = False
        self.pb.show_eta = False,
        self.pb.show_count = False
        self.pb.show_bar = False
        self.pb.update_latency = 0
        self.pb.show_transport_activity = False

    def stopTestRun(self):
        # called when the tests that are going to run have run
        self.pb.clear()
        self.pb.finished()
        super(TextTestResult, self).stopTestRun()

    def report_tests_starting(self):
        super(TextTestResult, self).report_tests_starting()
        self.pb.update('[test 0/%d] Starting' % (self.num_tests))

    def _progress_prefix_text(self):
        # the longer this text, the less space we have to show the test
        # name...
        a = '[%d' % self.count              # total that have been run
        # tests skipped as known not to be relevant are not important enough
        # to show here
        ## if self.skip_count:
        ##     a += ', %d skip' % self.skip_count
        ## if self.known_failure_count:
        ##     a += '+%dX' % self.known_failure_count
        if self.num_tests:
            a +='/%d' % self.num_tests
        a += ' in '
        runtime = time.time() - self._overall_start_time
        if runtime >= 60:
            a += '%dm%ds' % (runtime / 60, runtime % 60)
        else:
            a += '%ds' % runtime
        total_fail_count = self.error_count + self.failure_count
        if total_fail_count:
            a += ', %d failed' % total_fail_count
        # if self.unsupported:
        #     a += ', %d missing' % len(self.unsupported)
        a += ']'
        return a

    def report_test_start(self, test):
        self.pb.update(
                self._progress_prefix_text()
                + ' '
                + self._shortened_test_description(test))

    def _test_description(self, test):
        return self._shortened_test_description(test)

    def report_error(self, test, err):
        self.stream.write('ERROR: %s\n    %s\n' % (
            self._test_description(test),
            err[1],
            ))

    def report_failure(self, test, err):
        self.stream.write('FAIL: %s\n    %s\n' % (
            self._test_description(test),
            err[1],
            ))

    def report_known_failure(self, test, err):
        pass

    def report_unexpected_success(self, test, reason):
        self.stream.write('FAIL: %s\n    %s: %s\n' % (
            self._test_description(test),
            "Unexpected success. Should have failed",
            reason,
            ))

    def report_skip(self, test, reason):
        pass

    def report_not_applicable(self, test, reason):
        pass

    def report_unsupported(self, test, feature):
        """test cannot be run because feature is missing."""


class VerboseTestResult(ExtendedTestResult):
    """Produce long output, with one line per test run plus times"""

    def _ellipsize_to_right(self, a_string, final_width):
        """Truncate and pad a string, keeping the right hand side"""
        if len(a_string) > final_width:
            result = '...' + a_string[3-final_width:]
        else:
            result = a_string
        return result.ljust(final_width)

    def report_tests_starting(self):
        self.stream.write('running %d tests...\n' % self.num_tests)
        super(VerboseTestResult, self).report_tests_starting()

    def report_test_start(self, test):
        name = self._shortened_test_description(test)
        width = osutils.terminal_width()
        if width is not None:
            # width needs space for 6 char status, plus 1 for slash, plus an
            # 11-char time string, plus a trailing blank
            # when NUMBERED_DIRS: plus 5 chars on test number, plus 1 char on
            # space
            self.stream.write(self._ellipsize_to_right(name, width-18))
        else:
            self.stream.write(name)
        self.stream.flush()

    def _error_summary(self, err):
        indent = ' ' * 4
        return '%s%s' % (indent, err[1])

    def report_error(self, test, err):
        self.stream.write('ERROR %s\n%s\n'
                % (self._testTimeString(test),
                   self._error_summary(err)))

    def report_failure(self, test, err):
        self.stream.write(' FAIL %s\n%s\n'
                % (self._testTimeString(test),
                   self._error_summary(err)))

    def report_known_failure(self, test, err):
        self.stream.write('XFAIL %s\n%s\n'
                % (self._testTimeString(test),
                   self._error_summary(err)))

    def report_unexpected_success(self, test, reason):
        self.stream.write(' FAIL %s\n%s: %s\n'
                % (self._testTimeString(test),
                   "Unexpected success. Should have failed",
                   reason))

    def report_success(self, test):
        self.stream.write('   OK %s\n' % self._testTimeString(test))
        for bench_called, stats in getattr(test, '_benchcalls', []):
            self.stream.write('LSProf output for %s(%s, %s)\n' % bench_called)
            stats.pprint(file=self.stream)
        # flush the stream so that we get smooth output. This verbose mode is
        # used to show the output in PQM.
        self.stream.flush()

    def report_skip(self, test, reason):
        self.stream.write(' SKIP %s\n%s\n'
                % (self._testTimeString(test), reason))

    def report_not_applicable(self, test, reason):
        self.stream.write('  N/A %s\n    %s\n'
                % (self._testTimeString(test), reason))

    def report_unsupported(self, test, feature):
        """test cannot be run because feature is missing."""
        self.stream.write("NODEP %s\n    The feature '%s' is not available.\n"
                %(self._testTimeString(test), feature))


class TextTestRunner(object):
    stop_on_failure = False

    def __init__(self,
                 stream=sys.stderr,
                 descriptions=0,
                 verbosity=1,
                 bench_history=None,
                 strict=False,
                 result_decorators=None,
                 ):
        """Create a TextTestRunner.

        :param result_decorators: An optional list of decorators to apply
            to the result object being used by the runner. Decorators are
            applied left to right - the first element in the list is the 
            innermost decorator.
        """
        # stream may know claim to know to write unicode strings, but in older
        # pythons this goes sufficiently wrong that it is a bad idea. (
        # specifically a built in file with encoding 'UTF-8' will still try
        # to encode using ascii.
        new_encoding = osutils.get_terminal_encoding()
        codec = codecs.lookup(new_encoding)
        encode = codec.encode
        # GZ 2010-09-08: Really we don't want to be writing arbitrary bytes,
        #                so should swap to the plain codecs.StreamWriter
        stream = osutils.UnicodeOrBytesToBytesWriter(encode, stream,
            "backslashreplace")
        stream.encoding = new_encoding
        self.stream = stream
        self.descriptions = descriptions
        self.verbosity = verbosity
        self._bench_history = bench_history
        self._strict = strict
        self._result_decorators = result_decorators or []

    def run(self, test):
        "Run the given test case or test suite."
        if self.verbosity == 1:
            result_class = TextTestResult
        elif self.verbosity >= 2:
            result_class = VerboseTestResult
        original_result = result_class(self.stream,
                              self.descriptions,
                              self.verbosity,
                              bench_history=self._bench_history,
                              strict=self._strict,
                              )
        # Signal to result objects that look at stop early policy to stop,
        original_result.stop_early = self.stop_on_failure
        result = original_result
        for decorator in self._result_decorators:
            result = decorator(result)
            result.stop_early = self.stop_on_failure
        result.startTestRun()
        try:
            test.run(result)
        finally:
            result.stopTestRun()
        # higher level code uses our extended protocol to determine
        # what exit code to give.
        return original_result


def iter_suite_tests(suite):
    """Return all tests in a suite, recursing through nested suites"""
    if isinstance(suite, unittest.TestCase):
        yield suite
    elif isinstance(suite, unittest.TestSuite):
        for item in suite:
            for r in iter_suite_tests(item):
                yield r
    else:
        raise Exception('unknown type %r for object %r'
                        % (type(suite), suite))


TestSkipped = testtools.testcase.TestSkipped


class TestNotApplicable(TestSkipped):
    """A test is not applicable to the situation where it was run.

    This is only normally raised by parameterized tests, if they find that
    the instance they're constructed upon does not support one aspect
    of its interface.
    """


# traceback._some_str fails to format exceptions that have the default
# __str__ which does an implicit ascii conversion. However, repr() on those
# objects works, for all that its not quite what the doctor may have ordered.
def _clever_some_str(value):
    try:
        return str(value)
    except:
        try:
            return repr(value).replace('\\n', '\n')
        except:
            return '<unprintable %s object>' % type(value).__name__

traceback._some_str = _clever_some_str


# deprecated - use self.knownFailure(), or self.expectFailure.
KnownFailure = testtools.testcase._ExpectedFailure


class UnavailableFeature(Exception):
    """A feature required for this test was not available.

    This can be considered a specialised form of SkippedTest.

    The feature should be used to construct the exception.
    """


class StringIOWrapper(ui_testing.BytesIOWithEncoding):

    @symbol_versioning.deprecated_method(
        symbol_versioning.deprecated_in((3, 0)))
    def __init__(self, s=None):
        super(StringIOWrapper, self).__init__(s)


TestUIFactory = ui_testing.TestUIFactory


def isolated_doctest_setUp(test):
    override_os_environ(test)
    osutils.set_or_unset_env('BRZ_HOME', '/nonexistent')
    test._orig_ui_factory = ui.ui_factory
    ui.ui_factory = ui.SilentUIFactory()


def isolated_doctest_tearDown(test):
    restore_os_environ(test)
    ui.ui_factory = test._orig_ui_factory


def IsolatedDocTestSuite(*args, **kwargs):
    """Overrides doctest.DocTestSuite to handle isolation.

    The method is really a factory and users are expected to use it as such.
    """

    kwargs['setUp'] = isolated_doctest_setUp
    kwargs['tearDown'] = isolated_doctest_tearDown
    return doctest.DocTestSuite(*args, **kwargs)


class TestCase(testtools.TestCase):
    """Base class for brz unit tests.

    Tests that need access to disk resources should subclass
    TestCaseInTempDir not TestCase.

    Error and debug log messages are redirected from their usual
    location into a temporary file, the contents of which can be
    retrieved by _get_log().  We use a real OS file, not an in-memory object,
    so that it can also capture file IO.  When the test completes this file
    is read into memory and removed from disk.

    There are also convenience functions to invoke bzr's command-line
    routine, and to build and check brz trees.

    In addition to the usual method of overriding tearDown(), this class also
    allows subclasses to register cleanup functions via addCleanup, which are
    run in order as the object is torn down.  It's less likely this will be
    accidentally overlooked.
    """

    _log_file = None
    # record lsprof data when performing benchmark calls.
    _gather_lsprof_in_benchmarks = False

    def __init__(self, methodName='testMethod'):
        super(TestCase, self).__init__(methodName)
        self._directory_isolation = True
        self.exception_handlers.insert(0,
            (UnavailableFeature, self._do_unsupported_or_skip))
        self.exception_handlers.insert(0,
            (TestNotApplicable, self._do_not_applicable))

    def setUp(self):
        super(TestCase, self).setUp()

        # At this point we're still accessing the config files in $BRZ_HOME (as
        # set by the user running selftest).
        timeout = config.GlobalStack().get('selftest.timeout')
        if timeout:
            timeout_fixture = fixtures.TimeoutFixture(timeout)
            timeout_fixture.setUp()
            self.addCleanup(timeout_fixture.cleanUp)

        for feature in getattr(self, '_test_needs_features', []):
            self.requireFeature(feature)
        self._cleanEnvironment()

        self.overrideAttr(breezy.get_global_state(), 'cmdline_overrides',
                          config.CommandLineStore())

        self._silenceUI()
        self._startLogFile()
        self._benchcalls = []
        self._benchtime = None
        self._clear_hooks()
        self._track_transports()
        self._track_locks()
        self._clear_debug_flags()
        # Isolate global verbosity level, to make sure it's reproducible
        # between tests.  We should get rid of this altogether: bug 656694. --
        # mbp 20101008
        self.overrideAttr(breezy.trace, '_verbosity_level', 0)
        self._log_files = set()
        # Each key in the ``_counters`` dict holds a value for a different
        # counter. When the test ends, addDetail() should be used to output the
        # counter values. This happens in install_counter_hook().
        self._counters = {}
        if 'config_stats' in selftest_debug_flags:
            self._install_config_stats_hooks()
        # Do not use i18n for tests (unless the test reverses this)
        i18n.disable_i18n()

    def debug(self):
        # debug a frame up.
        import pdb
        # The sys preserved stdin/stdout should allow blackbox tests debugging
        pdb.Pdb(stdin=sys.__stdin__, stdout=sys.__stdout__
                ).set_trace(sys._getframe().f_back)

    def discardDetail(self, name):
        """Extend the addDetail, getDetails api so we can remove a detail.

        eg. brz always adds the 'log' detail at startup, but we don't want to
        include it for skipped, xfail, etc tests.

        It is safe to call this for a detail that doesn't exist, in case this
        gets called multiple times.
        """
        # We cheat. details is stored in __details which means we shouldn't
        # touch it. but getDetails() returns the dict directly, so we can
        # mutate it.
        details = self.getDetails()
        if name in details:
            del details[name]

    def install_counter_hook(self, hooks, name, counter_name=None):
        """Install a counting hook.

        Any hook can be counted as long as it doesn't need to return a value.

        :param hooks: Where the hook should be installed.

        :param name: The hook name that will be counted.

        :param counter_name: The counter identifier in ``_counters``, defaults
            to ``name``.
        """
        _counters = self._counters # Avoid closing over self
        if counter_name is None:
            counter_name = name
        if counter_name in _counters:
            raise AssertionError('%s is already used as a counter name'
                                  % (counter_name,))
        _counters[counter_name] = 0
        self.addDetail(counter_name, content.Content(content.UTF8_TEXT,
            lambda: [b'%d' % (_counters[counter_name],)]))
        def increment_counter(*args, **kwargs):
            _counters[counter_name] += 1
        label = 'count %s calls' % (counter_name,)
        hooks.install_named_hook(name, increment_counter, label)
        self.addCleanup(hooks.uninstall_named_hook, name, label)

    def _install_config_stats_hooks(self):
        """Install config hooks to count hook calls.

        """
        for hook_name in ('get', 'set', 'remove', 'load', 'save'):
            self.install_counter_hook(config.ConfigHooks, hook_name,
                                       'config.%s' % (hook_name,))

        # The OldConfigHooks are private and need special handling to protect
        # against recursive tests (tests that run other tests), so we just do
        # manually what registering them into _builtin_known_hooks will provide
        # us.
        self.overrideAttr(config, 'OldConfigHooks', config._OldConfigHooks())
        for hook_name in ('get', 'set', 'remove', 'load', 'save'):
            self.install_counter_hook(config.OldConfigHooks, hook_name,
                                      'old_config.%s' % (hook_name,))

    def _clear_debug_flags(self):
        """Prevent externally set debug flags affecting tests.

        Tests that want to use debug flags can just set them in the
        debug_flags set during setup/teardown.
        """
        # Start with a copy of the current debug flags we can safely modify.
        self.overrideAttr(debug, 'debug_flags', set(debug.debug_flags))
        if 'allow_debug' not in selftest_debug_flags:
            debug.debug_flags.clear()
        if 'disable_lock_checks' not in selftest_debug_flags:
            debug.debug_flags.add('strict_locks')

    def _clear_hooks(self):
        # prevent hooks affecting tests
        known_hooks = hooks.known_hooks
        self._preserved_hooks = {}
        for key, (parent, name) in known_hooks.iter_parent_objects():
            current_hooks = getattr(parent, name)
            self._preserved_hooks[parent] = (name, current_hooks)
        self._preserved_lazy_hooks = hooks._lazy_hooks
        hooks._lazy_hooks = {}
        self.addCleanup(self._restoreHooks)
        for key, (parent, name) in known_hooks.iter_parent_objects():
            factory = known_hooks.get(key)
            setattr(parent, name, factory())
        # this hook should always be installed
        request._install_hook()

    def disable_directory_isolation(self):
        """Turn off directory isolation checks."""
        self._directory_isolation = False

    def enable_directory_isolation(self):
        """Enable directory isolation checks."""
        self._directory_isolation = True

    def _silenceUI(self):
        """Turn off UI for duration of test"""
        # by default the UI is off; tests can turn it on if they want it.
        self.overrideAttr(ui, 'ui_factory', ui.SilentUIFactory())

    def _check_locks(self):
        """Check that all lock take/release actions have been paired."""
        # We always check for mismatched locks. If a mismatch is found, we
        # fail unless -Edisable_lock_checks is supplied to selftest, in which
        # case we just print a warning.
        # unhook:
        acquired_locks = [lock for action, lock in self._lock_actions
                          if action == 'acquired']
        released_locks = [lock for action, lock in self._lock_actions
                          if action == 'released']
        broken_locks = [lock for action, lock in self._lock_actions
                        if action == 'broken']
        # trivially, given the tests for lock acquistion and release, if we
        # have as many in each list, it should be ok. Some lock tests also
        # break some locks on purpose and should be taken into account by
        # considering that breaking a lock is just a dirty way of releasing it.
        if len(acquired_locks) != (len(released_locks) + len(broken_locks)):
            message = (
                'Different number of acquired and '
                'released or broken locks.\n'
                'acquired=%s\n'
                'released=%s\n'
                'broken=%s\n' %
                (acquired_locks, released_locks, broken_locks))
            if not self._lock_check_thorough:
                # Rather than fail, just warn
                print("Broken test %s: %s" % (self, message))
                return
            self.fail(message)

    def _track_locks(self):
        """Track lock activity during tests."""
        self._lock_actions = []
        if 'disable_lock_checks' in selftest_debug_flags:
            self._lock_check_thorough = False
        else:
            self._lock_check_thorough = True

        self.addCleanup(self._check_locks)
        _mod_lock.Lock.hooks.install_named_hook('lock_acquired',
                                                self._lock_acquired, None)
        _mod_lock.Lock.hooks.install_named_hook('lock_released',
                                                self._lock_released, None)
        _mod_lock.Lock.hooks.install_named_hook('lock_broken',
                                                self._lock_broken, None)

    def _lock_acquired(self, result):
        self._lock_actions.append(('acquired', result))

    def _lock_released(self, result):
        self._lock_actions.append(('released', result))

    def _lock_broken(self, result):
        self._lock_actions.append(('broken', result))

    def permit_dir(self, name):
        """Permit a directory to be used by this test. See permit_url."""
        name_transport = _mod_transport.get_transport_from_path(name)
        self.permit_url(name)
        self.permit_url(name_transport.base)

    def permit_url(self, url):
        """Declare that url is an ok url to use in this test.

        Do this for memory transports, temporary test directory etc.

        Do not do this for the current working directory, /tmp, or any other
        preexisting non isolated url.
        """
        if not url.endswith('/'):
            url += '/'
        self._bzr_selftest_roots.append(url)

    def permit_source_tree_branch_repo(self):
        """Permit the source tree brz is running from to be opened.

        Some code such as breezy.version attempts to read from the brz branch
        that brz is executing from (if any). This method permits that directory
        to be used in the test suite.
        """
        path = self.get_source_path()
        self.record_directory_isolation()
        try:
            try:
                workingtree.WorkingTree.open(path)
            except (errors.NotBranchError, errors.NoWorkingTree):
                raise TestSkipped('Needs a working tree of brz sources')
        finally:
            self.enable_directory_isolation()

    def _preopen_isolate_transport(self, transport):
        """Check that all transport openings are done in the test work area."""
        while isinstance(transport, pathfilter.PathFilteringTransport):
            # Unwrap pathfiltered transports
            transport = transport.server.backing_transport.clone(
                transport._filter('.'))
        url = transport.base
        # ReadonlySmartTCPServer_for_testing decorates the backing transport
        # urls it is given by prepending readonly+. This is appropriate as the
        # client shouldn't know that the server is readonly (or not readonly).
        # We could register all servers twice, with readonly+ prepending, but
        # that makes for a long list; this is about the same but easier to
        # read.
        if url.startswith('readonly+'):
            url = url[len('readonly+'):]
        self._preopen_isolate_url(url)

    def _preopen_isolate_url(self, url):
        if not self._directory_isolation:
            return
        if self._directory_isolation == 'record':
            self._bzr_selftest_roots.append(url)
            return
        # This prevents all transports, including e.g. sftp ones backed on disk
        # from working unless they are explicitly granted permission. We then
        # depend on the code that sets up test transports to check that they are
        # appropriately isolated and enable their use by calling
        # self.permit_transport()
        if not osutils.is_inside_any(self._bzr_selftest_roots, url):
            raise errors.BzrError("Attempt to escape test isolation: %r %r"
                % (url, self._bzr_selftest_roots))

    def record_directory_isolation(self):
        """Gather accessed directories to permit later access.

        This is used for tests that access the branch brz is running from.
        """
        self._directory_isolation = "record"

    def start_server(self, transport_server, backing_server=None):
        """Start transport_server for this test.

        This starts the server, registers a cleanup for it and permits the
        server's urls to be used.
        """
        if backing_server is None:
            transport_server.start_server()
        else:
            transport_server.start_server(backing_server)
        self.addCleanup(transport_server.stop_server)
        # Obtain a real transport because if the server supplies a password, it
        # will be hidden from the base on the client side.
        t = _mod_transport.get_transport_from_url(transport_server.get_url())
        # Some transport servers effectively chroot the backing transport;
        # others like SFTPServer don't - users of the transport can walk up the
        # transport to read the entire backing transport. This wouldn't matter
        # except that the workdir tests are given - and that they expect the
        # server's url to point at - is one directory under the safety net. So
        # Branch operations into the transport will attempt to walk up one
        # directory. Chrooting all servers would avoid this but also mean that
        # we wouldn't be testing directly against non-root urls. Alternatively
        # getting the test framework to start the server with a backing server
        # at the actual safety net directory would work too, but this then
        # means that the self.get_url/self.get_transport methods would need
        # to transform all their results. On balance its cleaner to handle it
        # here, and permit a higher url when we have one of these transports.
        if t.base.endswith('/work/'):
            # we have safety net/test root/work
            t = t.clone('../..')
        elif isinstance(transport_server,
                        test_server.SmartTCPServer_for_testing):
            # The smart server adds a path similar to work, which is traversed
            # up from by the client. But the server is chrooted - the actual
            # backing transport is not escaped from, and VFS requests to the
            # root will error (because they try to escape the chroot).
            t2 = t.clone('..')
            while t2.base != t.base:
                t = t2
                t2 = t.clone('..')
        self.permit_url(t.base)

    def _track_transports(self):
        """Install checks for transport usage."""
        # TestCase has no safe place it can write to.
        self._bzr_selftest_roots = []
        # Currently the easiest way to be sure that nothing is going on is to
        # hook into brz dir opening. This leaves a small window of error for
        # transport tests, but they are well known, and we can improve on this
        # step.
        controldir.ControlDir.hooks.install_named_hook("pre_open",
            self._preopen_isolate_transport, "Check brz directories are safe.")

    def _ndiff_strings(self, a, b):
        """Return ndiff between two strings containing lines.

        A trailing newline is added if missing to make the strings
        print properly."""
        if b and not b.endswith('\n'):
            b += '\n'
        if a and not a.endswith('\n'):
            a += '\n'
        difflines = difflib.ndiff(a.splitlines(True),
                                  b.splitlines(True),
                                  linejunk=lambda x: False,
                                  charjunk=lambda x: False)
        return ''.join(difflines)

    def assertEqual(self, a, b, message=''):
        try:
            if a == b:
                return
        except UnicodeError as e:
            # If we can't compare without getting a UnicodeError, then
            # obviously they are different
            trace.mutter('UnicodeError: %s', e)
        if message:
            message += '\n'
        raise AssertionError("%snot equal:\na = %s\nb = %s\n"
            % (message,
               pprint.pformat(a), pprint.pformat(b)))

    # FIXME: This is deprecated in unittest2 but plugins may still use it so we
    # need a deprecation period for them -- vila 2016-02-01
    assertEquals = assertEqual

    def assertEqualDiff(self, a, b, message=None):
        """Assert two texts are equal, if not raise an exception.

        This is intended for use with multi-line strings where it can
        be hard to find the differences by eye.
        """
        # TODO: perhaps override assertEqual to call this for strings?
        if a == b:
            return
        if message is None:
            message = "texts not equal:\n"
        if a + ('\n' if isinstance(a, text_type) else b'\n') == b:
            message = 'first string is missing a final newline.\n'
        if a == b + ('\n' if isinstance(b, text_type) else b'\n'):
            message = 'second string is missing a final newline.\n'
        raise AssertionError(message +
                             self._ndiff_strings(a, b))

    def assertEqualMode(self, mode, mode_test):
        self.assertEqual(mode, mode_test,
                         'mode mismatch %o != %o' % (mode, mode_test))

    def assertEqualStat(self, expected, actual):
        """assert that expected and actual are the same stat result.

        :param expected: A stat result.
        :param actual: A stat result.
        :raises AssertionError: If the expected and actual stat values differ
            other than by atime.
        """
        self.assertEqual(expected.st_size, actual.st_size,
                         'st_size did not match')
        self.assertEqual(expected.st_mtime, actual.st_mtime,
                         'st_mtime did not match')
        self.assertEqual(expected.st_ctime, actual.st_ctime,
                         'st_ctime did not match')
        if sys.platform == 'win32':
            # On Win32 both 'dev' and 'ino' cannot be trusted. In python2.4 it
            # is 'dev' that varies, in python 2.5 (6?) it is st_ino that is
            # odd. We just force it to always be 0 to avoid any problems.
            self.assertEqual(0, expected.st_dev)
            self.assertEqual(0, actual.st_dev)
            self.assertEqual(0, expected.st_ino)
            self.assertEqual(0, actual.st_ino)
        else:
            self.assertEqual(expected.st_dev, actual.st_dev,
                             'st_dev did not match')
            self.assertEqual(expected.st_ino, actual.st_ino,
                             'st_ino did not match')
        self.assertEqual(expected.st_mode, actual.st_mode,
                         'st_mode did not match')

    def assertLength(self, length, obj_with_len):
        """Assert that obj_with_len is of length length."""
        if len(obj_with_len) != length:
            self.fail("Incorrect length: wanted %d, got %d for %r" % (
                length, len(obj_with_len), obj_with_len))

    def assertLogsError(self, exception_class, func, *args, **kwargs):
        """Assert that `func(*args, **kwargs)` quietly logs a specific error.
        """
        captured = []
        orig_log_exception_quietly = trace.log_exception_quietly
        try:
            def capture():
                orig_log_exception_quietly()
                captured.append(sys.exc_info()[1])
            trace.log_exception_quietly = capture
            func(*args, **kwargs)
        finally:
            trace.log_exception_quietly = orig_log_exception_quietly
        self.assertLength(1, captured)
        err = captured[0]
        self.assertIsInstance(err, exception_class)
        return err

    def assertPositive(self, val):
        """Assert that val is greater than 0."""
        self.assertTrue(val > 0, 'expected a positive value, but got %s' % val)

    def assertNegative(self, val):
        """Assert that val is less than 0."""
        self.assertTrue(val < 0, 'expected a negative value, but got %s' % val)

    def assertStartsWith(self, s, prefix):
        if not s.startswith(prefix):
            raise AssertionError('string %r does not start with %r' % (s, prefix))

    def assertEndsWith(self, s, suffix):
        """Asserts that s ends with suffix."""
        if not s.endswith(suffix):
            raise AssertionError('string %r does not end with %r' % (s, suffix))

    def assertContainsRe(self, haystack, needle_re, flags=0):
        """Assert that a contains something matching a regular expression."""
        if not re.search(needle_re, haystack, flags):
            if ('\n' if isinstance(haystack, str) else b'\n') in haystack or len(haystack) > 60:
                # a long string, format it in a more readable way
                raise AssertionError(
                        'pattern "%s" not found in\n"""\\\n%s"""\n'
                        % (needle_re, haystack))
            else:
                raise AssertionError('pattern "%s" not found in "%s"'
                        % (needle_re, haystack))

    def assertNotContainsRe(self, haystack, needle_re, flags=0):
        """Assert that a does not match a regular expression"""
        if re.search(needle_re, haystack, flags):
            raise AssertionError('pattern "%s" found in "%s"'
                    % (needle_re, haystack))

    def assertContainsString(self, haystack, needle):
        if haystack.find(needle) == -1:
            self.fail("string %r not found in '''%s'''" % (needle, haystack))

    def assertNotContainsString(self, haystack, needle):
        if haystack.find(needle) != -1:
            self.fail("string %r found in '''%s'''" % (needle, haystack))

    def assertSubset(self, sublist, superlist):
        """Assert that every entry in sublist is present in superlist."""
        missing = set(sublist) - set(superlist)
        if len(missing) > 0:
            raise AssertionError("value(s) %r not present in container %r" %
                                 (missing, superlist))

    def assertListRaises(self, excClass, func, *args, **kwargs):
        """Fail unless excClass is raised when the iterator from func is used.

        Many functions can return generators this makes sure
        to wrap them in a list() call to make sure the whole generator
        is run, and that the proper exception is raised.
        """
        try:
            list(func(*args, **kwargs))
        except excClass as e:
            return e
        else:
            if getattr(excClass, '__name__', None) is not None:
                excName = excClass.__name__
            else:
                excName = str(excClass)
            raise self.failureException("%s not raised" % excName)

    def assertRaises(self, excClass, callableObj, *args, **kwargs):
        """Assert that a callable raises a particular exception.

        :param excClass: As for the except statement, this may be either an
            exception class, or a tuple of classes.
        :param callableObj: A callable, will be passed ``*args`` and
            ``**kwargs``.

        Returns the exception so that you can examine it.
        """
        try:
            callableObj(*args, **kwargs)
        except excClass as e:
            return e
        else:
            if getattr(excClass, '__name__', None) is not None:
                excName = excClass.__name__
            else:
                # probably a tuple
                excName = str(excClass)
            raise self.failureException("%s not raised" % excName)

    def assertIs(self, left, right, message=None):
        if not (left is right):
            if message is not None:
                raise AssertionError(message)
            else:
                raise AssertionError("%r is not %r." % (left, right))

    def assertIsNot(self, left, right, message=None):
        if (left is right):
            if message is not None:
                raise AssertionError(message)
            else:
                raise AssertionError("%r is %r." % (left, right))

    def assertTransportMode(self, transport, path, mode):
        """Fail if a path does not have mode "mode".

        If modes are not supported on this transport, the assertion is ignored.
        """
        if not transport._can_roundtrip_unix_modebits():
            return
        path_stat = transport.stat(path)
        actual_mode = stat.S_IMODE(path_stat.st_mode)
        self.assertEqual(mode, actual_mode,
                         'mode of %r incorrect (%s != %s)'
                         % (path, oct(mode), oct(actual_mode)))

    def assertIsSameRealPath(self, path1, path2):
        """Fail if path1 and path2 points to different files"""
        self.assertEqual(osutils.realpath(path1),
                         osutils.realpath(path2),
                         "apparent paths:\na = %s\nb = %s\n," % (path1, path2))

    def assertIsInstance(self, obj, kls, msg=None):
        """Fail if obj is not an instance of kls
        
        :param msg: Supplementary message to show if the assertion fails.
        """
        if not isinstance(obj, kls):
            m = "%r is an instance of %s rather than %s" % (
                obj, obj.__class__, kls)
            if msg:
                m += ": " + msg
            self.fail(m)

    def assertFileEqual(self, content, path):
        """Fail if path does not contain 'content'."""
        self.assertPathExists(path)
        
        with open(path, 'r' + ('b' if isinstance(content, bytes) else '')) as f:
            s = f.read()
        self.assertEqualDiff(content, s)

    def assertDocstring(self, expected_docstring, obj):
        """Fail if obj does not have expected_docstring"""
        if __doc__ is None:
            # With -OO the docstring should be None instead
            self.assertIs(obj.__doc__, None)
        else:
            self.assertEqual(expected_docstring, obj.__doc__)

    def assertPathExists(self, path):
        """Fail unless path or paths, which may be abs or relative, exist."""
        # TODO(jelmer): Clean this up for pad.lv/1696545
        if not isinstance(path, (bytes, str, text_type)):
            for p in path:
                self.assertPathExists(p)
        else:
            self.assertTrue(osutils.lexists(path),
                path + " does not exist")

    def assertPathDoesNotExist(self, path):
        """Fail if path or paths, which may be abs or relative, exist."""
        if not isinstance(path, (str, text_type)):
            for p in path:
                self.assertPathDoesNotExist(p)
        else:
            self.assertFalse(osutils.lexists(path),
                path + " exists")

    def _capture_deprecation_warnings(self, a_callable, *args, **kwargs):
        """A helper for callDeprecated and applyDeprecated.

        :param a_callable: A callable to call.
        :param args: The positional arguments for the callable
        :param kwargs: The keyword arguments for the callable
        :return: A tuple (warnings, result). result is the result of calling
            a_callable(``*args``, ``**kwargs``).
        """
        local_warnings = []
        def capture_warnings(msg, cls=None, stacklevel=None):
            # we've hooked into a deprecation specific callpath,
            # only deprecations should getting sent via it.
            self.assertEqual(cls, DeprecationWarning)
            local_warnings.append(msg)
        original_warning_method = symbol_versioning.warn
        symbol_versioning.set_warning_method(capture_warnings)
        try:
            result = a_callable(*args, **kwargs)
        finally:
            symbol_versioning.set_warning_method(original_warning_method)
        return (local_warnings, result)

    def applyDeprecated(self, deprecation_format, a_callable, *args, **kwargs):
        """Call a deprecated callable without warning the user.

        Note that this only captures warnings raised by symbol_versioning.warn,
        not other callers that go direct to the warning module.

        To test that a deprecated method raises an error, do something like
        this (remember that both assertRaises and applyDeprecated delays *args
        and **kwargs passing)::

            self.assertRaises(errors.ReservedId,
                self.applyDeprecated,
                deprecated_in((1, 5, 0)),
                br.append_revision,
                'current:')

        :param deprecation_format: The deprecation format that the callable
            should have been deprecated with. This is the same type as the
            parameter to deprecated_method/deprecated_function. If the
            callable is not deprecated with this format, an assertion error
            will be raised.
        :param a_callable: A callable to call. This may be a bound method or
            a regular function. It will be called with ``*args`` and
            ``**kwargs``.
        :param args: The positional arguments for the callable
        :param kwargs: The keyword arguments for the callable
        :return: The result of a_callable(``*args``, ``**kwargs``)
        """
        call_warnings, result = self._capture_deprecation_warnings(a_callable,
            *args, **kwargs)
        expected_first_warning = symbol_versioning.deprecation_string(
            a_callable, deprecation_format)
        if len(call_warnings) == 0:
            self.fail("No deprecation warning generated by call to %s" %
                a_callable)
        self.assertEqual(expected_first_warning, call_warnings[0])
        return result

    def callCatchWarnings(self, fn, *args, **kw):
        """Call a callable that raises python warnings.

        The caller's responsible for examining the returned warnings.

        If the callable raises an exception, the exception is not
        caught and propagates up to the caller.  In that case, the list
        of warnings is not available.

        :returns: ([warning_object, ...], fn_result)
        """
        # XXX: This is not perfect, because it completely overrides the
        # warnings filters, and some code may depend on suppressing particular
        # warnings.  It's the easiest way to insulate ourselves from -Werror,
        # though.  -- Andrew, 20071062
        wlist = []
        def _catcher(message, category, filename, lineno, file=None, line=None):
            # despite the name, 'message' is normally(?) a Warning subclass
            # instance
            wlist.append(message)
        saved_showwarning = warnings.showwarning
        saved_filters = warnings.filters
        try:
            warnings.showwarning = _catcher
            warnings.filters = []
            result = fn(*args, **kw)
        finally:
            warnings.showwarning = saved_showwarning
            warnings.filters = saved_filters
        return wlist, result

    def callDeprecated(self, expected, callable, *args, **kwargs):
        """Assert that a callable is deprecated in a particular way.

        This is a very precise test for unusual requirements. The
        applyDeprecated helper function is probably more suited for most tests
        as it allows you to simply specify the deprecation format being used
        and will ensure that that is issued for the function being called.

        Note that this only captures warnings raised by symbol_versioning.warn,
        not other callers that go direct to the warning module.  To catch
        general warnings, use callCatchWarnings.

        :param expected: a list of the deprecation warnings expected, in order
        :param callable: The callable to call
        :param args: The positional arguments for the callable
        :param kwargs: The keyword arguments for the callable
        """
        call_warnings, result = self._capture_deprecation_warnings(callable,
            *args, **kwargs)
        self.assertEqual(expected, call_warnings)
        return result

    def _startLogFile(self):
        """Setup a in-memory target for bzr and testcase log messages"""
        pseudo_log_file = BytesIO()
        def _get_log_contents_for_weird_testtools_api():
            return [pseudo_log_file.getvalue().decode(
                "utf-8", "replace").encode("utf-8")]
        self.addDetail("log", content.Content(content.ContentType("text",
            "plain", {"charset": "utf8"}),
            _get_log_contents_for_weird_testtools_api))
        self._log_file = pseudo_log_file
        self._log_memento = trace.push_log_file(self._log_file)
        self.addCleanup(self._finishLogFile)

    def _finishLogFile(self):
        """Flush and dereference the in-memory log for this testcase"""
        if trace._trace_file:
            # flush the log file, to get all content
            trace._trace_file.flush()
        trace.pop_log_file(self._log_memento)
        # The logging module now tracks references for cleanup so discard ours
        del self._log_memento

    def thisFailsStrictLockCheck(self):
        """It is known that this test would fail with -Dstrict_locks.

        By default, all tests are run with strict lock checking unless
        -Edisable_lock_checks is supplied. However there are some tests which
        we know fail strict locks at this point that have not been fixed.
        They should call this function to disable the strict checking.

        This should be used sparingly, it is much better to fix the locking
        issues rather than papering over the problem by calling this function.
        """
        debug.debug_flags.discard('strict_locks')

    def overrideAttr(self, obj, attr_name, new=_unitialized_attr):
        """Overrides an object attribute restoring it after the test.

        :note: This should be used with discretion; you should think about
        whether it's better to make the code testable without monkey-patching.

        :param obj: The object that will be mutated.

        :param attr_name: The attribute name we want to preserve/override in
            the object.

        :param new: The optional value we want to set the attribute to.

        :returns: The actual attr value.
        """
        # The actual value is captured by the call below
        value = getattr(obj, attr_name, _unitialized_attr)
        if value is _unitialized_attr:
            # When the test completes, the attribute should not exist, but if
            # we aren't setting a value, we don't need to do anything.
            if new is not _unitialized_attr:
                self.addCleanup(delattr, obj, attr_name)
        else:
            self.addCleanup(setattr, obj, attr_name, value)
        if new is not _unitialized_attr:
            setattr(obj, attr_name, new)
        return value

    def overrideEnv(self, name, new):
        """Set an environment variable, and reset it after the test.

        :param name: The environment variable name.

        :param new: The value to set the variable to. If None, the 
            variable is deleted from the environment.

        :returns: The actual variable value.
        """
        value = osutils.set_or_unset_env(name, new)
        self.addCleanup(osutils.set_or_unset_env, name, value)
        return value

    def recordCalls(self, obj, attr_name):
        """Monkeypatch in a wrapper that will record calls.

        The monkeypatch is automatically removed when the test concludes.

        :param obj: The namespace holding the reference to be replaced;
            typically a module, class, or object.
        :param attr_name: A string for the name of the attribute to 
            patch.
        :returns: A list that will be extended with one item every time the
            function is called, with a tuple of (args, kwargs).
        """
        calls = []

        def decorator(*args, **kwargs):
            calls.append((args, kwargs))
            return orig(*args, **kwargs)
        orig = self.overrideAttr(obj, attr_name, decorator)
        return calls

    def _cleanEnvironment(self):
        for name, value in isolated_environ.items():
            self.overrideEnv(name, value)

    def _restoreHooks(self):
        for klass, (name, hooks) in self._preserved_hooks.items():
            setattr(klass, name, hooks)
        self._preserved_hooks.clear()
        breezy.hooks._lazy_hooks = self._preserved_lazy_hooks
        self._preserved_lazy_hooks.clear()

    def knownFailure(self, reason):
        """Declare that this test fails for a known reason

        Tests that are known to fail should generally be using expectedFailure
        with an appropriate reverse assertion if a change could cause the test
        to start passing. Conversely if the test has no immediate prospect of
        succeeding then using skip is more suitable.

        When this method is called while an exception is being handled, that
        traceback will be used, otherwise a new exception will be thrown to
        provide one but won't be reported.
        """
        self._add_reason(reason)
        try:
            exc_info = sys.exc_info()
            if exc_info != (None, None, None):
                self._report_traceback(exc_info)
            else:
                try:
                    raise self.failureException(reason)
                except self.failureException:
                    exc_info = sys.exc_info()
            # GZ 02-08-2011: Maybe cleanup this err.exc_info attribute too?
            raise testtools.testcase._ExpectedFailure(exc_info)
        finally:
            del exc_info

    def _suppress_log(self):
        """Remove the log info from details."""
        self.discardDetail('log')

    def _do_skip(self, result, reason):
        self._suppress_log()
        addSkip = getattr(result, 'addSkip', None)
        if not callable(addSkip):
            result.addSuccess(result)
        else:
            addSkip(self, str(reason))

    @staticmethod
    def _do_known_failure(self, result, e):
        self._suppress_log()
        err = sys.exc_info()
        addExpectedFailure = getattr(result, 'addExpectedFailure', None)
        if addExpectedFailure is not None:
            addExpectedFailure(self, err)
        else:
            result.addSuccess(self)

    @staticmethod
    def _do_not_applicable(self, result, e):
        if not e.args:
            reason = 'No reason given'
        else:
            reason = e.args[0]
        self._suppress_log ()
        addNotApplicable = getattr(result, 'addNotApplicable', None)
        if addNotApplicable is not None:
            result.addNotApplicable(self, reason)
        else:
            self._do_skip(result, reason)

    @staticmethod
    def _report_skip(self, result, err):
        """Override the default _report_skip.

        We want to strip the 'log' detail. If we waint until _do_skip, it has
        already been formatted into the 'reason' string, and we can't pull it
        out again.
        """
        self._suppress_log()
        super(TestCase, self)._report_skip(self, result, err)

    @staticmethod
    def _report_expected_failure(self, result, err):
        """Strip the log.

        See _report_skip for motivation.
        """
        self._suppress_log()
        super(TestCase, self)._report_expected_failure(self, result, err)

    @staticmethod
    def _do_unsupported_or_skip(self, result, e):
        reason = e.args[0]
        self._suppress_log()
        addNotSupported = getattr(result, 'addNotSupported', None)
        if addNotSupported is not None:
            result.addNotSupported(self, reason)
        else:
            self._do_skip(result, reason)

    def time(self, callable, *args, **kwargs):
        """Run callable and accrue the time it takes to the benchmark time.

        If lsprofiling is enabled (i.e. by --lsprof-time to brz selftest) then
        this will cause lsprofile statistics to be gathered and stored in
        self._benchcalls.
        """
        if self._benchtime is None:
            self.addDetail('benchtime', content.Content(content.UTF8_TEXT,
                lambda:[str(self._benchtime).encode('utf-8')]))
            self._benchtime = 0
        start = time.time()
        try:
            if not self._gather_lsprof_in_benchmarks:
                return callable(*args, **kwargs)
            else:
                # record this benchmark
                ret, stats = breezy.lsprof.profile(callable, *args, **kwargs)
                stats.sort()
                self._benchcalls.append(((callable, args, kwargs), stats))
                return ret
        finally:
            self._benchtime += time.time() - start

    def log(self, *args):
        trace.mutter(*args)

    def get_log(self):
        """Get a unicode string containing the log from breezy.trace.

        Undecodable characters are replaced.
        """
        return u"".join(self.getDetails()['log'].iter_text())

    def requireFeature(self, feature):
        """This test requires a specific feature is available.

        :raises UnavailableFeature: When feature is not available.
        """
        if not feature.available():
            raise UnavailableFeature(feature)

    def _run_bzr_autosplit(self, args, retcode, encoding, stdin,
            working_dir):
        """Run bazaar command line, splitting up a string command line."""
        if isinstance(args, string_types):
            args = shlex.split(args)
        return self._run_bzr_core(args, retcode=retcode,
                encoding=encoding, stdin=stdin, working_dir=working_dir,
                )

    def _run_bzr_core(self, args, retcode, encoding, stdin,
            working_dir):
        # Clear chk_map page cache, because the contents are likely to mask
        # locking errors.
        chk_map.clear_cache()
        if encoding is None:
            encoding = osutils.get_user_encoding()

        self.log('run brz: %r', args)

        if sys.version_info[0] == 2:
            stdout = ui_testing.BytesIOWithEncoding()
            stderr = ui_testing.BytesIOWithEncoding()
            stdout.encoding = stderr.encoding = encoding
        else:
            stdout = ui_testing.StringIOWithEncoding()
            stderr = ui_testing.StringIOWithEncoding()
            stdout.encoding = stderr.encoding = encoding

        # FIXME: don't call into logging here
        handler = trace.EncodedStreamHandler(
            stderr, errors="replace", level=logging.INFO)
        logger = logging.getLogger('')
        logger.addHandler(handler)

        self._last_cmd_stdout = codecs.getwriter(encoding)(stdout)
        self._last_cmd_stderr = codecs.getwriter(encoding)(stderr)

        old_ui_factory = ui.ui_factory
        ui.ui_factory = ui_testing.TestUIFactory(
            stdin=stdin,
            stdout=self._last_cmd_stdout,
            stderr=self._last_cmd_stderr)

        cwd = None
        if working_dir is not None:
            cwd = osutils.getcwd()
            os.chdir(working_dir)

        try:
            with ui.ui_factory:
                result = self.apply_redirected(
                    ui.ui_factory.stdin,
                    stdout, stderr,
                    _mod_commands.run_bzr_catch_user_errors,
                    args)
        finally:
            logger.removeHandler(handler)
            ui.ui_factory = old_ui_factory
            if cwd is not None:
                os.chdir(cwd)

        out = stdout.getvalue()
        err = stderr.getvalue()
        if out:
            self.log('output:\n%r', out)
        if err:
            self.log('errors:\n%r', err)
        if retcode is not None:
            self.assertEqual(retcode, result,
                              message='Unexpected return code')
        return result, out, err

    def run_bzr(self, args, retcode=0, stdin=None, encoding=None,
                working_dir=None, error_regexes=[]):
        """Invoke brz, as if it were run from the command line.

        The argument list should not include the brz program name - the
        first argument is normally the brz command.  Arguments may be
        passed in three ways:

        1- A list of strings, eg ["commit", "a"].  This is recommended
        when the command contains whitespace or metacharacters, or
        is built up at run time.

        2- A single string, eg "add a".  This is the most convenient
        for hardcoded commands.

        This runs brz through the interface that catches and reports
        errors, and with logging set to something approximating the
        default, so that error reporting can be checked.

        This should be the main method for tests that want to exercise the
        overall behavior of the brz application (rather than a unit test
        or a functional test of the library.)

        This sends the stdout/stderr results into the test's log,
        where it may be useful for debugging.  See also run_captured.

        :keyword stdin: A string to be used as stdin for the command.
        :keyword retcode: The status code the command should return;
            default 0.
        :keyword working_dir: The directory to run the command in
        :keyword error_regexes: A list of expected error messages.  If
            specified they must be seen in the error output of the command.
        """
        retcode, out, err = self._run_bzr_autosplit(
            args=args,
            retcode=retcode,
            encoding=encoding,
            stdin=stdin,
            working_dir=working_dir,
            )
        self.assertIsInstance(error_regexes, (list, tuple))
        for regex in error_regexes:
            self.assertContainsRe(err, regex)
        return out, err

    def run_bzr_error(self, error_regexes, *args, **kwargs):
        """Run brz, and check that stderr contains the supplied regexes

        :param error_regexes: Sequence of regular expressions which
            must each be found in the error output. The relative ordering
            is not enforced.
        :param args: command-line arguments for brz
        :param kwargs: Keyword arguments which are interpreted by run_brz
            This function changes the default value of retcode to be 3,
            since in most cases this is run when you expect brz to fail.

        :return: (out, err) The actual output of running the command (in case
            you want to do more inspection)

        Examples of use::

            # Make sure that commit is failing because there is nothing to do
            self.run_bzr_error(['no changes to commit'],
                               ['commit', '-m', 'my commit comment'])
            # Make sure --strict is handling an unknown file, rather than
            # giving us the 'nothing to do' error
            self.build_tree(['unknown'])
            self.run_bzr_error(['Commit refused because there are unknown files'],
                               ['commit', --strict', '-m', 'my commit comment'])
        """
        kwargs.setdefault('retcode', 3)
        kwargs['error_regexes'] = error_regexes
        out, err = self.run_bzr(*args, **kwargs)
        return out, err

    def run_bzr_subprocess(self, *args, **kwargs):
        """Run brz in a subprocess for testing.

        This starts a new Python interpreter and runs brz in there.
        This should only be used for tests that have a justifiable need for
        this isolation: e.g. they are testing startup time, or signal
        handling, or early startup code, etc.  Subprocess code can't be
        profiled or debugged so easily.

        :keyword retcode: The status code that is expected.  Defaults to 0.  If
            None is supplied, the status code is not checked.
        :keyword env_changes: A dictionary which lists changes to environment
            variables. A value of None will unset the env variable.
            The values must be strings. The change will only occur in the
            child, so you don't need to fix the environment after running.
        :keyword universal_newlines: Convert CRLF => LF
        :keyword allow_plugins: By default the subprocess is run with
            --no-plugins to ensure test reproducibility. Also, it is possible
            for system-wide plugins to create unexpected output on stderr,
            which can cause unnecessary test failures.
        """
        env_changes = kwargs.get('env_changes', {})
        working_dir = kwargs.get('working_dir', None)
        allow_plugins = kwargs.get('allow_plugins', False)
        if len(args) == 1:
            if isinstance(args[0], list):
                args = args[0]
            elif isinstance(args[0], (str, text_type)):
                args = list(shlex.split(args[0]))
        else:
            raise ValueError("passing varargs to run_bzr_subprocess")
        process = self.start_bzr_subprocess(args, env_changes=env_changes,
                                            working_dir=working_dir,
                                            allow_plugins=allow_plugins)
        # We distinguish between retcode=None and retcode not passed.
        supplied_retcode = kwargs.get('retcode', 0)
        return self.finish_bzr_subprocess(process, retcode=supplied_retcode,
            universal_newlines=kwargs.get('universal_newlines', False),
            process_args=args)

    def start_bzr_subprocess(self, process_args, env_changes=None,
                             skip_if_plan_to_signal=False,
                             working_dir=None,
                             allow_plugins=False, stderr=subprocess.PIPE):
        """Start brz in a subprocess for testing.

        This starts a new Python interpreter and runs brz in there.
        This should only be used for tests that have a justifiable need for
        this isolation: e.g. they are testing startup time, or signal
        handling, or early startup code, etc.  Subprocess code can't be
        profiled or debugged so easily.

        :param process_args: a list of arguments to pass to the brz executable,
            for example ``['--version']``.
        :param env_changes: A dictionary which lists changes to environment
            variables. A value of None will unset the env variable.
            The values must be strings. The change will only occur in the
            child, so you don't need to fix the environment after running.
        :param skip_if_plan_to_signal: raise TestSkipped when true and system
            doesn't support signalling subprocesses.
        :param allow_plugins: If False (default) pass --no-plugins to brz.
        :param stderr: file to use for the subprocess's stderr.  Valid values
            are those valid for the stderr argument of `subprocess.Popen`.
            Default value is ``subprocess.PIPE``.

        :returns: Popen object for the started process.
        """
        if skip_if_plan_to_signal:
            if os.name != "posix":
                raise TestSkipped("Sending signals not supported")

        if env_changes is None:
            env_changes = {}
        # Because $HOME is set to a tempdir for the context of a test, modules
        # installed in the user dir will not be found unless $PYTHONUSERBASE
        # gets set to the computed directory of this parent process.
        if site.USER_BASE is not None:
            env_changes["PYTHONUSERBASE"] = site.USER_BASE
        old_env = {}

        def cleanup_environment():
            for env_var, value in env_changes.items():
                old_env[env_var] = osutils.set_or_unset_env(env_var, value)

        def restore_environment():
            for env_var, value in old_env.items():
                osutils.set_or_unset_env(env_var, value)

        bzr_path = self.get_brz_path()

        cwd = None
        if working_dir is not None:
            cwd = osutils.getcwd()
            os.chdir(working_dir)

        try:
            # win32 subprocess doesn't support preexec_fn
            # so we will avoid using it on all platforms, just to
            # make sure the code path is used, and we don't break on win32
            cleanup_environment()
            # Include the subprocess's log file in the test details, in case
            # the test fails due to an error in the subprocess.
            self._add_subprocess_log(trace._get_brz_log_filename())
            command = [sys.executable]
            # frozen executables don't need the path to bzr
            if getattr(sys, "frozen", None) is None:
                command.append(bzr_path)
            if not allow_plugins:
                command.append('--no-plugins')
            command.extend(process_args)
            process = self._popen(command, stdin=subprocess.PIPE,
                                  stdout=subprocess.PIPE,
                                  stderr=stderr, bufsize=0)
        finally:
            restore_environment()
            if cwd is not None:
                os.chdir(cwd)

        return process

    def _add_subprocess_log(self, log_file_path):
        if len(self._log_files) == 0:
            # Register an addCleanup func.  We do this on the first call to
            # _add_subprocess_log rather than in TestCase.setUp so that this
            # addCleanup is registered after any cleanups for tempdirs that
            # subclasses might create, which will probably remove the log file
            # we want to read.
            self.addCleanup(self._subprocess_log_cleanup)
        # self._log_files is a set, so if a log file is reused we won't grab it
        # twice.
        self._log_files.add(log_file_path)

    def _subprocess_log_cleanup(self):
        for count, log_file_path in enumerate(self._log_files):
            # We use buffer_now=True to avoid holding the file open beyond
            # the life of this function, which might interfere with e.g.
            # cleaning tempdirs on Windows.
            # XXX: Testtools 0.9.5 doesn't have the content_from_file helper
            #detail_content = content.content_from_file(
            #    log_file_path, buffer_now=True)
            with open(log_file_path, 'rb') as log_file:
                log_file_bytes = log_file.read()
            detail_content = content.Content(content.ContentType("text",
                "plain", {"charset": "utf8"}), lambda: [log_file_bytes])
            self.addDetail("start_bzr_subprocess-log-%d" % (count,),
                detail_content)

    def _popen(self, *args, **kwargs):
        """Place a call to Popen.

        Allows tests to override this method to intercept the calls made to
        Popen for introspection.
        """
        return subprocess.Popen(*args, **kwargs)

    def get_source_path(self):
        """Return the path of the directory containing breezy."""
        return os.path.dirname(os.path.dirname(breezy.__file__))

    def get_brz_path(self):
        """Return the path of the 'brz' executable for this test suite."""
        brz_path = os.path.join(self.get_source_path(), "brz")
        if not os.path.isfile(brz_path):
            # We are probably installed. Assume sys.argv is the right file
            brz_path = sys.argv[0]
        return brz_path

    def finish_bzr_subprocess(self, process, retcode=0, send_signal=None,
                              universal_newlines=False, process_args=None):
        """Finish the execution of process.

        :param process: the Popen object returned from start_bzr_subprocess.
        :param retcode: The status code that is expected.  Defaults to 0.  If
            None is supplied, the status code is not checked.
        :param send_signal: an optional signal to send to the process.
        :param universal_newlines: Convert CRLF => LF
        :returns: (stdout, stderr)
        """
        if send_signal is not None:
            os.kill(process.pid, send_signal)
        out, err = process.communicate()

        if universal_newlines:
            out = out.replace(b'\r\n', b'\n')
            err = err.replace(b'\r\n', b'\n')

        if retcode is not None and retcode != process.returncode:
            if process_args is None:
                process_args = "(unknown args)"
            trace.mutter('Output of brz %r:\n%s', process_args, out)
            trace.mutter('Error for brz %r:\n%s', process_args, err)
            self.fail('Command brz %r failed with retcode %d != %d'
                      % (process_args, retcode, process.returncode))
        return [out, err]

    def check_tree_shape(self, tree, shape):
        """Compare a tree to a list of expected names.

        Fail if they are not precisely equal.
        """
        extras = []
        shape = list(shape)             # copy
        for path, ie in tree.iter_entries_by_dir():
            name = path.replace('\\', '/')
            if ie.kind == 'directory':
                name = name + '/'
            if name == "/":
                pass # ignore root entry
            elif name in shape:
                shape.remove(name)
            else:
                extras.append(name)
        if shape:
            self.fail("expected paths not found in inventory: %r" % shape)
        if extras:
            self.fail("unexpected paths found in inventory: %r" % extras)

    def apply_redirected(self, stdin=None, stdout=None, stderr=None,
                         a_callable=None, *args, **kwargs):
        """Call callable with redirected std io pipes.

        Returns the return code."""
        if not callable(a_callable):
            raise ValueError("a_callable must be callable.")
        if stdin is None:
            stdin = BytesIO(b"")
        if stdout is None:
            if getattr(self, "_log_file", None) is not None:
                stdout = self._log_file
            else:
                if sys.version_info[0] == 2:
                    stdout = BytesIO()
                else:
                    stdout = StringIO()
        if stderr is None:
            if getattr(self, "_log_file", None is not None):
                stderr = self._log_file
            else:
                if sys.version_info[0] == 2:
                    stderr = BytesIO()
                else:
                    stderr = StringIO()
        real_stdin = sys.stdin
        real_stdout = sys.stdout
        real_stderr = sys.stderr
        try:
            sys.stdout = stdout
            sys.stderr = stderr
            sys.stdin = stdin
            return a_callable(*args, **kwargs)
        finally:
            sys.stdout = real_stdout
            sys.stderr = real_stderr
            sys.stdin = real_stdin

    def reduceLockdirTimeout(self):
        """Reduce the default lock timeout for the duration of the test, so that
        if LockContention occurs during a test, it does so quickly.

        Tests that expect to provoke LockContention errors should call this.
        """
        self.overrideAttr(lockdir, '_DEFAULT_TIMEOUT_SECONDS', 0)

    def make_utf8_encoded_stringio(self, encoding_type=None):
        """Return a wrapped BytesIO, that will encode text input to UTF-8."""
        if encoding_type is None:
            encoding_type = 'strict'
        bio = BytesIO()
        output_encoding = 'utf-8'
        sio = codecs.getwriter(output_encoding)(bio, errors=encoding_type)
        sio.encoding = output_encoding
        return sio

    def disable_verb(self, verb):
        """Disable a smart server verb for one test."""
        from breezy.bzr.smart import request
        request_handlers = request.request_handlers
        orig_method = request_handlers.get(verb)
        orig_info = request_handlers.get_info(verb)
        request_handlers.remove(verb)
        self.addCleanup(request_handlers.register, verb, orig_method,
            info=orig_info)

    def __hash__(self):
        return id(self)


class CapturedCall(object):
    """A helper for capturing smart server calls for easy debug analysis."""

    def __init__(self, params, prefix_length):
        """Capture the call with params and skip prefix_length stack frames."""
        self.call = params
        import traceback
        # The last 5 frames are the __init__, the hook frame, and 3 smart
        # client frames. Beyond this we could get more clever, but this is good
        # enough for now.
        stack = traceback.extract_stack()[prefix_length:-5]
        self.stack = ''.join(traceback.format_list(stack))

    def __str__(self):
        return self.call.method

    def __repr__(self):
        return self.call.method

    def stack(self):
        return self.stack


class TestCaseWithMemoryTransport(TestCase):
    """Common test class for tests that do not need disk resources.

    Tests that need disk resources should derive from TestCaseInTempDir
    orTestCaseWithTransport.

    TestCaseWithMemoryTransport sets the TEST_ROOT variable for all brz tests.

    For TestCaseWithMemoryTransport the ``test_home_dir`` is set to the name of
    a directory which does not exist. This serves to help ensure test isolation
    is preserved. ``test_dir`` is set to the TEST_ROOT, as is cwd, because they
    must exist. However, TestCaseWithMemoryTransport does not offer local file
    defaults for the transport in tests, nor does it obey the command line
    override, so tests that accidentally write to the common directory should
    be rare.

    :cvar TEST_ROOT: Directory containing all temporary directories, plus a
        ``.bzr`` directory that stops us ascending higher into the filesystem.
    """

    TEST_ROOT = None
    _TEST_NAME = 'test'

    def __init__(self, methodName='runTest'):
        # allow test parameterization after test construction and before test
        # execution. Variables that the parameterizer sets need to be
        # ones that are not set by setUp, or setUp will trash them.
        super(TestCaseWithMemoryTransport, self).__init__(methodName)
        self.vfs_transport_factory = default_transport
        self.transport_server = None
        self.transport_readonly_server = None
        self.__vfs_server = None

    def setUp(self):
        super(TestCaseWithMemoryTransport, self).setUp()

        def _add_disconnect_cleanup(transport):
            """Schedule disconnection of given transport at test cleanup

            This needs to happen for all connected transports or leaks occur.

            Note reconnections may mean we call disconnect multiple times per
            transport which is suboptimal but seems harmless.
            """
            self.addCleanup(transport.disconnect)

        _mod_transport.Transport.hooks.install_named_hook('post_connect',
            _add_disconnect_cleanup, None)

        self._make_test_root()
        self.addCleanup(os.chdir, osutils.getcwd())
        self.makeAndChdirToTestDir()
        self.overrideEnvironmentForTesting()
        self.__readonly_server = None
        self.__server = None
        self.reduceLockdirTimeout()
        # Each test may use its own config files even if the local config files
        # don't actually exist. They'll rightly fail if they try to create them
        # though.
        self.overrideAttr(config, '_shared_stores', {})

    def get_transport(self, relpath=None):
        """Return a writeable transport.

        This transport is for the test scratch space relative to
        "self._test_root"

        :param relpath: a path relative to the base url.
        """
        t = _mod_transport.get_transport_from_url(self.get_url(relpath))
        self.assertFalse(t.is_readonly())
        return t

    def get_readonly_transport(self, relpath=None):
        """Return a readonly transport for the test scratch space

        This can be used to test that operations which should only need
        readonly access in fact do not try to write.

        :param relpath: a path relative to the base url.
        """
        t = _mod_transport.get_transport_from_url(
            self.get_readonly_url(relpath))
        self.assertTrue(t.is_readonly())
        return t

    def create_transport_readonly_server(self):
        """Create a transport server from class defined at init.

        This is mostly a hook for daughter classes.
        """
        return self.transport_readonly_server()

    def get_readonly_server(self):
        """Get the server instance for the readonly transport

        This is useful for some tests with specific servers to do diagnostics.
        """
        if self.__readonly_server is None:
            if self.transport_readonly_server is None:
                # readonly decorator requested
                self.__readonly_server = test_server.ReadonlyServer()
            else:
                # explicit readonly transport.
                self.__readonly_server = self.create_transport_readonly_server()
            self.start_server(self.__readonly_server,
                self.get_vfs_only_server())
        return self.__readonly_server

    def get_readonly_url(self, relpath=None):
        """Get a URL for the readonly transport.

        This will either be backed by '.' or a decorator to the transport
        used by self.get_url()
        relpath provides for clients to get a path relative to the base url.
        These should only be downwards relative, not upwards.
        """
        base = self.get_readonly_server().get_url()
        return self._adjust_url(base, relpath)

    def get_vfs_only_server(self):
        """Get the vfs only read/write server instance.

        This is useful for some tests with specific servers that need
        diagnostics.

        For TestCaseWithMemoryTransport this is always a MemoryServer, and there
        is no means to override it.
        """
        if self.__vfs_server is None:
            self.__vfs_server = memory.MemoryServer()
            self.start_server(self.__vfs_server)
        return self.__vfs_server

    def get_server(self):
        """Get the read/write server instance.

        This is useful for some tests with specific servers that need
        diagnostics.

        This is built from the self.transport_server factory. If that is None,
        then the self.get_vfs_server is returned.
        """
        if self.__server is None:
            if (self.transport_server is None or self.transport_server is
                self.vfs_transport_factory):
                self.__server = self.get_vfs_only_server()
            else:
                # bring up a decorated means of access to the vfs only server.
                self.__server = self.transport_server()
                self.start_server(self.__server, self.get_vfs_only_server())
        return self.__server

    def _adjust_url(self, base, relpath):
        """Get a URL (or maybe a path) for the readwrite transport.

        This will either be backed by '.' or to an equivalent non-file based
        facility.
        relpath provides for clients to get a path relative to the base url.
        These should only be downwards relative, not upwards.
        """
        if relpath is not None and relpath != '.':
            if not base.endswith('/'):
                base = base + '/'
            # XXX: Really base should be a url; we did after all call
            # get_url()!  But sometimes it's just a path (from
            # LocalAbspathServer), and it'd be wrong to append urlescaped data
            # to a non-escaped local path.
            if base.startswith('./') or base.startswith('/'):
                base += relpath
            else:
                base += urlutils.escape(relpath)
        return base

    def get_url(self, relpath=None):
        """Get a URL (or maybe a path) for the readwrite transport.

        This will either be backed by '.' or to an equivalent non-file based
        facility.
        relpath provides for clients to get a path relative to the base url.
        These should only be downwards relative, not upwards.
        """
        base = self.get_server().get_url()
        return self._adjust_url(base, relpath)

    def get_vfs_only_url(self, relpath=None):
        """Get a URL (or maybe a path for the plain old vfs transport.

        This will never be a smart protocol.  It always has all the
        capabilities of the local filesystem, but it might actually be a
        MemoryTransport or some other similar virtual filesystem.

        This is the backing transport (if any) of the server returned by
        get_url and get_readonly_url.

        :param relpath: provides for clients to get a path relative to the base
            url.  These should only be downwards relative, not upwards.
        :return: A URL
        """
        base = self.get_vfs_only_server().get_url()
        return self._adjust_url(base, relpath)

    def _create_safety_net(self):
        """Make a fake bzr directory.

        This prevents any tests propagating up onto the TEST_ROOT directory's
        real branch.
        """
        root = TestCaseWithMemoryTransport.TEST_ROOT
        try:
            # Make sure we get a readable and accessible home for .brz.log
            # and/or config files, and not fallback to weird defaults (see
            # http://pad.lv/825027).
            self.assertIs(None, os.environ.get('BRZ_HOME', None))
            os.environ['BRZ_HOME'] = root
            wt = controldir.ControlDir.create_standalone_workingtree(root)
            del os.environ['BRZ_HOME']
        except Exception as e:
            self.fail("Fail to initialize the safety net: %r\n" % (e,))
        # Hack for speed: remember the raw bytes of the dirstate file so that
        # we don't need to re-open the wt to check it hasn't changed.
        TestCaseWithMemoryTransport._SAFETY_NET_PRISTINE_DIRSTATE = (
            wt.control_transport.get_bytes('dirstate'))

    def _check_safety_net(self):
        """Check that the safety .bzr directory have not been touched.

        _make_test_root have created a .bzr directory to prevent tests from
        propagating. This method ensures than a test did not leaked.
        """
        root = TestCaseWithMemoryTransport.TEST_ROOT
        t = _mod_transport.get_transport_from_path(root)
        self.permit_url(t.base)
        if (t.get_bytes('.bzr/checkout/dirstate') != 
                TestCaseWithMemoryTransport._SAFETY_NET_PRISTINE_DIRSTATE):
            # The current test have modified the /bzr directory, we need to
            # recreate a new one or all the followng tests will fail.
            # If you need to inspect its content uncomment the following line
            # import pdb; pdb.set_trace()
            _rmtree_temp_dir(root + '/.bzr', test_id=self.id())
            self._create_safety_net()
            raise AssertionError('%s/.bzr should not be modified' % root)

    def _make_test_root(self):
        if TestCaseWithMemoryTransport.TEST_ROOT is None:
            # Watch out for tricky test dir (on OSX /tmp -> /private/tmp)
            root = osutils.realpath(osutils.mkdtemp(prefix='testbzr-',
                                                    suffix='.tmp'))
            TestCaseWithMemoryTransport.TEST_ROOT = root

            self._create_safety_net()

            # The same directory is used by all tests, and we're not
            # specifically told when all tests are finished.  This will do.
            atexit.register(_rmtree_temp_dir, root)

        self.permit_dir(TestCaseWithMemoryTransport.TEST_ROOT)
        self.addCleanup(self._check_safety_net)

    def makeAndChdirToTestDir(self):
        """Create a temporary directories for this one test.

        This must set self.test_home_dir and self.test_dir and chdir to
        self.test_dir.

        For TestCaseWithMemoryTransport we chdir to the TEST_ROOT for this test.
        """
        os.chdir(TestCaseWithMemoryTransport.TEST_ROOT)
        self.test_dir = TestCaseWithMemoryTransport.TEST_ROOT
        self.test_home_dir = self.test_dir + "/MemoryTransportMissingHomeDir"
        self.permit_dir(self.test_dir)

    def make_branch(self, relpath, format=None, name=None):
        """Create a branch on the transport at relpath."""
        repo = self.make_repository(relpath, format=format)
        return repo.controldir.create_branch(append_revisions_only=False, name=name)

    def get_default_format(self):
        return 'default'

    def resolve_format(self, format):
        """Resolve an object to a ControlDir format object.

        The initial format object can either already be
        a ControlDirFormat, None (for the default format),
        or a string with the name of the control dir format.

        :param format: Object to resolve
        :return A ControlDirFormat instance
        """
        if format is None:
            format = self.get_default_format()
        if isinstance(format, str):
            format = controldir.format_registry.make_controldir(format)
        return format

    def make_controldir(self, relpath, format=None):
        try:
            # might be a relative or absolute path
            maybe_a_url = self.get_url(relpath)
            segments = maybe_a_url.rsplit('/', 1)
            t = _mod_transport.get_transport(maybe_a_url)
            if len(segments) > 1 and segments[-1] not in ('', '.'):
                t.ensure_base()
            format = self.resolve_format(format)
            return format.initialize_on_transport(t)
        except errors.UninitializableFormat:
            raise TestSkipped("Format %s is not initializable." % format)

    def make_repository(self, relpath, shared=None, format=None):
        """Create a repository on our default transport at relpath.

        Note that relpath must be a relative path, not a full url.
        """
        # FIXME: If you create a remoterepository this returns the underlying
        # real format, which is incorrect.  Actually we should make sure that
        # RemoteBzrDir returns a RemoteRepository.
        # maybe  mbp 20070410
        made_control = self.make_controldir(relpath, format=format)
        return made_control.create_repository(shared=shared)

    def make_smart_server(self, path, backing_server=None):
        if backing_server is None:
            backing_server = self.get_server()
        smart_server = test_server.SmartTCPServer_for_testing()
        self.start_server(smart_server, backing_server)
        remote_transport = _mod_transport.get_transport_from_url(smart_server.get_url()
                                                   ).clone(path)
        return remote_transport

    def make_branch_and_memory_tree(self, relpath, format=None):
        """Create a branch on the default transport and a MemoryTree for it."""
        b = self.make_branch(relpath, format=format)
        return b.create_memorytree()

    def make_branch_builder(self, relpath, format=None):
        branch = self.make_branch(relpath, format=format)
        return branchbuilder.BranchBuilder(branch=branch)

    def overrideEnvironmentForTesting(self):
        test_home_dir = self.test_home_dir
        if not PY3 and isinstance(test_home_dir, text_type):
            test_home_dir = test_home_dir.encode(sys.getfilesystemencoding())
        self.overrideEnv('HOME', test_home_dir)
        self.overrideEnv('BRZ_HOME', test_home_dir)
        self.overrideEnv('GNUPGHOME', os.path.join(test_home_dir, '.gnupg'))

    def setup_smart_server_with_call_log(self):
        """Sets up a smart server as the transport server with a call log."""
        self.transport_server = test_server.SmartTCPServer_for_testing
        self.hpss_connections = []
        self.hpss_calls = []
        import traceback
        # Skip the current stack down to the caller of
        # setup_smart_server_with_call_log
        prefix_length = len(traceback.extract_stack()) - 2
        def capture_hpss_call(params):
            self.hpss_calls.append(
                CapturedCall(params, prefix_length))
        def capture_connect(transport):
            self.hpss_connections.append(transport)
        client._SmartClient.hooks.install_named_hook(
            'call', capture_hpss_call, None)
        _mod_transport.Transport.hooks.install_named_hook(
            'post_connect', capture_connect, None)

    def reset_smart_call_log(self):
        self.hpss_calls = []
        self.hpss_connections = []


class TestCaseInTempDir(TestCaseWithMemoryTransport):
    """Derived class that runs a test within a temporary directory.

    This is useful for tests that need to create a branch, etc.

    The directory is created in a slightly complex way: for each
    Python invocation, a new temporary top-level directory is created.
    All test cases create their own directory within that.  If the
    tests complete successfully, the directory is removed.

    :ivar test_base_dir: The path of the top-level directory for this
    test, which contains a home directory and a work directory.

    :ivar test_home_dir: An initially empty directory under test_base_dir
    which is used as $HOME for this test.

    :ivar test_dir: A directory under test_base_dir used as the current
    directory when the test proper is run.
    """

    OVERRIDE_PYTHON = 'python'

    def setUp(self):
        super(TestCaseInTempDir, self).setUp()
        # Remove the protection set in isolated_environ, we have a proper
        # access to disk resources now.
        self.overrideEnv('BRZ_LOG', None)

    def check_file_contents(self, filename, expect):
        self.log("check contents of file %s" % filename)
        with open(filename, 'rb') as f:
            contents = f.read()
        if contents != expect:
            self.log("expected: %r" % expect)
            self.log("actually: %r" % contents)
            self.fail("contents of %s not as expected" % filename)

    def _getTestDirPrefix(self):
        # create a directory within the top level test directory
        if sys.platform in ('win32', 'cygwin'):
            name_prefix = re.sub('[<>*=+",:;_/\\-]', '_', self.id())
            # windows is likely to have path-length limits so use a short name
            name_prefix = name_prefix[-30:]
        else:
            name_prefix = re.sub('[/]', '_', self.id())
        return name_prefix

    def makeAndChdirToTestDir(self):
        """See TestCaseWithMemoryTransport.makeAndChdirToTestDir().

        For TestCaseInTempDir we create a temporary directory based on the test
        name and then create two subdirs - test and home under it.
        """
        name_prefix = osutils.pathjoin(TestCaseWithMemoryTransport.TEST_ROOT,
            self._getTestDirPrefix())
        name = name_prefix
        for i in range(100):
            if os.path.exists(name):
                name = name_prefix + '_' + str(i)
            else:
                # now create test and home directories within this dir
                self.test_base_dir = name
                self.addCleanup(self.deleteTestDir)
                os.mkdir(self.test_base_dir)
                break
        self.permit_dir(self.test_base_dir)
        # 'sprouting' and 'init' of a branch both walk up the tree to find
        # stacking policy to honour; create a bzr dir with an unshared
        # repository (but not a branch - our code would be trying to escape
        # then!) to stop them, and permit it to be read.
        # control = controldir.ControlDir.create(self.test_base_dir)
        # control.create_repository()
        self.test_home_dir = self.test_base_dir + '/home'
        os.mkdir(self.test_home_dir)
        self.test_dir = self.test_base_dir + '/work'
        os.mkdir(self.test_dir)
        os.chdir(self.test_dir)
        # put name of test inside
        with open(self.test_base_dir + '/name', 'w') as f:
            f.write(self.id())

    def deleteTestDir(self):
        os.chdir(TestCaseWithMemoryTransport.TEST_ROOT)
        _rmtree_temp_dir(self.test_base_dir, test_id=self.id())

    def build_tree(self, shape, line_endings='binary', transport=None):
        """Build a test tree according to a pattern.

        shape is a sequence of file specifications.  If the final
        character is '/', a directory is created.

        This assumes that all the elements in the tree being built are new.

        This doesn't add anything to a branch.

        :type shape:    list or tuple.
        :param line_endings: Either 'binary' or 'native'
            in binary mode, exact contents are written in native mode, the
            line endings match the default platform endings.
        :param transport: A transport to write to, for building trees on VFS's.
            If the transport is readonly or None, "." is opened automatically.
        :return: None
        """
        if type(shape) not in (list, tuple):
            raise AssertionError("Parameter 'shape' should be "
                "a list or a tuple. Got %r instead" % (shape,))
        # It's OK to just create them using forward slashes on windows.
        if transport is None or transport.is_readonly():
            transport = _mod_transport.get_transport_from_path(".")
        for name in shape:
            self.assertIsInstance(name, (str, text_type))
            if name[-1] == '/':
                transport.mkdir(urlutils.escape(name[:-1]))
            else:
                if line_endings == 'binary':
                    end = b'\n'
                elif line_endings == 'native':
                    end = os.linesep.encode('ascii')
                else:
                    raise errors.BzrError(
                        'Invalid line ending request %r' % line_endings)
                content = b"contents of %s%s" % (name.encode('utf-8'), end)
                transport.put_bytes_non_atomic(urlutils.escape(name), content)

    build_tree_contents = staticmethod(treeshape.build_tree_contents)

    def assertInWorkingTree(self, path, root_path='.', tree=None):
        """Assert whether path or paths are in the WorkingTree"""
        if tree is None:
            tree = workingtree.WorkingTree.open(root_path)
        if not isinstance(path, (str, text_type)):
            for p in path:
                self.assertInWorkingTree(p, tree=tree)
        else:
            self.assertTrue(tree.is_versioned(path),
                path+' not in working tree.')

    def assertNotInWorkingTree(self, path, root_path='.', tree=None):
        """Assert whether path or paths are not in the WorkingTree"""
        if tree is None:
            tree = workingtree.WorkingTree.open(root_path)
        if not isinstance(path, (str, text_type)):
            for p in path:
                self.assertNotInWorkingTree(p, tree=tree)
        else:
            self.assertFalse(tree.is_versioned(path), path+' in working tree.')


class TestCaseWithTransport(TestCaseInTempDir):
    """A test case that provides get_url and get_readonly_url facilities.

    These back onto two transport servers, one for readonly access and one for
    read write access.

    If no explicit class is provided for readonly access, a
    ReadonlyTransportDecorator is used instead which allows the use of non disk
    based read write transports.

    If an explicit class is provided for readonly access, that server and the
    readwrite one must both define get_url() as resolving to os.getcwd().
    """

    def setUp(self):
        super(TestCaseWithTransport, self).setUp()
        self.__vfs_server = None

    def get_vfs_only_server(self):
        """See TestCaseWithMemoryTransport.

        This is useful for some tests with specific servers that need
        diagnostics.
        """
        if self.__vfs_server is None:
            self.__vfs_server = self.vfs_transport_factory()
            self.start_server(self.__vfs_server)
        return self.__vfs_server

    def make_branch_and_tree(self, relpath, format=None):
        """Create a branch on the transport and a tree locally.

        If the transport is not a LocalTransport, the Tree can't be created on
        the transport.  In that case if the vfs_transport_factory is
        LocalURLServer the working tree is created in the local
        directory backing the transport, and the returned tree's branch and
        repository will also be accessed locally. Otherwise a lightweight
        checkout is created and returned.

        We do this because we can't physically create a tree in the local
        path, with a branch reference to the transport_factory url, and
        a branch + repository in the vfs_transport, unless the vfs_transport
        namespace is distinct from the local disk - the two branch objects
        would collide. While we could construct a tree with its branch object
        pointing at the transport_factory transport in memory, reopening it
        would behaving unexpectedly, and has in the past caused testing bugs
        when we tried to do it that way.

        :param format: The BzrDirFormat.
        :returns: the WorkingTree.
        """
        # TODO: always use the local disk path for the working tree,
        # this obviously requires a format that supports branch references
        # so check for that by checking bzrdir.BzrDirFormat.get_default_format()
        # RBC 20060208
        format = self.resolve_format(format=format)
        if not format.supports_workingtrees:
            b = self.make_branch(relpath+'.branch', format=format)
            return b.create_checkout(relpath, lightweight=True)
        b = self.make_branch(relpath, format=format)
        try:
            return b.controldir.create_workingtree()
        except errors.NotLocalUrl:
            # We can only make working trees locally at the moment.  If the
            # transport can't support them, then we keep the non-disk-backed
            # branch and create a local checkout.
            if self.vfs_transport_factory is test_server.LocalURLServer:
                # the branch is colocated on disk, we cannot create a checkout.
                # hopefully callers will expect this.
                local_controldir = controldir.ControlDir.open(
                    self.get_vfs_only_url(relpath))
                wt = local_controldir.create_workingtree()
                if wt.branch._format != b._format:
                    wt._branch = b
                    # Make sure that assigning to wt._branch fixes wt.branch,
                    # in case the implementation details of workingtree objects
                    # change.
                    self.assertIs(b, wt.branch)
                return wt
            else:
                return b.create_checkout(relpath, lightweight=True)

    def assertIsDirectory(self, relpath, transport):
        """Assert that relpath within transport is a directory.

        This may not be possible on all transports; in that case it propagates
        a TransportNotPossible.
        """
        try:
            mode = transport.stat(relpath).st_mode
        except errors.NoSuchFile:
            self.fail("path %s is not a directory; no such file"
                      % (relpath))
        if not stat.S_ISDIR(mode):
            self.fail("path %s is not a directory; has mode %#o"
                      % (relpath, mode))

    def assertTreesEqual(self, left, right):
        """Check that left and right have the same content and properties."""
        # we use a tree delta to check for equality of the content, and we
        # manually check for equality of other things such as the parents list.
        self.assertEqual(left.get_parent_ids(), right.get_parent_ids())
        differences = left.changes_from(right)
        self.assertFalse(differences.has_changed(),
            "Trees %r and %r are different: %r" % (left, right, differences))

    def disable_missing_extensions_warning(self):
        """Some tests expect a precise stderr content.

        There is no point in forcing them to duplicate the extension related
        warning.
        """
        config.GlobalConfig().set_user_option(
            'suppress_warnings', 'missing_extensions')


class ChrootedTestCase(TestCaseWithTransport):
    """A support class that provides readonly urls outside the local namespace.

    This is done by checking if self.transport_server is a MemoryServer. if it
    is then we are chrooted already, if it is not then an HttpServer is used
    for readonly urls.

    TODO RBC 20060127: make this an option to TestCaseWithTransport so it can
                       be used without needed to redo it when a different
                       subclass is in use ?
    """

    def setUp(self):
        from breezy.tests import http_server
        super(ChrootedTestCase, self).setUp()
        if not self.vfs_transport_factory == memory.MemoryServer:
            self.transport_readonly_server = http_server.HttpServer


def condition_id_re(pattern):
    """Create a condition filter which performs a re check on a test's id.

    :param pattern: A regular expression string.
    :return: A callable that returns True if the re matches.
    """
    filter_re = re.compile(pattern, 0)
    def condition(test):
        test_id = test.id()
        return filter_re.search(test_id)
    return condition


def condition_isinstance(klass_or_klass_list):
    """Create a condition filter which returns isinstance(param, klass).

    :return: A callable which when called with one parameter obj return the
        result of isinstance(obj, klass_or_klass_list).
    """
    def condition(obj):
        return isinstance(obj, klass_or_klass_list)
    return condition


def condition_id_in_list(id_list):
    """Create a condition filter which verify that test's id in a list.

    :param id_list: A TestIdList object.
    :return: A callable that returns True if the test's id appears in the list.
    """
    def condition(test):
        return id_list.includes(test.id())
    return condition


def condition_id_startswith(starts):
    """Create a condition filter verifying that test's id starts with a string.

    :param starts: A list of string.
    :return: A callable that returns True if the test's id starts with one of
        the given strings.
    """
    def condition(test):
        for start in starts:
            if test.id().startswith(start):
                return True
        return False
    return condition


def exclude_tests_by_condition(suite, condition):
    """Create a test suite which excludes some tests from suite.

    :param suite: The suite to get tests from.
    :param condition: A callable whose result evaluates True when called with a
        test case which should be excluded from the result.
    :return: A suite which contains the tests found in suite that fail
        condition.
    """
    result = []
    for test in iter_suite_tests(suite):
        if not condition(test):
            result.append(test)
    return TestUtil.TestSuite(result)


def filter_suite_by_condition(suite, condition):
    """Create a test suite by filtering another one.

    :param suite: The source suite.
    :param condition: A callable whose result evaluates True when called with a
        test case which should be included in the result.
    :return: A suite which contains the tests found in suite that pass
        condition.
    """
    result = []
    for test in iter_suite_tests(suite):
        if condition(test):
            result.append(test)
    return TestUtil.TestSuite(result)


def filter_suite_by_re(suite, pattern):
    """Create a test suite by filtering another one.

    :param suite:           the source suite
    :param pattern:         pattern that names must match
    :returns: the newly created suite
    """
    condition = condition_id_re(pattern)
    result_suite = filter_suite_by_condition(suite, condition)
    return result_suite


def filter_suite_by_id_list(suite, test_id_list):
    """Create a test suite by filtering another one.

    :param suite: The source suite.
    :param test_id_list: A list of the test ids to keep as strings.
    :returns: the newly created suite
    """
    condition = condition_id_in_list(test_id_list)
    result_suite = filter_suite_by_condition(suite, condition)
    return result_suite


def filter_suite_by_id_startswith(suite, start):
    """Create a test suite by filtering another one.

    :param suite: The source suite.
    :param start: A list of string the test id must start with one of.
    :returns: the newly created suite
    """
    condition = condition_id_startswith(start)
    result_suite = filter_suite_by_condition(suite, condition)
    return result_suite


def exclude_tests_by_re(suite, pattern):
    """Create a test suite which excludes some tests from suite.

    :param suite: The suite to get tests from.
    :param pattern: A regular expression string. Test ids that match this
        pattern will be excluded from the result.
    :return: A TestSuite that contains all the tests from suite without the
        tests that matched pattern. The order of tests is the same as it was in
        suite.
    """
    return exclude_tests_by_condition(suite, condition_id_re(pattern))


def preserve_input(something):
    """A helper for performing test suite transformation chains.

    :param something: Anything you want to preserve.
    :return: Something.
    """
    return something


def randomize_suite(suite):
    """Return a new TestSuite with suite's tests in random order.

    The tests in the input suite are flattened into a single suite in order to
    accomplish this. Any nested TestSuites are removed to provide global
    randomness.
    """
    tests = list(iter_suite_tests(suite))
    random.shuffle(tests)
    return TestUtil.TestSuite(tests)


def split_suite_by_condition(suite, condition):
    """Split a test suite into two by a condition.

    :param suite: The suite to split.
    :param condition: The condition to match on. Tests that match this
        condition are returned in the first test suite, ones that do not match
        are in the second suite.
    :return: A tuple of two test suites, where the first contains tests from
        suite matching the condition, and the second contains the remainder
        from suite. The order within each output suite is the same as it was in
        suite.
    """
    matched = []
    did_not_match = []
    for test in iter_suite_tests(suite):
        if condition(test):
            matched.append(test)
        else:
            did_not_match.append(test)
    return TestUtil.TestSuite(matched), TestUtil.TestSuite(did_not_match)


def split_suite_by_re(suite, pattern):
    """Split a test suite into two by a regular expression.

    :param suite: The suite to split.
    :param pattern: A regular expression string. Test ids that match this
        pattern will be in the first test suite returned, and the others in the
        second test suite returned.
    :return: A tuple of two test suites, where the first contains tests from
        suite matching pattern, and the second contains the remainder from
        suite. The order within each output suite is the same as it was in
        suite.
    """
    return split_suite_by_condition(suite, condition_id_re(pattern))


def run_suite(suite, name='test', verbose=False, pattern=".*",
              stop_on_failure=False,
              transport=None, lsprof_timed=None, bench_history=None,
              matching_tests_first=None,
              list_only=False,
              random_seed=None,
              exclude_pattern=None,
              strict=False,
              runner_class=None,
              suite_decorators=None,
              stream=None,
              result_decorators=None,
              ):
    """Run a test suite for brz selftest.

    :param runner_class: The class of runner to use. Must support the
        constructor arguments passed by run_suite which are more than standard
        python uses.
    :return: A boolean indicating success.
    """
    TestCase._gather_lsprof_in_benchmarks = lsprof_timed
    if verbose:
        verbosity = 2
    else:
        verbosity = 1
    if runner_class is None:
        runner_class = TextTestRunner
    if stream is None:
        stream = sys.stdout
    runner = runner_class(stream=stream,
                            descriptions=0,
                            verbosity=verbosity,
                            bench_history=bench_history,
                            strict=strict,
                            result_decorators=result_decorators,
                            )
    runner.stop_on_failure=stop_on_failure
    if isinstance(suite, unittest.TestSuite):
        # Empty out _tests list of passed suite and populate new TestSuite
        suite._tests[:], suite = [], TestSuite(suite)
    # built in decorator factories:
    decorators = [
        random_order(random_seed, runner),
        exclude_tests(exclude_pattern),
        ]
    if matching_tests_first:
        decorators.append(tests_first(pattern))
    else:
        decorators.append(filter_tests(pattern))
    if suite_decorators:
        decorators.extend(suite_decorators)
    # tell the result object how many tests will be running: (except if
    # --parallel=fork is being used. Robert said he will provide a better
    # progress design later -- vila 20090817)
    if fork_decorator not in decorators:
        decorators.append(CountingDecorator)
    for decorator in decorators:
        suite = decorator(suite)
    if list_only:
        # Done after test suite decoration to allow randomisation etc
        # to take effect, though that is of marginal benefit.
        if verbosity >= 2:
            stream.write("Listing tests only ...\n")
        if getattr(runner, 'list', None) is not None:
            runner.list(suite)
        else:
            for t in iter_suite_tests(suite):
                stream.write("%s\n" % (t.id()))
        return True
    result = runner.run(suite)
    if strict:
        return result.wasStrictlySuccessful()
    else:
        return result.wasSuccessful()


# A registry where get() returns a suite decorator.
parallel_registry = registry.Registry()


def fork_decorator(suite):
    if getattr(os, "fork", None) is None:
        raise errors.BzrCommandError("platform does not support fork,"
            " try --parallel=subprocess instead.")
    concurrency = osutils.local_concurrency()
    if concurrency == 1:
        return suite
    from testtools import ConcurrentTestSuite
    return ConcurrentTestSuite(suite, fork_for_tests)
parallel_registry.register('fork', fork_decorator)


def subprocess_decorator(suite):
    concurrency = osutils.local_concurrency()
    if concurrency == 1:
        return suite
    from testtools import ConcurrentTestSuite
    return ConcurrentTestSuite(suite, reinvoke_for_tests)
parallel_registry.register('subprocess', subprocess_decorator)


def exclude_tests(exclude_pattern):
    """Return a test suite decorator that excludes tests."""
    if exclude_pattern is None:
        return identity_decorator
    def decorator(suite):
        return ExcludeDecorator(suite, exclude_pattern)
    return decorator


def filter_tests(pattern):
    if pattern == '.*':
        return identity_decorator
    def decorator(suite):
        return FilterTestsDecorator(suite, pattern)
    return decorator


def random_order(random_seed, runner):
    """Return a test suite decorator factory for randomising tests order.

    :param random_seed: now, a string which casts to an integer, or an integer.
    :param runner: A test runner with a stream attribute to report on.
    """
    if random_seed is None:
        return identity_decorator
    def decorator(suite):
        return RandomDecorator(suite, random_seed, runner.stream)
    return decorator


def tests_first(pattern):
    if pattern == '.*':
        return identity_decorator
    def decorator(suite):
        return TestFirstDecorator(suite, pattern)
    return decorator


def identity_decorator(suite):
    """Return suite."""
    return suite


class TestDecorator(TestUtil.TestSuite):
    """A decorator for TestCase/TestSuite objects.

    Contains rather than flattening suite passed on construction
    """

    def __init__(self, suite=None):
        super(TestDecorator, self).__init__()
        if suite is not None:
            self.addTest(suite)

    # Don't need subclass run method with suite emptying
    run = unittest.TestSuite.run


class CountingDecorator(TestDecorator):
    """A decorator which calls result.progress(self.countTestCases)."""

    def run(self, result):
        progress_method = getattr(result, 'progress', None)
        if callable(progress_method):
            progress_method(self.countTestCases(), SUBUNIT_SEEK_SET)
        return super(CountingDecorator, self).run(result)


class ExcludeDecorator(TestDecorator):
    """A decorator which excludes test matching an exclude pattern."""

    def __init__(self, suite, exclude_pattern):
        super(ExcludeDecorator, self).__init__(
            exclude_tests_by_re(suite, exclude_pattern))


class FilterTestsDecorator(TestDecorator):
    """A decorator which filters tests to those matching a pattern."""

    def __init__(self, suite, pattern):
        super(FilterTestsDecorator, self).__init__(
            filter_suite_by_re(suite, pattern))


class RandomDecorator(TestDecorator):
    """A decorator which randomises the order of its tests."""

    def __init__(self, suite, random_seed, stream):
        random_seed = self.actual_seed(random_seed)
        stream.write("Randomizing test order using seed %s\n\n" %
            (random_seed,))
        # Initialise the random number generator.
        random.seed(random_seed)
        super(RandomDecorator, self).__init__(randomize_suite(suite))

    @staticmethod
    def actual_seed(seed):
        if seed == "now":
            # We convert the seed to an integer to make it reuseable across
            # invocations (because the user can reenter it).
            return int(time.time())
        else:
            # Convert the seed to an integer if we can
            try:
                return int(seed)
            except (TypeError, ValueError):
                pass
        return seed


class TestFirstDecorator(TestDecorator):
    """A decorator which moves named tests to the front."""

    def __init__(self, suite, pattern):
        super(TestFirstDecorator, self).__init__()
        self.addTests(split_suite_by_re(suite, pattern))


def partition_tests(suite, count):
    """Partition suite into count lists of tests."""
    # This just assigns tests in a round-robin fashion.  On one hand this
    # splits up blocks of related tests that might run faster if they shared
    # resources, but on the other it avoids assigning blocks of slow tests to
    # just one partition.  So the slowest partition shouldn't be much slower
    # than the fastest.
    partitions = [list() for i in range(count)]
    tests = iter_suite_tests(suite)
    for partition, test in zip(itertools.cycle(partitions), tests):
        partition.append(test)
    return partitions


def workaround_zealous_crypto_random():
    """Crypto.Random want to help us being secure, but we don't care here.

    This workaround some test failure related to the sftp server. Once paramiko
    stop using the controversial API in Crypto.Random, we may get rid of it.
    """
    try:
        from Crypto.Random import atfork
        atfork()
    except ImportError:
        pass


def fork_for_tests(suite):
    """Take suite and start up one runner per CPU by forking()

    :return: An iterable of TestCase-like objects which can each have
        run(result) called on them to feed tests to result.
    """
    concurrency = osutils.local_concurrency()
    result = []
    from subunit import ProtocolTestCase
    from subunit.test_results import AutoTimingTestResultDecorator
    class TestInOtherProcess(ProtocolTestCase):
        # Should be in subunit, I think. RBC.
        def __init__(self, stream, pid):
            ProtocolTestCase.__init__(self, stream)
            self.pid = pid

        def run(self, result):
            try:
                ProtocolTestCase.run(self, result)
            finally:
                pid, status = os.waitpid(self.pid, 0)
            # GZ 2011-10-18: If status is nonzero, should report to the result
            #                that something went wrong.

    test_blocks = partition_tests(suite, concurrency)
    # Clear the tests from the original suite so it doesn't keep them alive
    suite._tests[:] = []
    for process_tests in test_blocks:
        process_suite = TestUtil.TestSuite(process_tests)
        # Also clear each split list so new suite has only reference
        process_tests[:] = []
        c2pread, c2pwrite = os.pipe()
        pid = os.fork()
        if pid == 0:
            try:
                stream = os.fdopen(c2pwrite, 'wb', 1)
                workaround_zealous_crypto_random()
                try:
                    import coverage
                except ImportError:
                    pass
                else:
                    coverage.process_startup()
                os.close(c2pread)
                # Leave stderr and stdout open so we can see test noise
                # Close stdin so that the child goes away if it decides to
                # read from stdin (otherwise its a roulette to see what
                # child actually gets keystrokes for pdb etc).
                sys.stdin.close()
                subunit_result = AutoTimingTestResultDecorator(
                    SubUnitBzrProtocolClientv1(stream))
                process_suite.run(subunit_result)
            except:
                # Try and report traceback on stream, but exit with error even
                # if stream couldn't be created or something else goes wrong.
                # The traceback is formatted to a string and written in one go
                # to avoid interleaving lines from multiple failing children.
                try:
                    stream.write(traceback.format_exc())
                finally:
                    os._exit(1)
            os._exit(0)
        else:
            os.close(c2pwrite)
            stream = os.fdopen(c2pread, 'rb', 1)
            test = TestInOtherProcess(stream, pid)
            result.append(test)
    return result


def reinvoke_for_tests(suite):
    """Take suite and start up one runner per CPU using subprocess().

    :return: An iterable of TestCase-like objects which can each have
        run(result) called on them to feed tests to result.
    """
    concurrency = osutils.local_concurrency()
    result = []
    from subunit import ProtocolTestCase
    class TestInSubprocess(ProtocolTestCase):
        def __init__(self, process, name):
            ProtocolTestCase.__init__(self, process.stdout)
            self.process = process
            self.process.stdin.close()
            self.name = name

        def run(self, result):
            try:
                ProtocolTestCase.run(self, result)
            finally:
                self.process.wait()
                os.unlink(self.name)
            # print "pid %d finished" % finished_process
    test_blocks = partition_tests(suite, concurrency)
    for process_tests in test_blocks:
        # ugly; currently reimplement rather than reuses TestCase methods.
        bzr_path = os.path.dirname(os.path.dirname(breezy.__file__))+'/bzr'
        if not os.path.isfile(bzr_path):
            # We are probably installed. Assume sys.argv is the right file
            bzr_path = sys.argv[0]
        bzr_path = [bzr_path]
        if sys.platform == "win32":
            # if we're on windows, we can't execute the bzr script directly
            bzr_path = [sys.executable] + bzr_path
        fd, test_list_file_name = tempfile.mkstemp()
        test_list_file = os.fdopen(fd, 'wb', 1)
        for test in process_tests:
            test_list_file.write(test.id() + '\n')
        test_list_file.close()
        try:
            argv = bzr_path + ['selftest', '--load-list', test_list_file_name,
                '--subunit']
            if '--no-plugins' in sys.argv:
                argv.append('--no-plugins')
            # stderr=subprocess.STDOUT would be ideal, but until we prevent
            # noise on stderr it can interrupt the subunit protocol.
            process = subprocess.Popen(argv, stdin=subprocess.PIPE,
                                      stdout=subprocess.PIPE,
                                      stderr=subprocess.PIPE,
                                      bufsize=1)
            test = TestInSubprocess(process, test_list_file_name)
            result.append(test)
        except:
            os.unlink(test_list_file_name)
            raise
    return result


class ProfileResult(testtools.ExtendedToOriginalDecorator):
    """Generate profiling data for all activity between start and success.
    
    The profile data is appended to the test's _benchcalls attribute and can
    be accessed by the forwarded-to TestResult.

    While it might be cleaner do accumulate this in stopTest, addSuccess is
    where our existing output support for lsprof is, and this class aims to
    fit in with that: while it could be moved it's not necessary to accomplish
    test profiling, nor would it be dramatically cleaner.
    """

    def startTest(self, test):
        self.profiler = breezy.lsprof.BzrProfiler()
        # Prevent deadlocks in tests that use lsprof: those tests will
        # unavoidably fail.
        breezy.lsprof.BzrProfiler.profiler_block = 0
        self.profiler.start()
        testtools.ExtendedToOriginalDecorator.startTest(self, test)

    def addSuccess(self, test):
        stats = self.profiler.stop()
        try:
            calls = test._benchcalls
        except AttributeError:
            test._benchcalls = []
            calls = test._benchcalls
        calls.append(((test.id(), "", ""), stats))
        testtools.ExtendedToOriginalDecorator.addSuccess(self, test)

    def stopTest(self, test):
        testtools.ExtendedToOriginalDecorator.stopTest(self, test)
        self.profiler = None


# Controlled by "brz selftest -E=..." option
# Currently supported:
#   -Eallow_debug           Will no longer clear debug.debug_flags() so it
#                           preserves any flags supplied at the command line.
#   -Edisable_lock_checks   Turns errors in mismatched locks into simple prints
#                           rather than failing tests. And no longer raise
#                           LockContention when fctnl locks are not being used
#                           with proper exclusion rules.
#   -Ethreads               Will display thread ident at creation/join time to
#                           help track thread leaks
#   -Euncollected_cases     Display the identity of any test cases that weren't
#                           deallocated after being completed.
#   -Econfig_stats          Will collect statistics using addDetail
selftest_debug_flags = set()


def selftest(verbose=False, pattern=".*", stop_on_failure=True,
             transport=None,
             test_suite_factory=None,
             lsprof_timed=None,
             bench_history=None,
             matching_tests_first=None,
             list_only=False,
             random_seed=None,
             exclude_pattern=None,
             strict=False,
             load_list=None,
             debug_flags=None,
             starting_with=None,
             runner_class=None,
             suite_decorators=None,
             stream=None,
             lsprof_tests=False,
             ):
    """Run the whole test suite under the enhanced runner"""
    # XXX: Very ugly way to do this...
    # Disable warning about old formats because we don't want it to disturb
    # any blackbox tests.
    from breezy import repository
    repository._deprecation_warning_done = True

    global default_transport
    if transport is None:
        transport = default_transport
    old_transport = default_transport
    default_transport = transport
    global selftest_debug_flags
    old_debug_flags = selftest_debug_flags
    if debug_flags is not None:
        selftest_debug_flags = set(debug_flags)
    try:
        if load_list is None:
            keep_only = None
        else:
            keep_only = load_test_id_list(load_list)
        if starting_with:
            starting_with = [test_prefix_alias_registry.resolve_alias(start)
                             for start in starting_with]
            # Always consider 'unittest' an interesting name so that failed
            # suites wrapped as test cases appear in the output.
            starting_with.append('unittest')
        if test_suite_factory is None:
            # Reduce loading time by loading modules based on the starting_with
            # patterns.
            suite = test_suite(keep_only, starting_with)
        else:
            suite = test_suite_factory()
        if starting_with:
            # But always filter as requested.
            suite = filter_suite_by_id_startswith(suite, starting_with)
        result_decorators = []
        if lsprof_tests:
            result_decorators.append(ProfileResult)
        return run_suite(suite, 'testbzr', verbose=verbose, pattern=pattern,
                     stop_on_failure=stop_on_failure,
                     transport=transport,
                     lsprof_timed=lsprof_timed,
                     bench_history=bench_history,
                     matching_tests_first=matching_tests_first,
                     list_only=list_only,
                     random_seed=random_seed,
                     exclude_pattern=exclude_pattern,
                     strict=strict,
                     runner_class=runner_class,
                     suite_decorators=suite_decorators,
                     stream=stream,
                     result_decorators=result_decorators,
                     )
    finally:
        default_transport = old_transport
        selftest_debug_flags = old_debug_flags


def load_test_id_list(file_name):
    """Load a test id list from a text file.

    The format is one test id by line.  No special care is taken to impose
    strict rules, these test ids are used to filter the test suite so a test id
    that do not match an existing test will do no harm. This allows user to add
    comments, leave blank lines, etc.
    """
    test_list = []
    try:
        ftest = open(file_name, 'rt')
    except IOError as e:
        if e.errno != errno.ENOENT:
            raise
        else:
            raise errors.NoSuchFile(file_name)

    for test_name in ftest.readlines():
        test_list.append(test_name.strip())
    ftest.close()
    return test_list


def suite_matches_id_list(test_suite, id_list):
    """Warns about tests not appearing or appearing more than once.

    :param test_suite: A TestSuite object.
    :param test_id_list: The list of test ids that should be found in
         test_suite.

    :return: (absents, duplicates) absents is a list containing the test found
        in id_list but not in test_suite, duplicates is a list containing the
        tests found multiple times in test_suite.

    When using a prefined test id list, it may occurs that some tests do not
    exist anymore or that some tests use the same id. This function warns the
    tester about potential problems in his workflow (test lists are volatile)
    or in the test suite itself (using the same id for several tests does not
    help to localize defects).
    """
    # Build a dict counting id occurrences
    tests = dict()
    for test in iter_suite_tests(test_suite):
        id = test.id()
        tests[id] = tests.get(id, 0) + 1

    not_found = []
    duplicates = []
    for id in id_list:
        occurs = tests.get(id, 0)
        if not occurs:
            not_found.append(id)
        elif occurs > 1:
            duplicates.append(id)

    return not_found, duplicates


class TestIdList(object):
    """Test id list to filter a test suite.

    Relying on the assumption that test ids are built as:
    <module>[.<class>.<method>][(<param>+)], <module> being in python dotted
    notation, this class offers methods to :
    - avoid building a test suite for modules not refered to in the test list,
    - keep only the tests listed from the module test suite.
    """

    def __init__(self, test_id_list):
        # When a test suite needs to be filtered against us we compare test ids
        # for equality, so a simple dict offers a quick and simple solution.
        self.tests = dict().fromkeys(test_id_list, True)

        # While unittest.TestCase have ids like:
        # <module>.<class>.<method>[(<param+)],
        # doctest.DocTestCase can have ids like:
        # <module>
        # <module>.<class>
        # <module>.<function>
        # <module>.<class>.<method>

        # Since we can't predict a test class from its name only, we settle on
        # a simple constraint: a test id always begins with its module name.

        modules = {}
        for test_id in test_id_list:
            parts = test_id.split('.')
            mod_name = parts.pop(0)
            modules[mod_name] = True
            for part in parts:
                mod_name += '.' + part
                modules[mod_name] = True
        self.modules = modules

    def refers_to(self, module_name):
        """Is there tests for the module or one of its sub modules."""
        return module_name in self.modules

    def includes(self, test_id):
        return test_id in self.tests


class TestPrefixAliasRegistry(registry.Registry):
    """A registry for test prefix aliases.

    This helps implement shorcuts for the --starting-with selftest
    option. Overriding existing prefixes is not allowed but not fatal (a
    warning will be emitted).
    """

    def register(self, key, obj, help=None, info=None,
                 override_existing=False):
        """See Registry.register.

        Trying to override an existing alias causes a warning to be emitted,
        not a fatal execption.
        """
        try:
            super(TestPrefixAliasRegistry, self).register(
                key, obj, help=help, info=info, override_existing=False)
        except KeyError:
            actual = self.get(key)
            trace.note(
                'Test prefix alias %s is already used for %s, ignoring %s'
                % (key, actual, obj))

    def resolve_alias(self, id_start):
        """Replace the alias by the prefix in the given string.

        Using an unknown prefix is an error to help catching typos.
        """
        parts = id_start.split('.')
        try:
            parts[0] = self.get(parts[0])
        except KeyError:
            raise errors.BzrCommandError(
                '%s is not a known test prefix alias' % parts[0])
        return '.'.join(parts)


test_prefix_alias_registry = TestPrefixAliasRegistry()
"""Registry of test prefix aliases."""


# This alias allows to detect typos ('bzrlin.') by making all valid test ids
# appear prefixed ('breezy.' is "replaced" by 'breezy.').
test_prefix_alias_registry.register('breezy', 'breezy')

# Obvious highest levels prefixes, feel free to add your own via a plugin
test_prefix_alias_registry.register('bd', 'breezy.doc')
test_prefix_alias_registry.register('bu', 'breezy.utils')
test_prefix_alias_registry.register('bt', 'breezy.tests')
test_prefix_alias_registry.register('bb', 'breezy.tests.blackbox')
test_prefix_alias_registry.register('bp', 'breezy.plugins')


def _test_suite_testmod_names():
    """Return the standard list of test module names to test."""
    return [
<<<<<<< HEAD
        'breezy.doc',
        'breezy.git.tests.test_blackbox',
        'breezy.git.tests.test_builder',
        'breezy.git.tests.test_branch',
        'breezy.git.tests.test_cache',
        'breezy.git.tests.test_dir',
        'breezy.git.tests.test_fetch',
        'breezy.git.tests.test_git_remote_helper',
        'breezy.git.tests.test_mapping',
        'breezy.git.tests.test_memorytree',
        'breezy.git.tests.test_object_store',
        'breezy.git.tests.test_pristine_tar',
        'breezy.git.tests.test_push',
        'breezy.git.tests.test_remote',
        'breezy.git.tests.test_repository',
        'breezy.git.tests.test_refs',
        'breezy.git.tests.test_revspec',
        'breezy.git.tests.test_roundtrip',
        'breezy.git.tests.test_server',
        'breezy.git.tests.test_transportgit',
        'breezy.git.tests.test_unpeel_map',
        'breezy.git.tests.test_urls',
        'breezy.git.tests.test_workingtree',
=======
>>>>>>> 8b0cefdc
        'breezy.tests.blackbox',
        'breezy.tests.commands',
        'breezy.tests.per_branch',
        'breezy.tests.per_bzrdir',
        'breezy.tests.per_controldir',
        'breezy.tests.per_controldir_colo',
        'breezy.tests.per_foreign_vcs',
        'breezy.tests.per_interrepository',
        'breezy.tests.per_intertree',
        'breezy.tests.per_inventory',
        'breezy.tests.per_interbranch',
        'breezy.tests.per_lock',
        'breezy.tests.per_merger',
        'breezy.tests.per_transport',
        'breezy.tests.per_tree',
        'breezy.tests.per_pack_repository',
        'breezy.tests.per_repository',
        'breezy.tests.per_repository_chk',
        'breezy.tests.per_repository_reference',
        'breezy.tests.per_repository_vf',
        'breezy.tests.per_uifactory',
        'breezy.tests.per_versionedfile',
        'breezy.tests.per_workingtree',
        'breezy.tests.test__annotator',
        'breezy.tests.test__bencode',
        'breezy.tests.test__btree_serializer',
        'breezy.tests.test__chk_map',
        'breezy.tests.test__dirstate_helpers',
        'breezy.tests.test__groupcompress',
        'breezy.tests.test__known_graph',
        'breezy.tests.test__rio',
        'breezy.tests.test__simple_set',
        'breezy.tests.test__static_tuple',
        'breezy.tests.test__walkdirs_win32',
        'breezy.tests.test_ancestry',
        'breezy.tests.test_annotate',
        'breezy.tests.test_atomicfile',
        'breezy.tests.test_bad_files',
        'breezy.tests.test_bisect',
        'breezy.tests.test_bisect_multi',
        'breezy.tests.test_branch',
        'breezy.tests.test_branchbuilder',
        'breezy.tests.test_btree_index',
        'breezy.tests.test_bugtracker',
        'breezy.tests.test_bundle',
        'breezy.tests.test_bzrdir',
        'breezy.tests.test__chunks_to_lines',
        'breezy.tests.test_cache_utf8',
        'breezy.tests.test_chk_map',
        'breezy.tests.test_chk_serializer',
        'breezy.tests.test_chunk_writer',
        'breezy.tests.test_clean_tree',
        'breezy.tests.test_cleanup',
        'breezy.tests.test_cmdline',
        'breezy.tests.test_commands',
        'breezy.tests.test_commit',
        'breezy.tests.test_commit_merge',
        'breezy.tests.test_config',
        'breezy.tests.test_conflicts',
        'breezy.tests.test_controldir',
        'breezy.tests.test_counted_lock',
        'breezy.tests.test_crash',
        'breezy.tests.test_decorators',
        'breezy.tests.test_delta',
        'breezy.tests.test_debug',
        'breezy.tests.test_diff',
        'breezy.tests.test_directory_service',
        'breezy.tests.test_dirstate',
        'breezy.tests.test_email_message',
        'breezy.tests.test_eol_filters',
        'breezy.tests.test_errors',
        'breezy.tests.test_estimate_compressed_size',
        'breezy.tests.test_export',
        'breezy.tests.test_export_pot',
        'breezy.tests.test_extract',
        'breezy.tests.test_features',
        'breezy.tests.test_fetch',
        'breezy.tests.test_fetch_ghosts',
        'breezy.tests.test_fixtures',
        'breezy.tests.test_fifo_cache',
        'breezy.tests.test_filters',
        'breezy.tests.test_filter_tree',
        'breezy.tests.test_foreign',
        'breezy.tests.test_generate_docs',
        'breezy.tests.test_generate_ids',
        'breezy.tests.test_globbing',
        'breezy.tests.test_gpg',
        'breezy.tests.test_graph',
        'breezy.tests.test_groupcompress',
        'breezy.tests.test_hashcache',
        'breezy.tests.test_help',
        'breezy.tests.test_hooks',
        'breezy.tests.test_http',
        'breezy.tests.test_http_response',
        'breezy.tests.test_https_ca_bundle',
        'breezy.tests.test_https_urllib',
        'breezy.tests.test_i18n',
        'breezy.tests.test_identitymap',
        'breezy.tests.test_ignores',
        'breezy.tests.test_index',
        'breezy.tests.test_import_tariff',
        'breezy.tests.test_info',
        'breezy.tests.test_inv',
        'breezy.tests.test_inventory_delta',
        'breezy.tests.test_knit',
        'breezy.tests.test_lazy_import',
        'breezy.tests.test_lazy_regex',
        'breezy.tests.test_library_state',
        'breezy.tests.test_lock',
        'breezy.tests.test_lockable_files',
        'breezy.tests.test_lockdir',
        'breezy.tests.test_log',
        'breezy.tests.test_lru_cache',
        'breezy.tests.test_lsprof',
        'breezy.tests.test_mail_client',
        'breezy.tests.test_matchers',
        'breezy.tests.test_memorytree',
        'breezy.tests.test_merge',
        'breezy.tests.test_merge3',
        'breezy.tests.test_merge_core',
        'breezy.tests.test_merge_directive',
        'breezy.tests.test_mergetools',
        'breezy.tests.test_missing',
        'breezy.tests.test_msgeditor',
        'breezy.tests.test_multiparent',
        'breezy.tests.test_mutabletree',
        'breezy.tests.test_nonascii',
        'breezy.tests.test_options',
        'breezy.tests.test_osutils',
        'breezy.tests.test_osutils_encodings',
        'breezy.tests.test_pack',
        'breezy.tests.test_patch',
        'breezy.tests.test_patches',
        'breezy.tests.test_permissions',
        'breezy.tests.test_plugins',
        'breezy.tests.test_progress',
        'breezy.tests.test_pyutils',
        'breezy.tests.test_read_bundle',
        'breezy.tests.test_reconcile',
        'breezy.tests.test_reconfigure',
        'breezy.tests.test_registry',
        'breezy.tests.test_remote',
        'breezy.tests.test_rename_map',
        'breezy.tests.test_repository',
        'breezy.tests.test_revert',
        'breezy.tests.test_revision',
        'breezy.tests.test_revisionspec',
        'breezy.tests.test_revisiontree',
        'breezy.tests.test_rio',
        'breezy.tests.test_rules',
        'breezy.tests.test_url_policy_open',
        'breezy.tests.test_sampler',
        'breezy.tests.test_scenarios',
        'breezy.tests.test_script',
        'breezy.tests.test_selftest',
        'breezy.tests.test_serializer',
        'breezy.tests.test_setup',
        'breezy.tests.test_sftp_transport',
        'breezy.tests.test_shelf',
        'breezy.tests.test_shelf_ui',
        'breezy.tests.test_smart',
        'breezy.tests.test_smart_add',
        'breezy.tests.test_smart_request',
        'breezy.tests.test_smart_signals',
        'breezy.tests.test_smart_transport',
        'breezy.tests.test_smtp_connection',
        'breezy.tests.test_source',
        'breezy.tests.test_ssh_transport',
        'breezy.tests.test_status',
        'breezy.tests.test_strace',
        'breezy.tests.test_subsume',
        'breezy.tests.test_switch',
        'breezy.tests.test_symbol_versioning',
        'breezy.tests.test_tag',
        'breezy.tests.test_test_server',
        'breezy.tests.test_testament',
        'breezy.tests.test_textfile',
        'breezy.tests.test_textmerge',
        'breezy.tests.test_cethread',
        'breezy.tests.test_timestamp',
        'breezy.tests.test_trace',
        'breezy.tests.test_transactions',
        'breezy.tests.test_transform',
        'breezy.tests.test_transport',
        'breezy.tests.test_transport_log',
        'breezy.tests.test_tree',
        'breezy.tests.test_treebuilder',
        'breezy.tests.test_treeshape',
        'breezy.tests.test_tsort',
        'breezy.tests.test_tuned_gzip',
        'breezy.tests.test_ui',
        'breezy.tests.test_uncommit',
        'breezy.tests.test_upgrade',
        'breezy.tests.test_upgrade_stacked',
        'breezy.tests.test_upstream_import',
        'breezy.tests.test_urlutils',
        'breezy.tests.test_utextwrap',
        'breezy.tests.test_version',
        'breezy.tests.test_version_info',
        'breezy.tests.test_versionedfile',
        'breezy.tests.test_vf_search',
        'breezy.tests.test_views',
        'breezy.tests.test_weave',
        'breezy.tests.test_whitebox',
        'breezy.tests.test_win32utils',
        'breezy.tests.test_workingtree',
        'breezy.tests.test_workingtree_4',
        'breezy.tests.test_wsgi',
        'breezy.tests.test_xml',
        ]


def _test_suite_modules_to_doctest():
    """Return the list of modules to doctest."""
    if __doc__ is None:
        # GZ 2009-03-31: No docstrings with -OO so there's nothing to doctest
        return []
    return [
        'breezy',
        'breezy.branchbuilder',
        'breezy.bzr.inventory',
        'breezy.decorators',
        'breezy.iterablefile',
        'breezy.lockdir',
        'breezy.merge3',
        'breezy.option',
        'breezy.pyutils',
        'breezy.symbol_versioning',
        'breezy.tests',
        'breezy.tests.fixtures',
        'breezy.timestamp',
        'breezy.transport.http',
        'breezy.version_info_formats.format_custom',
        ]


def test_suite(keep_only=None, starting_with=None):
    """Build and return TestSuite for the whole of breezy.

    :param keep_only: A list of test ids limiting the suite returned.

    :param starting_with: An id limiting the suite returned to the tests
         starting with it.

    This function can be replaced if you need to change the default test
    suite on a global basis, but it is not encouraged.
    """

    loader = TestUtil.TestLoader()

    if keep_only is not None:
        id_filter = TestIdList(keep_only)
    if starting_with:
        # We take precedence over keep_only because *at loading time* using
        # both options means we will load less tests for the same final result.
        def interesting_module(name):
            for start in starting_with:
                if (
                    # Either the module name starts with the specified string
                    name.startswith(start)
                    # or it may contain tests starting with the specified string
                    or start.startswith(name)
                    ):
                    return True
            return False
        loader = TestUtil.FilteredByModuleTestLoader(interesting_module)

    elif keep_only is not None:
        loader = TestUtil.FilteredByModuleTestLoader(id_filter.refers_to)
        def interesting_module(name):
            return id_filter.refers_to(name)

    else:
        loader = TestUtil.TestLoader()
        def interesting_module(name):
            # No filtering, all modules are interesting
            return True

    suite = loader.suiteClass()

    # modules building their suite with loadTestsFromModuleNames
    suite.addTest(loader.loadTestsFromModuleNames(_test_suite_testmod_names()))

    if not PY3:
        suite.addTest(loader.loadTestsFromModuleNames(['breezy.doc']))

        # It's pretty much impossible to write readable doctests that work on
        # both Python 2 and Python 3 because of their overreliance on
        # consistent repr() return values.
        # For now, just run doctests on Python 2 so we now they haven't broken.
        for mod in _test_suite_modules_to_doctest():
            if not interesting_module(mod):
                # No tests to keep here, move along
                continue
            try:
                # note that this really does mean "report only" -- doctest
                # still runs the rest of the examples
                doc_suite = IsolatedDocTestSuite(
                    mod, optionflags=doctest.REPORT_ONLY_FIRST_FAILURE)
            except ValueError as e:
                print('**failed to get doctest for: %s\n%s' % (mod, e))
                raise
            if len(doc_suite._tests) == 0:
                raise errors.BzrError("no doctests found in %s" % (mod,))
            suite.addTest(doc_suite)

    default_encoding = sys.getdefaultencoding()
    for name, plugin in _mod_plugin.plugins().items():
        if not interesting_module(plugin.module.__name__):
            continue
        plugin_suite = plugin.test_suite()
        # We used to catch ImportError here and turn it into just a warning,
        # but really if you don't have --no-plugins this should be a failure.
        # mbp 20080213 - see http://bugs.launchpad.net/bugs/189771
        if plugin_suite is None:
            plugin_suite = plugin.load_plugin_tests(loader)
        if plugin_suite is not None:
            suite.addTest(plugin_suite)
        if default_encoding != sys.getdefaultencoding():
            trace.warning(
                'Plugin "%s" tried to reset default encoding to: %s', name,
                sys.getdefaultencoding())
            reload(sys)
            sys.setdefaultencoding(default_encoding)

    if keep_only is not None:
        # Now that the referred modules have loaded their tests, keep only the
        # requested ones.
        suite = filter_suite_by_id_list(suite, id_filter)
        # Do some sanity checks on the id_list filtering
        not_found, duplicates = suite_matches_id_list(suite, keep_only)
        if starting_with:
            # The tester has used both keep_only and starting_with, so he is
            # already aware that some tests are excluded from the list, there
            # is no need to tell him which.
            pass
        else:
            # Some tests mentioned in the list are not in the test suite. The
            # list may be out of date, report to the tester.
            for id in not_found:
                trace.warning('"%s" not found in the test suite', id)
        for id in duplicates:
            trace.warning('"%s" is used as an id by several tests', id)

    return suite


def multiply_scenarios(*scenarios):
    """Multiply two or more iterables of scenarios.

    It is safe to pass scenario generators or iterators.

    :returns: A list of compound scenarios: the cross-product of all
        scenarios, with the names concatenated and the parameters
        merged together.
    """
    return functools.reduce(_multiply_two_scenarios, map(list, scenarios))


def _multiply_two_scenarios(scenarios_left, scenarios_right):
    """Multiply two sets of scenarios.

    :returns: the cartesian product of the two sets of scenarios, that is
        a scenario for every possible combination of a left scenario and a
        right scenario.
    """
    return [
        ('%s,%s' % (left_name, right_name),
         dict(left_dict, **right_dict))
        for left_name, left_dict in scenarios_left
        for right_name, right_dict in scenarios_right]


def multiply_tests(tests, scenarios, result):
    """Multiply tests_list by scenarios into result.

    This is the core workhorse for test parameterisation.

    Typically the load_tests() method for a per-implementation test suite will
    call multiply_tests and return the result.

    :param tests: The tests to parameterise.
    :param scenarios: The scenarios to apply: pairs of (scenario_name,
        scenario_param_dict).
    :param result: A TestSuite to add created tests to.

    This returns the passed in result TestSuite with the cross product of all
    the tests repeated once for each scenario.  Each test is adapted by adding
    the scenario name at the end of its id(), and updating the test object's
    __dict__ with the scenario_param_dict.

    >>> import breezy.tests.test_sampler
    >>> r = multiply_tests(
    ...     breezy.tests.test_sampler.DemoTest('test_nothing'),
    ...     [('one', dict(param=1)),
    ...      ('two', dict(param=2))],
    ...     TestUtil.TestSuite())
    >>> tests = list(iter_suite_tests(r))
    >>> len(tests)
    2
    >>> tests[0].id()
    'breezy.tests.test_sampler.DemoTest.test_nothing(one)'
    >>> tests[0].param
    1
    >>> tests[1].param
    2
    """
    for test in iter_suite_tests(tests):
        apply_scenarios(test, scenarios, result)
    return result


def apply_scenarios(test, scenarios, result):
    """Apply the scenarios in scenarios to test and add to result.

    :param test: The test to apply scenarios to.
    :param scenarios: An iterable of scenarios to apply to test.
    :return: result
    :seealso: apply_scenario
    """
    for scenario in scenarios:
        result.addTest(apply_scenario(test, scenario))
    return result


def apply_scenario(test, scenario):
    """Copy test and apply scenario to it.

    :param test: A test to adapt.
    :param scenario: A tuple describing the scenario.
        The first element of the tuple is the new test id.
        The second element is a dict containing attributes to set on the
        test.
    :return: The adapted test.
    """
    new_id = "%s(%s)" % (test.id(), scenario[0])
    new_test = clone_test(test, new_id)
    for name, value in scenario[1].items():
        setattr(new_test, name, value)
    return new_test


def clone_test(test, new_id):
    """Clone a test giving it a new id.

    :param test: The test to clone.
    :param new_id: The id to assign to it.
    :return: The new test.
    """
    new_test = copy.copy(test)
    new_test.id = lambda: new_id
    # XXX: Workaround <https://bugs.launchpad.net/testtools/+bug/637725>, which
    # causes cloned tests to share the 'details' dict.  This makes it hard to
    # read the test output for parameterized tests, because tracebacks will be
    # associated with irrelevant tests.
    try:
        details = new_test._TestCase__details
    except AttributeError:
        # must be a different version of testtools than expected.  Do nothing.
        pass
    else:
        # Reset the '__details' dict.
        new_test._TestCase__details = {}
    return new_test


def permute_tests_for_extension(standard_tests, loader, py_module_name,
                                ext_module_name):
    """Helper for permutating tests against an extension module.

    This is meant to be used inside a modules 'load_tests()' function. It will
    create 2 scenarios, and cause all tests in the 'standard_tests' to be run
    against both implementations. Setting 'test.module' to the appropriate
    module. See breezy.tests.test__chk_map.load_tests as an example.

    :param standard_tests: A test suite to permute
    :param loader: A TestLoader
    :param py_module_name: The python path to a python module that can always
        be loaded, and will be considered the 'python' implementation. (eg
        'breezy._chk_map_py')
    :param ext_module_name: The python path to an extension module. If the
        module cannot be loaded, a single test will be added, which notes that
        the module is not available. If it can be loaded, all standard_tests
        will be run against that module.
    :return: (suite, feature) suite is a test-suite that has all the permuted
        tests. feature is the Feature object that can be used to determine if
        the module is available.
    """

    from .features import ModuleAvailableFeature
    py_module = pyutils.get_named_object(py_module_name)
    scenarios = [
        ('python', {'module': py_module}),
    ]
    suite = loader.suiteClass()
    feature = ModuleAvailableFeature(ext_module_name)
    if feature.available():
        scenarios.append(('C', {'module': feature.module}))
    else:
        # the compiled module isn't available, so we add a failing test
        class FailWithoutFeature(TestCase):
            def test_fail(self):
                self.requireFeature(feature)
        suite.addTest(loader.loadTestsFromTestCase(FailWithoutFeature))
    result = multiply_tests(standard_tests, scenarios, suite)
    return result, feature


def _rmtree_temp_dir(dirname, test_id=None):
    # If LANG=C we probably have created some bogus paths
    # which rmtree(unicode) will fail to delete
    # so make sure we are using rmtree(str) to delete everything
    # except on win32, where rmtree(str) will fail
    # since it doesn't have the property of byte-stream paths
    # (they are either ascii or mbcs)
    if sys.platform == 'win32' and isinstance(dirname, bytes):
        # make sure we are using the unicode win32 api
        dirname = dirname.decode('mbcs')
    else:
        dirname = dirname.encode(sys.getfilesystemencoding())
    try:
        osutils.rmtree(dirname)
    except OSError as e:
        # We don't want to fail here because some useful display will be lost
        # otherwise. Polluting the tmp dir is bad, but not giving all the
        # possible info to the test runner is even worse.
        if test_id != None:
            ui.ui_factory.clear_term()
            sys.stderr.write('\nWhile running: %s\n' % (test_id,))
        # Ugly, but the last thing we want here is fail, so bear with it.
        printable_e = str(e).decode(osutils.get_user_encoding(), 'replace'
                                    ).encode('ascii', 'replace')
        sys.stderr.write('Unable to remove testing dir %s\n%s'
                         % (os.path.basename(dirname), printable_e))


def probe_unicode_in_user_encoding():
    """Try to encode several unicode strings to use in unicode-aware tests.
    Return first successfull match.

    :return:  (unicode value, encoded plain string value) or (None, None)
    """
    possible_vals = [u'm\xb5', u'\xe1', u'\u0410']
    for uni_val in possible_vals:
        try:
            str_val = uni_val.encode(osutils.get_user_encoding())
        except UnicodeEncodeError:
            # Try a different character
            pass
        else:
            return uni_val, str_val
    return None, None


def probe_bad_non_ascii(encoding):
    """Try to find [bad] character with code [128..255]
    that cannot be decoded to unicode in some encoding.
    Return None if all non-ascii characters is valid
    for given encoding.
    """
    for i in range(128, 256):
        char = int2byte(i)
        try:
            char.decode(encoding)
        except UnicodeDecodeError:
            return char
    return None


# Only define SubUnitBzrRunner if subunit is available.
try:
    from subunit import TestProtocolClient
    from subunit.test_results import AutoTimingTestResultDecorator

    class SubUnitBzrProtocolClientv1(TestProtocolClient):

        def stopTest(self, test):
            super(SubUnitBzrProtocolClientv1, self).stopTest(test)
            _clear__type_equality_funcs(test)

        def addSuccess(self, test, details=None):
            # The subunit client always includes the details in the subunit
            # stream, but we don't want to include it in ours.
            if details is not None and 'log' in details:
                del details['log']
            return super(SubUnitBzrProtocolClientv1, self).addSuccess(
                test, details)

    class SubUnitBzrRunnerv1(TextTestRunner):

        def run(self, test):
            result = AutoTimingTestResultDecorator(
                SubUnitBzrProtocolClientv1(self.stream))
            test.run(result)
            return result
except ImportError:
    pass


try:
    from subunit.run import SubunitTestRunner

    class SubUnitBzrRunnerv2(TextTestRunner, SubunitTestRunner):

        def __init__(self, stream=sys.stderr, descriptions=0, verbosity=1,
                     bench_history=None, strict=False, result_decorators=None):
            TextTestRunner.__init__(
                    self, stream=stream,
                    descriptions=descriptions, verbosity=verbosity,
                    bench_history=bench_history, strict=strict,
                    result_decorators=result_decorators)
            SubunitTestRunner.__init__(self, verbosity=verbosity,
                                       stream=stream)

        run = SubunitTestRunner.run
except ImportError:
    pass<|MERGE_RESOLUTION|>--- conflicted
+++ resolved
@@ -3877,8 +3877,6 @@
 def _test_suite_testmod_names():
     """Return the standard list of test module names to test."""
     return [
-<<<<<<< HEAD
-        'breezy.doc',
         'breezy.git.tests.test_blackbox',
         'breezy.git.tests.test_builder',
         'breezy.git.tests.test_branch',
@@ -3901,8 +3899,6 @@
         'breezy.git.tests.test_unpeel_map',
         'breezy.git.tests.test_urls',
         'breezy.git.tests.test_workingtree',
-=======
->>>>>>> 8b0cefdc
         'breezy.tests.blackbox',
         'breezy.tests.commands',
         'breezy.tests.per_branch',
