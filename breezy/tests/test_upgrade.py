--- conflicted
+++ resolved
@@ -66,15 +66,9 @@
     def test_convert_branch7_branch8(self):
         b = self.make_branch('branch', format='1.9')
         target = controldir.format_registry.make_bzrdir('1.9')
-<<<<<<< HEAD
-        target.set_branch_format(branch.BzrBranchFormat8())
+        target.set_branch_format(bzrbranch.BzrBranchFormat8())
         converter = b.controldir._format.get_converter(target)
         converter.convert(b.controldir, None)
-=======
-        target.set_branch_format(bzrbranch.BzrBranchFormat8())
-        converter = b.bzrdir._format.get_converter(target)
-        converter.convert(b.bzrdir, None)
->>>>>>> c789fa54
         b = branch.Branch.open(self.get_url('branch'))
         self.assertIs(b.__class__, bzrbranch.BzrBranch8)
         self.assertEqual({}, b._get_all_reference_info())
