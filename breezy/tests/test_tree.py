--- conflicted
+++ resolved
@@ -18,15 +18,6 @@
 
 from breezy import errors, revision
 from breezy.tests import TestCase, TestCaseWithTransport
-<<<<<<< HEAD
-=======
-from breezy.tree import (
-    FileTimestampUnavailable,
-    InterTree,
-    find_previous_paths,
-    get_canonical_path,
-)
->>>>>>> ca07defc
 
 from ..tree import (
     FileTimestampUnavailable,
@@ -35,10 +26,7 @@
     get_canonical_path,
 )
 
-<<<<<<< HEAD
-
-=======
->>>>>>> ca07defc
+
 class TestErrors(TestCase):
     def test_file_timestamp_unavailable(self):
         e = FileTimestampUnavailable("/path/foo")
@@ -82,11 +70,7 @@
 
 
 class RecordingOptimiser(InterTree):
-<<<<<<< HEAD
-    calls: List[Tuple[str, ...]] = []
-=======
     calls: list[tuple[str, ...]] = []
->>>>>>> ca07defc
 
     def compare(
         self,
