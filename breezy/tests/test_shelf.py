# Copyright (C) 2008-2011 Canonical Ltd
#
# This program is free software; you can redistribute it and/or modify
# it under the terms of the GNU General Public License as published by
# the Free Software Foundation; either version 2 of the License, or
# (at your option) any later version.
#
# This program is distributed in the hope that it will be useful,
# but WITHOUT ANY WARRANTY; without even the implied warranty of
# MERCHANTABILITY or FITNESS FOR A PARTICULAR PURPOSE.  See the
# GNU General Public License for more details.
#
# You should have received a copy of the GNU General Public License
# along with this program; if not, write to the Free Software
# Foundation, Inc., 51 Franklin Street, Fifth Floor, Boston, MA 02110-1301 USA

import os

from .. import errors, ignores, osutils, shelf, tests, transform, workingtree
from ..bzr import pack
from . import expectedFailure, features

EMPTY_SHELF = (
    b"Bazaar pack format 1 (introduced in 0.18)\n"
    b"B23\n"
    b"metadata\n\n"
    b"d11:revision_id5:null:e"
    b"B159\n"
    b"attribs\n\n"
    b"d10:_id_numberi0e18:_new_executabilityde7:_new_idde"
    b"9:_new_namede11:_new_parentde16:_non_present_idsde"
    b"17:_removed_contentsle11:_removed_idle14:_tree_path_idsdeeE"
)


class TestErrors(tests.TestCase):
    def test_invalid_shelf_id(self):
        invalid_id = "foo"
        err = shelf.InvalidShelfId(invalid_id)
        self.assertEqual(
            '"foo" is not a valid shelf id, try a number instead.', str(err)
        )


class TestPrepareShelf(tests.TestCaseWithTransport):
    def prepare_shelve_rename(self):
        tree = self.make_branch_and_tree(".")
        self.build_tree(["foo"])
        tree.add(["foo"], ids=[b"foo-id"])
        tree.commit("foo")
        tree.rename_one("foo", "bar")
        tree.lock_tree_write()
        self.addCleanup(tree.unlock)
        creator = shelf.ShelfCreator(tree, tree.basis_tree())
        self.addCleanup(creator.finalize)
        self.assertEqual(
            [("rename", b"foo-id", "foo", "bar")], list(creator.iter_shelvable())
        )
        return creator

    def check_shelve_rename(self, creator):
        work_trans_id = creator.work_transform.trans_id_file_id(b"foo-id")
        self.assertEqual("foo", creator.work_transform.final_name(work_trans_id))
        shelf_trans_id = creator.shelf_transform.trans_id_file_id(b"foo-id")
        self.assertEqual("bar", creator.shelf_transform.final_name(shelf_trans_id))

    def test_shelve_rename(self):
        creator = self.prepare_shelve_rename()
        creator.shelve_rename(b"foo-id")
        self.check_shelve_rename(creator)

    def test_shelve_change_handles_rename(self):
        creator = self.prepare_shelve_rename()
        creator.shelve_change(("rename", b"foo-id", "foo", "bar"))
        self.check_shelve_rename(creator)

    def prepare_shelve_move(self):
        tree = self.make_branch_and_tree(".")
        self.build_tree(["foo/", "bar/", "foo/baz"])
        tree.add(["foo", "bar", "foo/baz"], ids=[b"foo-id", b"bar-id", b"baz-id"])
        tree.commit("foo")
        tree.rename_one("foo/baz", "bar/baz")
        tree.lock_tree_write()
        self.addCleanup(tree.unlock)
        creator = shelf.ShelfCreator(tree, tree.basis_tree())
        self.addCleanup(creator.finalize)
        self.assertEqual(
            [("rename", b"baz-id", "foo/baz", "bar/baz")],
            list(creator.iter_shelvable()),
        )
        return creator, tree

    def check_shelve_move(self, creator, tree):
        work_trans_id = creator.work_transform.trans_id_file_id(b"baz-id")
        work_foo = creator.work_transform.trans_id_file_id(b"foo-id")
        self.assertEqual(work_foo, creator.work_transform.final_parent(work_trans_id))
        shelf_trans_id = creator.shelf_transform.trans_id_file_id(b"baz-id")
        shelf_bar = creator.shelf_transform.trans_id_file_id(b"bar-id")
        self.assertEqual(
            shelf_bar, creator.shelf_transform.final_parent(shelf_trans_id)
        )
        creator.transform()
        self.assertEqual("foo/baz", tree.id2path(b"baz-id"))

    def test_shelve_move(self):
        creator, tree = self.prepare_shelve_move()
        creator.shelve_rename(b"baz-id")
        self.check_shelve_move(creator, tree)

    def test_shelve_change_handles_move(self):
        creator, tree = self.prepare_shelve_move()
        creator.shelve_change(("rename", b"baz-id", "foo/baz", "bar/baz"))
        self.check_shelve_move(creator, tree)

    def test_shelve_changed_root_id(self):
        tree = self.make_branch_and_tree(".")
        self.build_tree(["foo"])
        tree.set_root_id(b"first-root-id")
        tree.add(["foo"], ids=[b"foo-id"])
        tree.commit("foo")
        tree.set_root_id(b"second-root-id")
        tree.lock_tree_write()
        self.addCleanup(tree.unlock)
        creator = shelf.ShelfCreator(tree, tree.basis_tree())
        self.addCleanup(creator.finalize)
        self.expectFailure(
            "shelf doesn't support shelving root changes yet",
            self.assertEqual,
            [
                ("delete file", b"first-root-id", "directory", ""),
                ("add file", b"second-root-id", "directory", ""),
                ("rename", b"foo-id", "foo", "foo"),
            ],
            list(creator.iter_shelvable()),
        )

        self.assertEqual(
            [
                ("delete file", b"first-root-id", "directory", ""),
                ("add file", b"second-root-id", "directory", ""),
                ("rename", b"foo-id", "foo", "foo"),
            ],
            list(creator.iter_shelvable()),
        )

    def assertShelvedFileEqual(self, expected_content, creator, file_id):
        s_trans_id = creator.shelf_transform.trans_id_file_id(file_id)
        shelf_file = creator.shelf_transform._limbo_name(s_trans_id)
        self.assertFileEqual(expected_content, shelf_file)

    def prepare_content_change(self):
        tree = self.make_branch_and_tree(".")
        tree.lock_write()
        self.addCleanup(tree.unlock)
        self.build_tree_contents([("foo", b"a\n")])
        tree.add("foo", ids=b"foo-id")
        tree.commit("Committed foo")
        self.build_tree_contents([("foo", b"b\na\nc\n")])
        creator = shelf.ShelfCreator(tree, tree.basis_tree())
        self.addCleanup(creator.finalize)
        return creator

    def test_shelve_content_change(self):
        creator = self.prepare_content_change()
        self.assertEqual([("modify text", b"foo-id")], list(creator.iter_shelvable()))
        creator.shelve_lines(b"foo-id", [b"a\n", b"c\n"])
        creator.transform()
        self.assertFileEqual(b"a\nc\n", "foo")
        self.assertShelvedFileEqual(b"b\na\n", creator, b"foo-id")

    def test_shelve_change_handles_modify_text(self):
        creator = self.prepare_content_change()
        creator.shelve_change(("modify text", b"foo-id"))
        creator.transform()
        self.assertFileEqual(b"a\n", "foo")
        self.assertShelvedFileEqual(b"b\na\nc\n", creator, b"foo-id")

    def test_shelve_all(self):
        creator = self.prepare_content_change()
        creator.shelve_all()
        creator.transform()
        self.assertFileEqual(b"a\n", "foo")
        self.assertShelvedFileEqual(b"b\na\nc\n", creator, b"foo-id")

    def prepare_shelve_creation(self):
        tree = self.make_branch_and_tree(".")
        tree.lock_write()
        self.addCleanup(tree.unlock)
        tree.commit("Empty tree")
        self.build_tree_contents([("foo", b"a\n"), ("bar/",)])
        tree.add(["foo", "bar"], ids=[b"foo-id", b"bar-id"])
        creator = shelf.ShelfCreator(tree, tree.basis_tree())
        self.addCleanup(creator.finalize)
        self.assertEqual(
            [
                ("add file", b"bar-id", "directory", "bar"),
                ("add file", b"foo-id", "file", "foo"),
            ],
            sorted(creator.iter_shelvable()),
        )
        return creator, tree

    def check_shelve_creation(self, creator, tree):
        self.assertRaises(
            StopIteration, next, tree.iter_entries_by_dir(specific_files=["foo"])
        )
        s_trans_id = creator.shelf_transform.trans_id_file_id(b"foo-id")
        self.assertEqual(b"foo-id", creator.shelf_transform.final_file_id(s_trans_id))
        self.assertPathDoesNotExist("foo")
        self.assertPathDoesNotExist("bar")
        self.assertShelvedFileEqual("a\n", creator, b"foo-id")
        s_bar_trans_id = creator.shelf_transform.trans_id_file_id(b"bar-id")
        self.assertEqual(
            "directory", creator.shelf_transform.final_kind(s_bar_trans_id)
        )

    def test_shelve_creation(self):
        creator, tree = self.prepare_shelve_creation()
        creator.shelve_creation(b"foo-id")
        creator.shelve_creation(b"bar-id")
        creator.transform()
        self.check_shelve_creation(creator, tree)

    def test_shelve_change_handles_creation(self):
        creator, tree = self.prepare_shelve_creation()
        creator.shelve_change(("add file", b"foo-id", "file", "foo"))
        creator.shelve_change(("add file", b"bar-id", "directory", "bar"))
        creator.transform()
        self.check_shelve_creation(creator, tree)

    # shelving directory with ignored file: see bug #611739
    @expectedFailure
    def test_shelve_directory_with_ignored(self):
        tree = self.make_branch_and_tree(".")
        tree.lock_write()
        self.addCleanup(tree.unlock)
        tree.commit("Empty tree")
        self.build_tree_contents(
            [("foo", b"a\n"), ("bar/",), ("bar/ignored", b"ign\n")]
        )
        tree.add(["foo", "bar"], ids=[b"foo-id", b"bar-id"])
        creator = shelf.ShelfCreator(tree, tree.basis_tree())
        self.addCleanup(creator.finalize)
        self.assertEqual(
            [
                ("add file", b"bar-id", "directory", "bar"),
                ("add file", b"foo-id", "file", "foo"),
            ],
            sorted(creator.iter_shelvable()),
        )
        ignores._set_user_ignores([])
        in_patterns = [
            "ignored",
        ]
        ignores.add_unique_user_ignores(in_patterns)

        creator.shelve_change(("add file", b"bar-id", "directory", "bar"))
<<<<<<< HEAD
        creator.transform()
        self.check_shelve_creation(creator, tree)
=======
        try:
            creator.transform()
            self.check_shelve_creation(creator, tree)
        except transform.MalformedTransform:
            raise KnownFailure("shelving directory with ignored file: see bug #611739")
>>>>>>> ca07defc

    def _test_shelve_symlink_creation(
        self, link_name, link_target, shelve_change=False
    ):
        self.requireFeature(features.SymlinkFeature(self.test_dir))
        tree = self.make_branch_and_tree(".")
        tree.lock_write()
        self.addCleanup(tree.unlock)
        tree.commit("Empty tree")
        os.symlink(link_target, link_name)
        tree.add(link_name, ids=b"foo-id")
        creator = shelf.ShelfCreator(tree, tree.basis_tree())
        self.addCleanup(creator.finalize)
        self.assertEqual(
            [("add file", b"foo-id", "symlink", link_name)],
            list(creator.iter_shelvable()),
        )
        if shelve_change:
            creator.shelve_change(("add file", b"foo-id", "symlink", link_name))
        else:
            creator.shelve_creation(b"foo-id")
        creator.transform()
        s_trans_id = creator.shelf_transform.trans_id_file_id(b"foo-id")
        self.assertPathDoesNotExist(link_name)
        limbo_name = creator.shelf_transform._limbo_name(s_trans_id)
        self.assertEqual(link_target, osutils.readlink(limbo_name))
        ptree = creator.shelf_transform.get_preview_tree()
        self.assertEqual(
            link_target, ptree.get_symlink_target(ptree.id2path(b"foo-id"))
        )

    def test_shelve_symlink_creation(self):
        self._test_shelve_symlink_creation("foo", "bar")

    def test_shelve_unicode_symlink_creation(self):
        self.requireFeature(features.UnicodeFilenameFeature)
        self._test_shelve_symlink_creation("fo\N{EURO SIGN}o", "b\N{EURO SIGN}ar")

    def test_shelve_change_handles_symlink_creation(self):
        self._test_shelve_symlink_creation("foo", "bar", shelve_change=True)

    def _test_shelve_symlink_target_change(
        self, link_name, old_target, new_target, shelve_change=False
    ):
        self.requireFeature(features.SymlinkFeature(self.test_dir))
        tree = self.make_branch_and_tree(".")
        tree.lock_write()
        self.addCleanup(tree.unlock)
        os.symlink(old_target, link_name)
        tree.add(link_name, ids=b"foo-id")
        tree.commit("commit symlink")
        os.unlink(link_name)
        os.symlink(new_target, link_name)
        creator = shelf.ShelfCreator(tree, tree.basis_tree())
        self.addCleanup(creator.finalize)
        self.assertEqual(
            [("modify target", b"foo-id", link_name, old_target, new_target)],
            list(creator.iter_shelvable()),
        )
        if shelve_change:
            creator.shelve_change(
                ("modify target", b"foo-id", link_name, old_target, new_target)
            )
        else:
            creator.shelve_modify_target(b"foo-id")
        creator.transform()
        self.assertEqual(old_target, osutils.readlink(link_name))
        s_trans_id = creator.shelf_transform.trans_id_file_id(b"foo-id")
        limbo_name = creator.shelf_transform._limbo_name(s_trans_id)
        self.assertEqual(new_target, osutils.readlink(limbo_name))
        ptree = creator.shelf_transform.get_preview_tree()
        self.assertEqual(new_target, ptree.get_symlink_target(ptree.id2path(b"foo-id")))

    def test_shelve_symlink_target_change(self):
        self._test_shelve_symlink_target_change("foo", "bar", "baz")

    def test_shelve_unicode_symlink_target_change(self):
        self.requireFeature(features.UnicodeFilenameFeature)
        self._test_shelve_symlink_target_change(
            "fo\N{EURO SIGN}o", "b\N{EURO SIGN}ar", "b\N{EURO SIGN}az"
        )

    def test_shelve_change_handles_symlink_target_change(self):
        self._test_shelve_symlink_target_change("foo", "bar", "baz", shelve_change=True)

    def test_shelve_creation_no_contents(self):
        tree = self.make_branch_and_tree(".")
        tree.lock_write()
        self.addCleanup(tree.unlock)
        tree.commit("Empty tree")
        self.build_tree(["foo"])
        tree.add("foo", ids=b"foo-id")
        os.unlink("foo")
        creator = shelf.ShelfCreator(tree, tree.basis_tree())
        self.addCleanup(creator.finalize)
        self.assertEqual(
<<<<<<< HEAD
            [("add file", b"foo-id", None, "foo")], sorted(creator.iter_shelvable())
=======
            [("add file", b"foo-id", None, "foo")],
            sorted(creator.iter_shelvable()),
>>>>>>> ca07defc
        )
        creator.shelve_creation(b"foo-id")
        creator.transform()
        self.assertRaises(
            StopIteration, next, tree.iter_entries_by_dir(specific_files=["foo"])
        )
        self.assertShelvedFileEqual("", creator, b"foo-id")
        s_trans_id = creator.shelf_transform.trans_id_file_id(b"foo-id")
        self.assertEqual(b"foo-id", creator.shelf_transform.final_file_id(s_trans_id))
        self.assertPathDoesNotExist("foo")

    def prepare_shelve_deletion(self):
        tree = self.make_branch_and_tree("tree")
        tree.lock_write()
        self.addCleanup(tree.unlock)
        self.build_tree_contents([("tree/foo/",), ("tree/foo/bar", b"baz")])
        tree.add(["foo", "foo/bar"], ids=[b"foo-id", b"bar-id"])
        tree.commit("Added file and directory")
        tree.unversion(["foo", "foo/bar"])
        os.unlink("tree/foo/bar")
        os.rmdir("tree/foo")
        creator = shelf.ShelfCreator(tree, tree.basis_tree())
        self.addCleanup(creator.finalize)
        self.assertEqual(
            [
                ("delete file", b"bar-id", "file", "foo/bar"),
                ("delete file", b"foo-id", "directory", "foo"),
            ],
            sorted(creator.iter_shelvable()),
        )
        return creator, tree

    def check_shelve_deletion(self, tree):
        self.assertEqual(tree.id2path(b"foo-id"), "foo")
        self.assertEqual(tree.id2path(b"bar-id"), "foo/bar")
        self.assertFileEqual(b"baz", "tree/foo/bar")

    def test_shelve_deletion(self):
        creator, tree = self.prepare_shelve_deletion()
        creator.shelve_deletion(b"foo-id")
        creator.shelve_deletion(b"bar-id")
        creator.transform()
        self.check_shelve_deletion(tree)

    def test_shelve_change_handles_deletion(self):
        creator, tree = self.prepare_shelve_deletion()
        creator.shelve_change(("delete file", b"foo-id", "directory", "foo"))
        creator.shelve_change(("delete file", b"bar-id", "file", "foo/bar"))
        creator.transform()
        self.check_shelve_deletion(tree)

    def test_shelve_delete_contents(self):
        tree = self.make_branch_and_tree("tree")
        self.build_tree(
            [
                "tree/foo",
            ]
        )
        tree.add("foo", ids=b"foo-id")
        tree.commit("Added file and directory")
        os.unlink("tree/foo")
        tree.lock_tree_write()
        self.addCleanup(tree.unlock)
        creator = shelf.ShelfCreator(tree, tree.basis_tree())
        self.addCleanup(creator.finalize)
        self.assertEqual(
            [("delete file", b"foo-id", "file", "foo")],
            sorted(creator.iter_shelvable()),
        )
        creator.shelve_deletion(b"foo-id")
        creator.transform()
        self.assertPathExists("tree/foo")

    def prepare_shelve_change_kind(self):
        tree = self.make_branch_and_tree("tree")
        self.build_tree_contents([("tree/foo", b"bar")])
        tree.add("foo", ids=b"foo-id")
        tree.commit("Added file and directory")
        os.unlink("tree/foo")
        os.mkdir("tree/foo")
        tree.lock_tree_write()
        self.addCleanup(tree.unlock)
        creator = shelf.ShelfCreator(tree, tree.basis_tree())
        self.addCleanup(creator.finalize)
        self.assertEqual(
            [("change kind", b"foo-id", "file", "directory", "foo")],
            sorted(creator.iter_shelvable()),
        )
        return creator

    def check_shelve_change_kind(self, creator):
        self.assertFileEqual(b"bar", "tree/foo")
        s_trans_id = creator.shelf_transform.trans_id_file_id(b"foo-id")
        self.assertEqual("directory", creator.shelf_transform._new_contents[s_trans_id])

    def test_shelve_change_kind(self):
        creator = self.prepare_shelve_change_kind()
        creator.shelve_content_change(b"foo-id")
        creator.transform()
        self.check_shelve_change_kind(creator)

    def test_shelve_change_handles_change_kind(self):
        creator = self.prepare_shelve_change_kind()
        creator.shelve_change(("change kind", b"foo-id", "file", "directory", "foo"))
        creator.transform()
        self.check_shelve_change_kind(creator)

    def test_shelve_change_unknown_change(self):
        tree = self.make_branch_and_tree("tree")
        tree.lock_tree_write()
        self.addCleanup(tree.unlock)
        creator = shelf.ShelfCreator(tree, tree.basis_tree())
        self.addCleanup(creator.finalize)
        e = self.assertRaises(ValueError, creator.shelve_change, ("unknown",))
        self.assertEqual('Unknown change kind: "unknown"', str(e))

    def test_shelve_unversion(self):
        tree = self.make_branch_and_tree("tree")
        self.build_tree(
            [
                "tree/foo",
            ]
        )
        tree.add("foo", ids=b"foo-id")
        tree.commit("Added file and directory")
        tree.unversion(["foo"])
        tree.lock_tree_write()
        self.addCleanup(tree.unlock)
        creator = shelf.ShelfCreator(tree, tree.basis_tree())
        self.addCleanup(creator.finalize)
        self.assertEqual(
            [("delete file", b"foo-id", "file", "foo")],
            sorted(creator.iter_shelvable()),
        )
        creator.shelve_deletion(b"foo-id")
        creator.transform()
        self.assertPathExists("tree/foo")

    def test_shelve_serialization(self):
        tree = self.make_branch_and_tree(".")
        tree.lock_tree_write()
        self.addCleanup(tree.unlock)
        creator = shelf.ShelfCreator(tree, tree.basis_tree())
        self.addCleanup(creator.finalize)
        shelf_file = open("shelf", "wb")
        self.addCleanup(shelf_file.close)
        try:
            creator.write_shelf(shelf_file)
        finally:
            shelf_file.close()
        self.assertFileEqual(EMPTY_SHELF, "shelf")

    def test_write_shelf(self):
        tree = self.make_branch_and_tree("tree")
        self.build_tree(["tree/foo"])
        tree.add("foo", ids=b"foo-id")
        tree.lock_tree_write()
        self.addCleanup(tree.unlock)
        creator = shelf.ShelfCreator(tree, tree.basis_tree())
        self.addCleanup(creator.finalize)
        list(creator.iter_shelvable())
        creator.shelve_creation(b"foo-id")
        with open("shelf", "wb") as shelf_file:
            creator.write_shelf(shelf_file)
        parser = pack.ContainerPushParser()
        with open("shelf", "rb") as shelf_file:
            parser.accept_bytes(shelf_file.read())
        tt = tree.preview_transform()
        self.addCleanup(tt.finalize)
        records = iter(parser.read_pending_records())
        # skip revision-id
        next(records)
        tt.deserialize(records)

    def test_shelve_unversioned(self):
        tree = self.make_branch_and_tree("tree")
        with tree.lock_tree_write():
            self.assertRaises(
                errors.PathsNotVersionedError,
                shelf.ShelfCreator,
                tree,
                tree.basis_tree(),
                ["foo"],
            )
        # We should be able to lock/unlock the tree if ShelfCreator cleaned
        # after itself.
        wt = workingtree.WorkingTree.open("tree")
        wt.lock_tree_write()
        wt.unlock()
        # And a second tentative should raise the same error (no
        # limbo/pending_deletion leftovers).
        with tree.lock_tree_write():
            self.assertRaises(
                errors.PathsNotVersionedError,
                shelf.ShelfCreator,
                tree,
                tree.basis_tree(),
                ["foo"],
            )

    def test_shelve_skips_added_root(self):
        """Skip adds of the root when iterating through shelvable changes."""
        tree = self.make_branch_and_tree("tree")
        tree.lock_tree_write()
        self.addCleanup(tree.unlock)
        creator = shelf.ShelfCreator(tree, tree.basis_tree())
        self.addCleanup(creator.finalize)
        self.assertEqual([], list(creator.iter_shelvable()))


class TestUnshelver(tests.TestCaseWithTransport):
    def test_make_merger(self):
        tree = self.make_branch_and_tree("tree")
        tree.commit("first commit")
        self.build_tree_contents([("tree/foo", b"bar")])
        tree.lock_write()
        self.addCleanup(tree.unlock)
        tree.add("foo", ids=b"foo-id")
        creator = shelf.ShelfCreator(tree, tree.basis_tree())
        self.addCleanup(creator.finalize)
        list(creator.iter_shelvable())
        creator.shelve_creation(b"foo-id")
        with open("shelf-file", "w+b") as shelf_file:
            creator.write_shelf(shelf_file)
            creator.transform()
            shelf_file.seek(0)
            unshelver = shelf.Unshelver.from_tree_and_shelf(tree, shelf_file)
            unshelver.make_merger().do_merge()
            self.addCleanup(unshelver.finalize)
            self.assertFileEqual(b"bar", "tree/foo")

    def test_unshelve_changed(self):
        tree = self.make_branch_and_tree("tree")
        tree.lock_write()
        self.addCleanup(tree.unlock)
        self.build_tree_contents([("tree/foo", b"a\nb\nc\n")])
        tree.add("foo", ids=b"foo-id")
        tree.commit("first commit")
        self.build_tree_contents([("tree/foo", b"a\nb\nd\n")])
        creator = shelf.ShelfCreator(tree, tree.basis_tree())
        self.addCleanup(creator.finalize)
        list(creator.iter_shelvable())
        creator.shelve_lines(b"foo-id", [b"a\n", b"b\n", b"c\n"])
        shelf_file = open("shelf", "w+b")
        self.addCleanup(shelf_file.close)
        creator.write_shelf(shelf_file)
        creator.transform()
        self.build_tree_contents([("tree/foo", b"z\na\nb\nc\n")])
        shelf_file.seek(0)
        unshelver = shelf.Unshelver.from_tree_and_shelf(tree, shelf_file)
        self.addCleanup(unshelver.finalize)
        unshelver.make_merger().do_merge()
        self.assertFileEqual(b"z\na\nb\nd\n", "tree/foo")

    def test_unshelve_deleted(self):
        tree = self.make_branch_and_tree("tree")
        tree.lock_write()
        self.addCleanup(tree.unlock)
        self.build_tree_contents([("tree/foo/",), ("tree/foo/bar", b"baz")])
        tree.add(["foo", "foo/bar"], ids=[b"foo-id", b"bar-id"])
        tree.commit("Added file and directory")
        tree.unversion(["foo", "foo/bar"])
        os.unlink("tree/foo/bar")
        os.rmdir("tree/foo")
        creator = shelf.ShelfCreator(tree, tree.basis_tree())
        list(creator.iter_shelvable())
        creator.shelve_deletion(b"foo-id")
        creator.shelve_deletion(b"bar-id")
        with open("shelf", "w+b") as shelf_file:
            creator.write_shelf(shelf_file)
            creator.transform()
            creator.finalize()
        # validate the test setup
        self.assertEqual(tree.id2path(b"foo-id"), "foo")
        self.assertEqual(tree.id2path(b"bar-id"), "foo/bar")
        self.assertFileEqual(b"baz", "tree/foo/bar")
        with open("shelf", "r+b") as shelf_file:
            unshelver = shelf.Unshelver.from_tree_and_shelf(tree, shelf_file)
            self.addCleanup(unshelver.finalize)
            unshelver.make_merger().do_merge()
        self.assertRaises(errors.NoSuchId, tree.id2path, b"foo-id")
        self.assertRaises(errors.NoSuchId, tree.id2path, b"bar-id")

    def test_unshelve_base(self):
        tree = self.make_branch_and_tree("tree")
        tree.lock_write()
        self.addCleanup(tree.unlock)
        tree.commit("rev1", rev_id=b"rev1")
        creator = shelf.ShelfCreator(tree, tree.basis_tree())
        self.addCleanup(creator.finalize)
        manager = tree.get_shelf_manager()
        shelf_id, shelf_file = manager.new_shelf()
        try:
            creator.write_shelf(shelf_file)
        finally:
            shelf_file.close()
        tree.commit("rev2", rev_id=b"rev2")
        shelf_file = manager.read_shelf(1)
        self.addCleanup(shelf_file.close)
        unshelver = shelf.Unshelver.from_tree_and_shelf(tree, shelf_file)
        self.addCleanup(unshelver.finalize)
        self.assertEqual(b"rev1", unshelver.base_tree.get_revision_id())

    def test_unshelve_serialization(self):
        tree = self.make_branch_and_tree(".")
        self.build_tree_contents([("shelf", EMPTY_SHELF)])
        shelf_file = open("shelf", "rb")
        self.addCleanup(shelf_file.close)
        unshelver = shelf.Unshelver.from_tree_and_shelf(tree, shelf_file)
        unshelver.finalize()

    def test_corrupt_shelf(self):
        tree = self.make_branch_and_tree(".")
        self.build_tree_contents([("shelf", EMPTY_SHELF.replace(b"metadata", b"foo"))])
        shelf_file = open("shelf", "rb")
        self.addCleanup(shelf_file.close)
        e = self.assertRaises(
            shelf.ShelfCorrupt, shelf.Unshelver.from_tree_and_shelf, tree, shelf_file
        )
        self.assertEqual("Shelf corrupt.", str(e))

    def test_unshelve_subdir_in_now_removed_dir(self):
        tree = self.make_branch_and_tree(".")
        self.addCleanup(tree.lock_write().unlock)
        self.build_tree(["dir/", "dir/subdir/", "dir/subdir/foo"])
        tree.add(["dir"], ids=[b"dir-id"])
        tree.commit("versioned dir")
        tree.add(["dir/subdir", "dir/subdir/foo"], ids=[b"subdir-id", b"foo-id"])
        creator = shelf.ShelfCreator(tree, tree.basis_tree())
        self.addCleanup(creator.finalize)
        for change in creator.iter_shelvable():
            creator.shelve_change(change)
        shelf_manager = tree.get_shelf_manager()
        shelf_id = shelf_manager.shelve_changes(creator)
        self.assertPathDoesNotExist("dir/subdir")
        tree.remove(["dir"])
        unshelver = shelf_manager.get_unshelver(shelf_id)
        self.addCleanup(unshelver.finalize)
        unshelver.make_merger().do_merge()
        self.assertPathExists("dir/subdir/foo")
        self.assertEqual(b"dir-id", tree.path2id("dir"))
        self.assertEqual(b"subdir-id", tree.path2id("dir/subdir"))
        self.assertEqual(b"foo-id", tree.path2id("dir/subdir/foo"))


class TestShelfManager(tests.TestCaseWithTransport):
    def test_get_shelf_manager(self):
        tree = self.make_branch_and_tree(".")
        manager = tree.get_shelf_manager()
        self.assertEqual(tree._transport.base + "shelf/", manager.transport.base)

    def get_manager(self):
        return self.make_branch_and_tree(".").get_shelf_manager()

    def test_get_shelf_filename(self):
        tree = self.make_branch_and_tree(".")
        manager = tree.get_shelf_manager()
        self.assertEqual("shelf-1", manager.get_shelf_filename(1))

    def test_get_shelf_ids(self):
        tree = self.make_branch_and_tree(".")
        manager = tree.get_shelf_manager()
        self.assertEqual(
            [1, 3], manager.get_shelf_ids(["shelf-1", "shelf-02", "shelf-3"])
        )

    def test_new_shelf(self):
        manager = self.get_manager()
        shelf_id, shelf_file = manager.new_shelf()
        shelf_file.close()
        self.assertEqual(1, shelf_id)
        shelf_id, shelf_file = manager.new_shelf()
        shelf_file.close()
        self.assertEqual(2, shelf_id)
        manager.delete_shelf(1)
        shelf_id, shelf_file = manager.new_shelf()
        shelf_file.close()
        self.assertEqual(3, shelf_id)

    def test_active_shelves(self):
        manager = self.get_manager()
        self.assertEqual([], manager.active_shelves())
        shelf_id, shelf_file = manager.new_shelf()
        shelf_file.close()
        self.assertEqual([1], manager.active_shelves())

    def test_delete_shelf(self):
        manager = self.get_manager()
        shelf_id, shelf_file = manager.new_shelf()
        shelf_file.close()
        self.assertEqual([1], manager.active_shelves())
        manager.delete_shelf(1)
        self.assertEqual([], manager.active_shelves())

    def test_last_shelf(self):
        manager = self.get_manager()
        self.assertIs(None, manager.last_shelf())
        shelf_id, shelf_file = manager.new_shelf()
        shelf_file.close()
        self.assertEqual(1, manager.last_shelf())

    def test_read_shelf(self):
        manager = self.get_manager()
        shelf_id, shelf_file = manager.new_shelf()
        try:
            shelf_file.write(b"foo")
        finally:
            shelf_file.close()
        shelf_id, shelf_file = manager.new_shelf()
        try:
            shelf_file.write(b"bar")
        finally:
            shelf_file.close()
        shelf_file = manager.read_shelf(1)
        try:
            self.assertEqual(b"foo", shelf_file.read())
        finally:
            shelf_file.close()
        shelf_file = manager.read_shelf(2)
        try:
            self.assertEqual(b"bar", shelf_file.read())
        finally:
            shelf_file.close()

    def test_read_non_existant(self):
        manager = self.get_manager()
        e = self.assertRaises(shelf.NoSuchShelfId, manager.read_shelf, 1)
        self.assertEqual('No changes are shelved with id "1".', str(e))

    def test_shelve_changes(self):
        tree = self.make_branch_and_tree("tree")
        tree.commit("no-change commit")
        tree.lock_write()
        self.addCleanup(tree.unlock)
        self.build_tree_contents([("tree/foo", b"bar")])
        self.assertFileEqual(b"bar", "tree/foo")
        tree.add("foo", ids=b"foo-id")
        creator = shelf.ShelfCreator(tree, tree.basis_tree())
        self.addCleanup(creator.finalize)
        list(creator.iter_shelvable())
        creator.shelve_creation(b"foo-id")
        shelf_manager = tree.get_shelf_manager()
        shelf_id = shelf_manager.shelve_changes(creator)
        self.assertPathDoesNotExist("tree/foo")
        unshelver = shelf_manager.get_unshelver(shelf_id)
        self.addCleanup(unshelver.finalize)
        unshelver.make_merger().do_merge()
        self.assertFileEqual(b"bar", "tree/foo")

    def test_get_metadata(self):
        tree = self.make_branch_and_tree(".")
        tree.lock_tree_write()
        self.addCleanup(tree.unlock)
        creator = shelf.ShelfCreator(tree, tree.basis_tree())
        self.addCleanup(creator.finalize)
        shelf_manager = tree.get_shelf_manager()
        shelf_id = shelf_manager.shelve_changes(creator, "foo")
        metadata = shelf_manager.get_metadata(shelf_id)
        self.assertEqual("foo", metadata[b"message"])
        self.assertEqual(b"null:", metadata[b"revision_id"])<|MERGE_RESOLUTION|>--- conflicted
+++ resolved
@@ -16,7 +16,7 @@
 
 import os
 
-from .. import errors, ignores, osutils, shelf, tests, transform, workingtree
+from .. import errors, ignores, osutils, shelf, tests, workingtree
 from ..bzr import pack
 from . import expectedFailure, features
 
@@ -255,16 +255,8 @@
         ignores.add_unique_user_ignores(in_patterns)
 
         creator.shelve_change(("add file", b"bar-id", "directory", "bar"))
-<<<<<<< HEAD
         creator.transform()
         self.check_shelve_creation(creator, tree)
-=======
-        try:
-            creator.transform()
-            self.check_shelve_creation(creator, tree)
-        except transform.MalformedTransform:
-            raise KnownFailure("shelving directory with ignored file: see bug #611739")
->>>>>>> ca07defc
 
     def _test_shelve_symlink_creation(
         self, link_name, link_target, shelve_change=False
@@ -361,12 +353,7 @@
         creator = shelf.ShelfCreator(tree, tree.basis_tree())
         self.addCleanup(creator.finalize)
         self.assertEqual(
-<<<<<<< HEAD
             [("add file", b"foo-id", None, "foo")], sorted(creator.iter_shelvable())
-=======
-            [("add file", b"foo-id", None, "foo")],
-            sorted(creator.iter_shelvable()),
->>>>>>> ca07defc
         )
         creator.shelve_creation(b"foo-id")
         creator.transform()
