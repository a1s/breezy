# Copyright (C) 2008-2011 Canonical Ltd
#
# This program is free software; you can redistribute it and/or modify
# it under the terms of the GNU General Public License as published by
# the Free Software Foundation; either version 2 of the License, or
# (at your option) any later version.
#
# This program is distributed in the hope that it will be useful,
# but WITHOUT ANY WARRANTY; without even the implied warranty of
# MERCHANTABILITY or FITNESS FOR A PARTICULAR PURPOSE.  See the
# GNU General Public License for more details.
#
# You should have received a copy of the GNU General Public License
# along with this program; if not, write to the Free Software
# Foundation, Inc., 51 Franklin Street, Fifth Floor, Boston, MA 02110-1301 USA

import os

from .. import (
    errors,
    ignores,
    osutils,
    shelf,
    tests,
    transform,
    workingtree,
    )
from ..bzr import (
    pack,
    )
from . import (
    features,
    KnownFailure,
    )
from ..errors import (
    MalformedTransform,
    )


EMPTY_SHELF = (b"Bazaar pack format 1 (introduced in 0.18)\n"
               b"B23\n"
               b"metadata\n\n"
               b"d11:revision_id5:null:e"
               b"B159\n"
               b"attribs\n\n"
               b"d10:_id_numberi0e18:_new_executabilityde7:_new_idde"
               b"9:_new_namede11:_new_parentde16:_non_present_idsde"
               b"17:_removed_contentsle11:_removed_idle14:_tree_path_idsdeeE")


class TestErrors(tests.TestCase):

    def test_invalid_shelf_id(self):
        invalid_id = "foo"
        err = shelf.InvalidShelfId(invalid_id)
        self.assertEqual('"foo" is not a valid shelf id, '
                         'try a number instead.', str(err))


class TestPrepareShelf(tests.TestCaseWithTransport):

    def prepare_shelve_rename(self):
        tree = self.make_branch_and_tree('.')
        self.build_tree(['foo'])
        tree.add(['foo'], [b'foo-id'])
        tree.commit('foo')
        tree.rename_one('foo', 'bar')
        tree.lock_tree_write()
        self.addCleanup(tree.unlock)
        creator = shelf.ShelfCreator(tree, tree.basis_tree())
        self.addCleanup(creator.finalize)
        self.assertEqual([('rename', b'foo-id', 'foo', 'bar')],
                          list(creator.iter_shelvable()))
        return creator

    def check_shelve_rename(self, creator):
        work_trans_id = creator.work_transform.trans_id_file_id(b'foo-id')
        self.assertEqual('foo', creator.work_transform.final_name(
                         work_trans_id))
        shelf_trans_id = creator.shelf_transform.trans_id_file_id(b'foo-id')
        self.assertEqual('bar', creator.shelf_transform.final_name(
                         shelf_trans_id))

    def test_shelve_rename(self):
        creator = self.prepare_shelve_rename()
        creator.shelve_rename(b'foo-id')
        self.check_shelve_rename(creator)

    def test_shelve_change_handles_rename(self):
        creator = self.prepare_shelve_rename()
        creator.shelve_change(('rename', b'foo-id', 'foo', 'bar'))
        self.check_shelve_rename(creator)

    def prepare_shelve_move(self):
        tree = self.make_branch_and_tree('.')
        self.build_tree(['foo/', 'bar/', 'foo/baz'])
        tree.add(['foo', 'bar', 'foo/baz'], [b'foo-id', b'bar-id', b'baz-id'])
        tree.commit('foo')
        tree.rename_one('foo/baz', 'bar/baz')
        tree.lock_tree_write()
        self.addCleanup(tree.unlock)
        creator = shelf.ShelfCreator(tree, tree.basis_tree())
        self.addCleanup(creator.finalize)
        self.assertEqual([('rename', b'baz-id', 'foo/baz', 'bar/baz')],
                         list(creator.iter_shelvable()))
        return creator, tree

    def check_shelve_move(self, creator, tree):
        work_trans_id = creator.work_transform.trans_id_file_id(b'baz-id')
        work_foo = creator.work_transform.trans_id_file_id(b'foo-id')
        self.assertEqual(work_foo, creator.work_transform.final_parent(
                         work_trans_id))
        shelf_trans_id = creator.shelf_transform.trans_id_file_id(b'baz-id')
        shelf_bar = creator.shelf_transform.trans_id_file_id(b'bar-id')
        self.assertEqual(shelf_bar, creator.shelf_transform.final_parent(
                         shelf_trans_id))
        creator.transform()
        self.assertEqual('foo/baz', tree.id2path(b'baz-id'))

    def test_shelve_move(self):
        creator, tree = self.prepare_shelve_move()
        creator.shelve_rename(b'baz-id')
        self.check_shelve_move(creator, tree)

    def test_shelve_change_handles_move(self):
        creator, tree = self.prepare_shelve_move()
        creator.shelve_change(('rename', 'baz-id', 'foo/baz', 'bar/baz'))
        self.check_shelve_move(creator, tree)

    def test_shelve_changed_root_id(self):
        tree = self.make_branch_and_tree('.')
        self.build_tree(['foo'])
        tree.set_root_id(b'first-root-id')
        tree.add(['foo'], [b'foo-id'])
        tree.commit('foo')
        tree.set_root_id(b'second-root-id')
        tree.lock_tree_write()
        self.addCleanup(tree.unlock)
        creator = shelf.ShelfCreator(tree, tree.basis_tree())
        self.addCleanup(creator.finalize)
        self.expectFailure('shelf doesn\'t support shelving root changes yet',
            self.assertEqual, [
                ('delete file', b'first-root-id', 'directory', ''),
                ('add file', b'second-root-id', 'directory', ''),
                ('rename', b'foo-id', u'foo', u'foo'),
                ], list(creator.iter_shelvable()))

        self.assertEqual([('delete file', b'first-root-id', 'directory', ''),
                          ('add file', b'second-root-id', 'directory', ''),
                          ('rename', b'foo-id', u'foo', u'foo'),
                         ], list(creator.iter_shelvable()))

    def assertShelvedFileEqual(self, expected_content, creator, file_id):
        s_trans_id = creator.shelf_transform.trans_id_file_id(file_id)
        shelf_file = creator.shelf_transform._limbo_name(s_trans_id)
        self.assertFileEqual(expected_content, shelf_file)

    def prepare_content_change(self):
        tree = self.make_branch_and_tree('.')
        tree.lock_write()
        self.addCleanup(tree.unlock)
        self.build_tree_contents([('foo', b'a\n')])
        tree.add('foo', b'foo-id')
        tree.commit('Committed foo')
        self.build_tree_contents([('foo', b'b\na\nc\n')])
        creator = shelf.ShelfCreator(tree, tree.basis_tree())
        self.addCleanup(creator.finalize)
        return creator

    def test_shelve_content_change(self):
        creator = self.prepare_content_change()
        self.assertEqual([('modify text', b'foo-id')],
                         list(creator.iter_shelvable()))
        creator.shelve_lines(b'foo-id', ['a\n', 'c\n'])
        creator.transform()
        self.assertFileEqual('a\nc\n', 'foo')
        self.assertShelvedFileEqual('b\na\n', creator, b'foo-id')

    def test_shelve_change_handles_modify_text(self):
        creator = self.prepare_content_change()
        creator.shelve_change(('modify text', b'foo-id'))
        creator.transform()
        self.assertFileEqual('a\n', 'foo')
        self.assertShelvedFileEqual('b\na\nc\n', creator, b'foo-id')

    def test_shelve_all(self):
        creator = self.prepare_content_change()
        creator.shelve_all()
        creator.transform()
        self.assertFileEqual('a\n', 'foo')
        self.assertShelvedFileEqual('b\na\nc\n', creator, b'foo-id')

    def prepare_shelve_creation(self):
        tree = self.make_branch_and_tree('.')
        tree.lock_write()
        self.addCleanup(tree.unlock)
        tree.commit('Empty tree')
        self.build_tree_contents([('foo', b'a\n'), ('bar/',)])
        tree.add(['foo', 'bar'], [b'foo-id', b'bar-id'])
        creator = shelf.ShelfCreator(tree, tree.basis_tree())
        self.addCleanup(creator.finalize)
        self.assertEqual([('add file', b'bar-id', 'directory', 'bar'),
                          ('add file', b'foo-id', 'file', 'foo')],
                          sorted(list(creator.iter_shelvable())))
        return creator, tree

    def check_shelve_creation(self, creator, tree):
        self.assertRaises(StopIteration,
<<<<<<< HEAD
                          next, tree.iter_entries_by_dir([b'foo-id']))
        s_trans_id = creator.shelf_transform.trans_id_file_id(b'foo-id')
        self.assertEqual(b'foo-id',
=======
                          next, tree.iter_entries_by_dir(specific_files=['foo']))
        s_trans_id = creator.shelf_transform.trans_id_file_id('foo-id')
        self.assertEqual('foo-id',
>>>>>>> 972b543b
                         creator.shelf_transform.final_file_id(s_trans_id))
        self.assertPathDoesNotExist('foo')
        self.assertPathDoesNotExist('bar')
        self.assertShelvedFileEqual('a\n', creator, b'foo-id')
        s_bar_trans_id = creator.shelf_transform.trans_id_file_id(b'bar-id')
        self.assertEqual('directory',
            creator.shelf_transform.final_kind(s_bar_trans_id))

    def test_shelve_creation(self):
        creator, tree = self.prepare_shelve_creation()
        creator.shelve_creation(b'foo-id')
        creator.shelve_creation(b'bar-id')
        creator.transform()
        self.check_shelve_creation(creator, tree)

    def test_shelve_change_handles_creation(self):
        creator, tree = self.prepare_shelve_creation()
        creator.shelve_change(('add file', b'foo-id', 'file', 'foo'))
        creator.shelve_change(('add file', b'bar-id', 'directory', 'bar'))
        creator.transform()
        self.check_shelve_creation(creator, tree)

    def test_shelve_directory_with_ignored(self):
        tree = self.make_branch_and_tree('.')
        tree.lock_write()
        self.addCleanup(tree.unlock)
        tree.commit('Empty tree')
        self.build_tree_contents([('foo', b'a\n'), ('bar/',), ('bar/ignored', b'ign\n')])
        tree.add(['foo', 'bar'], [b'foo-id', b'bar-id'])
        creator = shelf.ShelfCreator(tree, tree.basis_tree())
        self.addCleanup(creator.finalize)
        self.assertEqual([('add file', b'bar-id', 'directory', 'bar'),
                          ('add file', b'foo-id', 'file', 'foo')],
                          sorted(list(creator.iter_shelvable())))
        ignores._set_user_ignores([])
        in_patterns = ['ignored',]
        ignores.add_unique_user_ignores(in_patterns)

        creator.shelve_change(('add file', b'bar-id', 'directory', 'bar'))
        try:
            creator.transform()
            self.check_shelve_creation(creator, tree)
        except MalformedTransform:
            raise KnownFailure('shelving directory with ignored file: see bug #611739')

    def _test_shelve_symlink_creation(self, link_name, link_target,
                                      shelve_change=False):
        self.requireFeature(features.SymlinkFeature)
        tree = self.make_branch_and_tree('.')
        tree.lock_write()
        self.addCleanup(tree.unlock)
        tree.commit('Empty tree')
        os.symlink(link_target, link_name)
        tree.add(link_name, b'foo-id')
        creator = shelf.ShelfCreator(tree, tree.basis_tree())
        self.addCleanup(creator.finalize)
        self.assertEqual([('add file', b'foo-id', 'symlink', link_name)],
                         list(creator.iter_shelvable()))
        if shelve_change:
            creator.shelve_change(('add file', b'foo-id', 'symlink', link_name))
        else:
            creator.shelve_creation(b'foo-id')
        creator.transform()
        s_trans_id = creator.shelf_transform.trans_id_file_id(b'foo-id')
        self.assertPathDoesNotExist(link_name)
        limbo_name = creator.shelf_transform._limbo_name(s_trans_id)
        self.assertEqual(link_target, osutils.readlink(limbo_name))
        ptree = creator.shelf_transform.get_preview_tree()
        self.assertEqual(
                link_target,
                ptree.get_symlink_target(ptree.id2path(b'foo-id'), b'foo-id'))

    def test_shelve_symlink_creation(self):
        self._test_shelve_symlink_creation('foo', 'bar')

    def test_shelve_unicode_symlink_creation(self):
        self.requireFeature(features.UnicodeFilenameFeature)
        self._test_shelve_symlink_creation(u'fo\N{Euro Sign}o',
                                           u'b\N{Euro Sign}ar')

    def test_shelve_change_handles_symlink_creation(self):
        self._test_shelve_symlink_creation('foo', 'bar', shelve_change=True)

    def _test_shelve_symlink_target_change(self, link_name,
                                           old_target, new_target,
                                           shelve_change=False):
        self.requireFeature(features.SymlinkFeature)
        tree = self.make_branch_and_tree('.')
        tree.lock_write()
        self.addCleanup(tree.unlock)
        os.symlink(old_target, link_name)
        tree.add(link_name, b'foo-id')
        tree.commit("commit symlink")
        os.unlink(link_name)
        os.symlink(new_target, link_name)
        creator = shelf.ShelfCreator(tree, tree.basis_tree())
        self.addCleanup(creator.finalize)
        self.assertEqual([('modify target', b'foo-id', link_name,
                           old_target, new_target)],
                         list(creator.iter_shelvable()))
        if shelve_change:
            creator.shelve_change(('modify target', b'foo-id', link_name,
                                   old_target, new_target))
        else:
            creator.shelve_modify_target(b'foo-id')
        creator.transform()
        self.assertEqual(old_target, osutils.readlink(link_name))
        s_trans_id = creator.shelf_transform.trans_id_file_id(b'foo-id')
        limbo_name = creator.shelf_transform._limbo_name(s_trans_id)
        self.assertEqual(new_target, osutils.readlink(limbo_name))
        ptree = creator.shelf_transform.get_preview_tree()
        self.assertEqual(new_target, ptree.get_symlink_target(ptree.id2path(b'foo-id')))

    def test_shelve_symlink_target_change(self):
        self._test_shelve_symlink_target_change('foo', 'bar', 'baz')

    def test_shelve_unicode_symlink_target_change(self):
        self.requireFeature(features.UnicodeFilenameFeature)
        self._test_shelve_symlink_target_change(
            u'fo\N{Euro Sign}o', u'b\N{Euro Sign}ar', u'b\N{Euro Sign}az')

    def test_shelve_change_handles_symlink_target_change(self):
        self._test_shelve_symlink_target_change('foo', 'bar', 'baz',
                                                shelve_change=True)

    def test_shelve_creation_no_contents(self):
        tree = self.make_branch_and_tree('.')
        tree.lock_write()
        self.addCleanup(tree.unlock)
        tree.commit('Empty tree')
        self.build_tree(['foo'])
        tree.add('foo', b'foo-id')
        os.unlink('foo')
        creator = shelf.ShelfCreator(tree, tree.basis_tree())
        self.addCleanup(creator.finalize)
        self.assertEqual([('add file', b'foo-id', None, 'foo')],
                         sorted(list(creator.iter_shelvable())))
        creator.shelve_creation(b'foo-id')
        creator.transform()
        self.assertRaises(StopIteration,
<<<<<<< HEAD
                          next, tree.iter_entries_by_dir([b'foo-id']))
        self.assertShelvedFileEqual('', creator, b'foo-id')
        s_trans_id = creator.shelf_transform.trans_id_file_id(b'foo-id')
        self.assertEqual(b'foo-id',
=======
                          next, tree.iter_entries_by_dir(specific_files=['foo']))
        self.assertShelvedFileEqual('', creator, 'foo-id')
        s_trans_id = creator.shelf_transform.trans_id_file_id('foo-id')
        self.assertEqual('foo-id',
>>>>>>> 972b543b
                         creator.shelf_transform.final_file_id(s_trans_id))
        self.assertPathDoesNotExist('foo')

    def prepare_shelve_deletion(self):
        tree = self.make_branch_and_tree('tree')
        tree.lock_write()
        self.addCleanup(tree.unlock)
        self.build_tree_contents([('tree/foo/',), ('tree/foo/bar', b'baz')])
        tree.add(['foo', 'foo/bar'], [b'foo-id', b'bar-id'])
        tree.commit('Added file and directory')
        tree.unversion(['foo', 'foo/bar'])
        os.unlink('tree/foo/bar')
        os.rmdir('tree/foo')
        creator = shelf.ShelfCreator(tree, tree.basis_tree())
        self.addCleanup(creator.finalize)
        self.assertEqual([('delete file', b'bar-id', 'file', 'foo/bar'),
                          ('delete file', b'foo-id', 'directory', 'foo')],
                          sorted(list(creator.iter_shelvable())))
        return creator, tree

    def check_shelve_deletion(self, tree):
        self.assertTrue(tree.has_id(b'foo-id'))
        self.assertTrue(tree.has_id(b'bar-id'))
        self.assertFileEqual('baz', 'tree/foo/bar')

    def test_shelve_deletion(self):
        creator, tree = self.prepare_shelve_deletion()
        creator.shelve_deletion(b'foo-id')
        creator.shelve_deletion(b'bar-id')
        creator.transform()
        self.check_shelve_deletion(tree)

    def test_shelve_change_handles_deletion(self):
        creator, tree = self.prepare_shelve_deletion()
        creator.shelve_change(('delete file', b'foo-id', 'directory', 'foo'))
        creator.shelve_change(('delete file', b'bar-id', 'file', 'foo/bar'))
        creator.transform()
        self.check_shelve_deletion(tree)

    def test_shelve_delete_contents(self):
        tree = self.make_branch_and_tree('tree')
        self.build_tree(['tree/foo',])
        tree.add('foo', b'foo-id')
        tree.commit('Added file and directory')
        os.unlink('tree/foo')
        tree.lock_tree_write()
        self.addCleanup(tree.unlock)
        creator = shelf.ShelfCreator(tree, tree.basis_tree())
        self.addCleanup(creator.finalize)
        self.assertEqual([('delete file', b'foo-id', 'file', 'foo')],
                         sorted(list(creator.iter_shelvable())))
        creator.shelve_deletion(b'foo-id')
        creator.transform()
        self.assertPathExists('tree/foo')

    def prepare_shelve_change_kind(self):
        tree = self.make_branch_and_tree('tree')
        self.build_tree_contents([('tree/foo', b'bar')])
        tree.add('foo', b'foo-id')
        tree.commit('Added file and directory')
        os.unlink('tree/foo')
        os.mkdir('tree/foo')
        tree.lock_tree_write()
        self.addCleanup(tree.unlock)
        creator = shelf.ShelfCreator(tree, tree.basis_tree())
        self.addCleanup(creator.finalize)
        self.assertEqual([('change kind', b'foo-id', 'file', 'directory',
                           'foo')], sorted(list(creator.iter_shelvable())))
        return creator

    def check_shelve_change_kind(self, creator):
        self.assertFileEqual('bar', 'tree/foo')
        s_trans_id = creator.shelf_transform.trans_id_file_id(b'foo-id')
        self.assertEqual('directory',
                         creator.shelf_transform._new_contents[s_trans_id])

    def test_shelve_change_kind(self):
        creator = self.prepare_shelve_change_kind()
        creator.shelve_content_change(b'foo-id')
        creator.transform()
        self.check_shelve_change_kind(creator)

    def test_shelve_change_handles_change_kind(self):
        creator = self.prepare_shelve_change_kind()
        creator.shelve_change(('change kind', b'foo-id', 'file', 'directory',
                               'foo'))
        creator.transform()
        self.check_shelve_change_kind(creator)

    def test_shelve_change_unknown_change(self):
        tree = self.make_branch_and_tree('tree')
        tree.lock_tree_write()
        self.addCleanup(tree.unlock)
        creator = shelf.ShelfCreator(tree, tree.basis_tree())
        self.addCleanup(creator.finalize)
        e = self.assertRaises(ValueError, creator.shelve_change, ('unknown',))
        self.assertEqual('Unknown change kind: "unknown"', str(e))

    def test_shelve_unversion(self):
        tree = self.make_branch_and_tree('tree')
        self.build_tree(['tree/foo',])
        tree.add('foo', b'foo-id')
        tree.commit('Added file and directory')
        tree.unversion(['foo'])
        tree.lock_tree_write()
        self.addCleanup(tree.unlock)
        creator = shelf.ShelfCreator(tree, tree.basis_tree())
        self.addCleanup(creator.finalize)
        self.assertEqual([('delete file', b'foo-id', 'file', 'foo')],
                         sorted(list(creator.iter_shelvable())))
        creator.shelve_deletion(b'foo-id')
        creator.transform()
        self.assertPathExists('tree/foo')

    def test_shelve_serialization(self):
        tree = self.make_branch_and_tree('.')
        tree.lock_tree_write()
        self.addCleanup(tree.unlock)
        creator = shelf.ShelfCreator(tree, tree.basis_tree())
        self.addCleanup(creator.finalize)
        shelf_file = open('shelf', 'wb')
        self.addCleanup(shelf_file.close)
        try:
            creator.write_shelf(shelf_file)
        finally:
            shelf_file.close()
        self.assertFileEqual(EMPTY_SHELF, 'shelf')

    def test_write_shelf(self):
        tree = self.make_branch_and_tree('tree')
        self.build_tree(['tree/foo'])
        tree.add('foo', b'foo-id')
        tree.lock_tree_write()
        self.addCleanup(tree.unlock)
        creator = shelf.ShelfCreator(tree, tree.basis_tree())
        self.addCleanup(creator.finalize)
        list(creator.iter_shelvable())
        creator.shelve_creation(b'foo-id')
        with open('shelf', 'wb') as shelf_file:
            creator.write_shelf(shelf_file)
        parser = pack.ContainerPushParser()
        with open('shelf', 'rb') as shelf_file:
            parser.accept_bytes(shelf_file.read())
        tt = transform.TransformPreview(tree)
        self.addCleanup(tt.finalize)
        records = iter(parser.read_pending_records())
        #skip revision-id
        next(records)
        tt.deserialize(records)

    def test_shelve_unversioned(self):
        tree = self.make_branch_and_tree('tree')
        tree.lock_tree_write()
        try:
            self.assertRaises(errors.PathsNotVersionedError,
                              shelf.ShelfCreator, tree, tree.basis_tree(), ['foo'])
        finally:
            tree.unlock()
        # We should be able to lock/unlock the tree if ShelfCreator cleaned
        # after itself.
        wt = workingtree.WorkingTree.open('tree')
        wt.lock_tree_write()
        wt.unlock()
        # And a second tentative should raise the same error (no
        # limbo/pending_deletion leftovers).
        tree.lock_tree_write()
        try:
            self.assertRaises(errors.PathsNotVersionedError,
                              shelf.ShelfCreator, tree, tree.basis_tree(), ['foo'])
        finally:
            tree.unlock()

    def test_shelve_skips_added_root(self):
        """Skip adds of the root when iterating through shelvable changes."""
        tree = self.make_branch_and_tree('tree')
        tree.lock_tree_write()
        self.addCleanup(tree.unlock)
        creator = shelf.ShelfCreator(tree, tree.basis_tree())
        self.addCleanup(creator.finalize)
        self.assertEqual([], list(creator.iter_shelvable()))

    def test_shelve_skips_added_root(self):
        """Skip adds of the root when iterating through shelvable changes."""
        tree = self.make_branch_and_tree('tree')
        tree.lock_tree_write()
        self.addCleanup(tree.unlock)
        creator = shelf.ShelfCreator(tree, tree.basis_tree())
        self.addCleanup(creator.finalize)
        self.assertEqual([], list(creator.iter_shelvable()))


class TestUnshelver(tests.TestCaseWithTransport):

    def test_make_merger(self):
        tree = self.make_branch_and_tree('tree')
        tree.commit('first commit')
        self.build_tree_contents([('tree/foo', b'bar')])
        tree.lock_write()
        self.addCleanup(tree.unlock)
        tree.add('foo', b'foo-id')
        creator = shelf.ShelfCreator(tree, tree.basis_tree())
        self.addCleanup(creator.finalize)
        list(creator.iter_shelvable())
        creator.shelve_creation(b'foo-id')
        with open('shelf-file', 'w+b') as shelf_file:
            creator.write_shelf(shelf_file)
            creator.transform()
            shelf_file.seek(0)
            unshelver = shelf.Unshelver.from_tree_and_shelf(tree, shelf_file)
            unshelver.make_merger().do_merge()
            self.addCleanup(unshelver.finalize)
            self.assertFileEqual('bar', 'tree/foo')

    def test_unshelve_changed(self):
        tree = self.make_branch_and_tree('tree')
        tree.lock_write()
        self.addCleanup(tree.unlock)
        self.build_tree_contents([('tree/foo', b'a\nb\nc\n')])
        tree.add('foo', b'foo-id')
        tree.commit('first commit')
        self.build_tree_contents([('tree/foo', b'a\nb\nd\n')])
        creator = shelf.ShelfCreator(tree, tree.basis_tree())
        self.addCleanup(creator.finalize)
        list(creator.iter_shelvable())
        creator.shelve_lines(b'foo-id', ['a\n', 'b\n', 'c\n'])
        shelf_file = open('shelf', 'w+b')
        self.addCleanup(shelf_file.close)
        creator.write_shelf(shelf_file)
        creator.transform()
        self.build_tree_contents([('tree/foo', b'z\na\nb\nc\n')])
        shelf_file.seek(0)
        unshelver = shelf.Unshelver.from_tree_and_shelf(tree, shelf_file)
        self.addCleanup(unshelver.finalize)
        unshelver.make_merger().do_merge()
        self.assertFileEqual('z\na\nb\nd\n', 'tree/foo')

    def test_unshelve_deleted(self):
        tree = self.make_branch_and_tree('tree')
        tree.lock_write()
        self.addCleanup(tree.unlock)
        self.build_tree_contents([('tree/foo/',), ('tree/foo/bar', b'baz')])
        tree.add(['foo', 'foo/bar'], [b'foo-id', b'bar-id'])
        tree.commit('Added file and directory')
        tree.unversion(['foo', 'foo/bar'])
        os.unlink('tree/foo/bar')
        os.rmdir('tree/foo')
        creator = shelf.ShelfCreator(tree, tree.basis_tree())
        list(creator.iter_shelvable())
        creator.shelve_deletion(b'foo-id')
        creator.shelve_deletion(b'bar-id')
        with open('shelf', 'w+b') as shelf_file:
            creator.write_shelf(shelf_file)
            creator.transform()
            creator.finalize()
        # validate the test setup
        self.assertTrue(tree.has_id(b'foo-id'))
        self.assertTrue(tree.has_id(b'bar-id'))
        self.assertFileEqual('baz', 'tree/foo/bar')
        with open('shelf', 'r+b') as shelf_file:
            unshelver = shelf.Unshelver.from_tree_and_shelf(tree, shelf_file)
            self.addCleanup(unshelver.finalize)
            unshelver.make_merger().do_merge()
        self.assertFalse(tree.has_id(b'foo-id'))
        self.assertFalse(tree.has_id(b'bar-id'))

    def test_unshelve_base(self):
        tree = self.make_branch_and_tree('tree')
        tree.lock_write()
        self.addCleanup(tree.unlock)
        tree.commit('rev1', rev_id=b'rev1')
        creator = shelf.ShelfCreator(tree, tree.basis_tree())
        self.addCleanup(creator.finalize)
        manager = tree.get_shelf_manager()
        shelf_id, shelf_file = manager.new_shelf()
        try:
            creator.write_shelf(shelf_file)
        finally:
            shelf_file.close()
        tree.commit('rev2', rev_id=b'rev2')
        shelf_file = manager.read_shelf(1)
        self.addCleanup(shelf_file.close)
        unshelver = shelf.Unshelver.from_tree_and_shelf(tree, shelf_file)
        self.addCleanup(unshelver.finalize)
        self.assertEqual(b'rev1', unshelver.base_tree.get_revision_id())

    def test_unshelve_serialization(self):
        tree = self.make_branch_and_tree('.')
        self.build_tree_contents([('shelf', EMPTY_SHELF)])
        shelf_file = open('shelf', 'rb')
        self.addCleanup(shelf_file.close)
        unshelver = shelf.Unshelver.from_tree_and_shelf(tree, shelf_file)
        unshelver.finalize()

    def test_corrupt_shelf(self):
        tree = self.make_branch_and_tree('.')
        self.build_tree_contents([('shelf', EMPTY_SHELF.replace(b'metadata',
                                                                b'foo'))])
        shelf_file = open('shelf', 'rb')
        self.addCleanup(shelf_file.close)
        e = self.assertRaises(shelf.ShelfCorrupt,
                              shelf.Unshelver.from_tree_and_shelf, tree,
                              shelf_file)
        self.assertEqual('Shelf corrupt.', str(e))

    def test_unshelve_subdir_in_now_removed_dir(self):
        tree = self.make_branch_and_tree('.')
        self.addCleanup(tree.lock_write().unlock)
        self.build_tree(['dir/', 'dir/subdir/', 'dir/subdir/foo'])
        tree.add(['dir'], [b'dir-id'])
        tree.commit('versioned dir')
        tree.add(['dir/subdir', 'dir/subdir/foo'], [b'subdir-id', b'foo-id'])
        creator = shelf.ShelfCreator(tree, tree.basis_tree())
        self.addCleanup(creator.finalize)
        for change in creator.iter_shelvable():
            creator.shelve_change(change)
        shelf_manager = tree.get_shelf_manager()
        shelf_id = shelf_manager.shelve_changes(creator)
        self.assertPathDoesNotExist('dir/subdir')
        tree.remove(['dir'])
        unshelver = shelf_manager.get_unshelver(shelf_id)
        self.addCleanup(unshelver.finalize)
        unshelver.make_merger().do_merge()
        self.assertPathExists('dir/subdir/foo')
        self.assertEqual(b'dir-id', tree.path2id('dir'))
        self.assertEqual(b'subdir-id', tree.path2id('dir/subdir'))
        self.assertEqual(b'foo-id', tree.path2id('dir/subdir/foo'))


class TestShelfManager(tests.TestCaseWithTransport):

    def test_get_shelf_manager(self):
        tree = self.make_branch_and_tree('.')
        manager = tree.get_shelf_manager()
        self.assertEqual(tree._transport.base + 'shelf/',
                         manager.transport.base)

    def get_manager(self):
        return self.make_branch_and_tree('.').get_shelf_manager()

    def test_get_shelf_filename(self):
        tree = self.make_branch_and_tree('.')
        manager = tree.get_shelf_manager()
        self.assertEqual('shelf-1', manager.get_shelf_filename(1))

    def test_get_shelf_ids(self):
        tree = self.make_branch_and_tree('.')
        manager = tree.get_shelf_manager()
        self.assertEqual([1, 3], manager.get_shelf_ids(
                         ['shelf-1', 'shelf-02', 'shelf-3']))

    def test_new_shelf(self):
        manager = self.get_manager()
        shelf_id, shelf_file = manager.new_shelf()
        shelf_file.close()
        self.assertEqual(1, shelf_id)
        shelf_id, shelf_file = manager.new_shelf()
        shelf_file.close()
        self.assertEqual(2, shelf_id)
        manager.delete_shelf(1)
        shelf_id, shelf_file = manager.new_shelf()
        shelf_file.close()
        self.assertEqual(3, shelf_id)

    def test_active_shelves(self):
        manager = self.get_manager()
        self.assertEqual([], manager.active_shelves())
        shelf_id, shelf_file = manager.new_shelf()
        shelf_file.close()
        self.assertEqual([1], manager.active_shelves())

    def test_delete_shelf(self):
        manager = self.get_manager()
        shelf_id, shelf_file = manager.new_shelf()
        shelf_file.close()
        self.assertEqual([1], manager.active_shelves())
        manager.delete_shelf(1)
        self.assertEqual([], manager.active_shelves())

    def test_last_shelf(self):
        manager = self.get_manager()
        self.assertIs(None, manager.last_shelf())
        shelf_id, shelf_file = manager.new_shelf()
        shelf_file.close()
        self.assertEqual(1, manager.last_shelf())

    def test_read_shelf(self):
        manager = self.get_manager()
        shelf_id, shelf_file = manager.new_shelf()
        try:
            shelf_file.write('foo')
        finally:
            shelf_file.close()
        shelf_id, shelf_file = manager.new_shelf()
        try:
            shelf_file.write('bar')
        finally:
            shelf_file.close()
        shelf_file = manager.read_shelf(1)
        try:
            self.assertEqual('foo', shelf_file.read())
        finally:
            shelf_file.close()
        shelf_file = manager.read_shelf(2)
        try:
            self.assertEqual('bar', shelf_file.read())
        finally:
            shelf_file.close()

    def test_read_non_existant(self):
        manager = self.get_manager()
        e = self.assertRaises(shelf.NoSuchShelfId, manager.read_shelf, 1)
        self.assertEqual('No changes are shelved with id "1".', str(e))

    def test_shelve_changes(self):
        tree = self.make_branch_and_tree('tree')
        tree.commit('no-change commit')
        tree.lock_write()
        self.addCleanup(tree.unlock)
        self.build_tree_contents([('tree/foo', b'bar')])
        self.assertFileEqual('bar', 'tree/foo')
        tree.add('foo', b'foo-id')
        creator = shelf.ShelfCreator(tree, tree.basis_tree())
        self.addCleanup(creator.finalize)
        list(creator.iter_shelvable())
        creator.shelve_creation(b'foo-id')
        shelf_manager = tree.get_shelf_manager()
        shelf_id = shelf_manager.shelve_changes(creator)
        self.assertPathDoesNotExist('tree/foo')
        unshelver = shelf_manager.get_unshelver(shelf_id)
        self.addCleanup(unshelver.finalize)
        unshelver.make_merger().do_merge()
        self.assertFileEqual('bar', 'tree/foo')

    def test_get_metadata(self):
        tree = self.make_branch_and_tree('.')
        tree.lock_tree_write()
        self.addCleanup(tree.unlock)
        creator = shelf.ShelfCreator(tree, tree.basis_tree())
        self.addCleanup(creator.finalize)
        shelf_manager = tree.get_shelf_manager()
        shelf_id = shelf_manager.shelve_changes(creator, 'foo')
        metadata = shelf_manager.get_metadata(shelf_id)
        self.assertEqual('foo', metadata['message'])
        self.assertEqual('null:', metadata['revision_id'])<|MERGE_RESOLUTION|>--- conflicted
+++ resolved
@@ -206,15 +206,9 @@
 
     def check_shelve_creation(self, creator, tree):
         self.assertRaises(StopIteration,
-<<<<<<< HEAD
-                          next, tree.iter_entries_by_dir([b'foo-id']))
+                          next, tree.iter_entries_by_dir(specific_files=['foo']))
         s_trans_id = creator.shelf_transform.trans_id_file_id(b'foo-id')
         self.assertEqual(b'foo-id',
-=======
-                          next, tree.iter_entries_by_dir(specific_files=['foo']))
-        s_trans_id = creator.shelf_transform.trans_id_file_id('foo-id')
-        self.assertEqual('foo-id',
->>>>>>> 972b543b
                          creator.shelf_transform.final_file_id(s_trans_id))
         self.assertPathDoesNotExist('foo')
         self.assertPathDoesNotExist('bar')
@@ -355,17 +349,10 @@
         creator.shelve_creation(b'foo-id')
         creator.transform()
         self.assertRaises(StopIteration,
-<<<<<<< HEAD
-                          next, tree.iter_entries_by_dir([b'foo-id']))
+                          next, tree.iter_entries_by_dir(specific_files=['foo']))
         self.assertShelvedFileEqual('', creator, b'foo-id')
         s_trans_id = creator.shelf_transform.trans_id_file_id(b'foo-id')
         self.assertEqual(b'foo-id',
-=======
-                          next, tree.iter_entries_by_dir(specific_files=['foo']))
-        self.assertShelvedFileEqual('', creator, 'foo-id')
-        s_trans_id = creator.shelf_transform.trans_id_file_id('foo-id')
-        self.assertEqual('foo-id',
->>>>>>> 972b543b
                          creator.shelf_transform.final_file_id(s_trans_id))
         self.assertPathDoesNotExist('foo')
 
