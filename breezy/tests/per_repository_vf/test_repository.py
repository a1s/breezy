# Copyright (C) 2011, 2012, 2016 Canonical Ltd
#
# This program is free software; you can redistribute it and/or modify
# it under the terms of the GNU General Public License as published by
# the Free Software Foundation; either version 2 of the License, or
# (at your option) any later version.
#
# This program is distributed in the hope that it will be useful,
# but WITHOUT ANY WARRANTY; without even the implied warranty of
# MERCHANTABILITY or FITNESS FOR A PARTICULAR PURPOSE.  See the
# GNU General Public License for more details.
#
# You should have received a copy of the GNU General Public License
# along with this program; if not, write to the Free Software
# Foundation, Inc., 51 Franklin Street, Fifth Floor, Boston, MA 02110-1301 USA

"""Tests for repository implementations - tests a repository format."""

from breezy import (
    errors,
    gpg,
    repository as _mod_repository,
    revision as _mod_revision,
    tests,
    )
from breezy.bzr import (
    inventory,
    versionedfile,
    vf_repository,
    )

from breezy.tests.matchers import MatchesAncestry
from breezy.tests.per_repository_vf import (
    TestCaseWithRepository,
    all_repository_vf_format_scenarios,
    )
from breezy.tests.scenarios import load_tests_apply_scenarios


load_tests = load_tests_apply_scenarios


class TestRepository(TestCaseWithRepository):

    scenarios = all_repository_vf_format_scenarios()

    def assertFormatAttribute(self, attribute, allowed_values):
        """Assert that the format has an attribute 'attribute'."""
        repo = self.make_repository('repo')
        self.assertSubset([getattr(repo._format, attribute)], allowed_values)

    def test_attribute__fetch_order(self):
        """Test the _fetch_order attribute."""
        self.assertFormatAttribute(
            '_fetch_order', ('topological', 'unordered'))

    def test_attribute__fetch_uses_deltas(self):
        """Test the _fetch_uses_deltas attribute."""
        self.assertFormatAttribute('_fetch_uses_deltas', (True, False))

    def test_attribute_inventories_store(self):
        """Test the existence of the inventories attribute."""
        tree = self.make_branch_and_tree('tree')
        repo = tree.branch.repository
        self.assertIsInstance(repo.inventories, versionedfile.VersionedFiles)

    def test_attribute_inventories_basics(self):
        """Test basic aspects of the inventories attribute."""
        tree = self.make_branch_and_tree('tree')
        repo = tree.branch.repository
        rev_id = (tree.commit('a'),)
        tree.lock_read()
        self.addCleanup(tree.unlock)
        self.assertEqual({rev_id}, set(repo.inventories.keys()))

    def test_attribute_revision_store(self):
        """Test the existence of the revisions attribute."""
        tree = self.make_branch_and_tree('tree')
        repo = tree.branch.repository
        self.assertIsInstance(repo.revisions,
                              versionedfile.VersionedFiles)

    def test_attribute_revision_store_basics(self):
        """Test the basic behaviour of the revisions attribute."""
        tree = self.make_branch_and_tree('tree')
        repo = tree.branch.repository
        repo.lock_write()
        try:
            self.assertEqual(set(), set(repo.revisions.keys()))
            revid = (tree.commit("foo"),)
            self.assertEqual({revid}, set(repo.revisions.keys()))
            self.assertEqual({revid: ()},
                             repo.revisions.get_parent_map([revid]))
        finally:
            repo.unlock()
        tree2 = self.make_branch_and_tree('tree2')
        tree2.pull(tree.branch)
        left_id = (tree2.commit('left'),)
        right_id = (tree.commit('right'),)
        tree.merge_from_branch(tree2.branch)
        merge_id = (tree.commit('merged'),)
        repo.lock_read()
        self.addCleanup(repo.unlock)
        self.assertEqual({revid, left_id, right_id, merge_id},
                         set(repo.revisions.keys()))
        self.assertEqual({revid: (), left_id: (revid,), right_id: (revid,),
                          merge_id: (right_id, left_id)},
                         repo.revisions.get_parent_map(repo.revisions.keys()))

    def test_attribute_signature_store(self):
        """Test the existence of the signatures attribute."""
        tree = self.make_branch_and_tree('tree')
        repo = tree.branch.repository
        self.assertIsInstance(repo.signatures,
                              versionedfile.VersionedFiles)

    def test_exposed_versioned_files_are_marked_dirty(self):
        repo = self.make_repository('.')
        repo.lock_write()
        signatures = repo.signatures
        revisions = repo.revisions
        inventories = repo.inventories
        repo.unlock()
        self.assertRaises(errors.ObjectNotLocked,
                          signatures.keys)
        self.assertRaises(errors.ObjectNotLocked,
                          revisions.keys)
        self.assertRaises(errors.ObjectNotLocked,
                          inventories.keys)
        self.assertRaises(errors.ObjectNotLocked,
                          signatures.add_lines, ('foo',), [], [])
        self.assertRaises(errors.ObjectNotLocked,
                          revisions.add_lines, ('foo',), [], [])
        self.assertRaises(errors.ObjectNotLocked,
                          inventories.add_lines, ('foo',), [], [])

    def test__get_sink(self):
        repo = self.make_repository('repo')
        sink = repo._get_sink()
        self.assertIsInstance(sink, vf_repository.StreamSink)

    def test_get_serializer_format(self):
        repo = self.make_repository('.')
        format = repo.get_serializer_format()
        self.assertEqual(repo._serializer.format_num, format)

    def test_add_revision_inventory_sha1(self):
        inv = inventory.Inventory(revision_id=b'A')
        inv.root.revision = b'A'
        inv.root.file_id = b'fixed-root'
        # Insert the inventory on its own to an identical repository, to get
        # its sha1.
        reference_repo = self.make_repository('reference_repo')
        reference_repo.lock_write()
        reference_repo.start_write_group()
        inv_sha1 = reference_repo.add_inventory(b'A', inv, [])
        reference_repo.abort_write_group()
        reference_repo.unlock()
        # Now insert a revision with this inventory, and it should get the same
        # sha1.
        repo = self.make_repository('repo')
        repo.lock_write()
        repo.start_write_group()
        root_id = inv.root.file_id
        repo.texts.add_lines((b'fixed-root', b'A'), [], [])
        repo.add_revision(b'A', _mod_revision.Revision(
            b'A', committer='B', timestamp=0,
            timezone=0, message='C'), inv=inv)
        repo.commit_write_group()
        repo.unlock()
        repo.lock_read()
        self.assertEqual(inv_sha1, repo.get_revision(b'A').inventory_sha1)
        repo.unlock()

    def test_install_revisions(self):
        wt = self.make_branch_and_tree('source')
        wt.commit('A', allow_pointless=True, rev_id=b'A')
        repo = wt.branch.repository
        repo.lock_write()
        repo.start_write_group()
        repo.sign_revision(b'A', gpg.LoopbackGPGStrategy(None))
        repo.commit_write_group()
        repo.unlock()
        repo.lock_read()
        self.addCleanup(repo.unlock)
        repo2 = self.make_repository('repo2')
        revision = repo.get_revision(b'A')
        tree = repo.revision_tree(b'A')
        signature = repo.get_signature_text(b'A')
        repo2.lock_write()
        self.addCleanup(repo2.unlock)
        vf_repository.install_revisions(repo2, [(revision, tree, signature)])
        self.assertEqual(revision, repo2.get_revision(b'A'))
        self.assertEqual(signature, repo2.get_signature_text(b'A'))

    def test_attribute_text_store(self):
        """Test the existence of the texts attribute."""
        tree = self.make_branch_and_tree('tree')
        repo = tree.branch.repository
        self.assertIsInstance(repo.texts,
                              versionedfile.VersionedFiles)

    def test_iter_inventories_is_ordered(self):
        # just a smoke test
        tree = self.make_branch_and_tree('a')
        first_revision = tree.commit('')
        second_revision = tree.commit('')
        tree.lock_read()
        self.addCleanup(tree.unlock)
        revs = (first_revision, second_revision)
        invs = tree.branch.repository.iter_inventories(revs)
        for rev_id, inv in zip(revs, invs):
            self.assertEqual(rev_id, inv.revision_id)
            self.assertIsInstance(inv, inventory.CommonInventory)

    def test_item_keys_introduced_by(self):
        # Make a repo with one revision and one versioned file.
        tree = self.make_branch_and_tree('t')
        self.build_tree(['t/foo'])
        tree.add('foo', b'file1')
        tree.commit('message', rev_id=b'rev_id')
        repo = tree.branch.repository
        repo.lock_write()
        repo.start_write_group()
        try:
            repo.sign_revision(b'rev_id', gpg.LoopbackGPGStrategy(None))
        except errors.UnsupportedOperation:
            signature_texts = []
        else:
            signature_texts = [b'rev_id']
        repo.commit_write_group()
        repo.unlock()
        repo.lock_read()
        self.addCleanup(repo.unlock)

        # Item keys will be in this order, for maximum convenience for
        # generating data to insert into knit repository:
        #   * files
        #   * inventory
        #   * signatures
        #   * revisions
        expected_item_keys = [
            ('file', b'file1', [b'rev_id']),
            ('inventory', None, [b'rev_id']),
            ('signatures', None, signature_texts),
            ('revisions', None, [b'rev_id'])]
        item_keys = list(repo.item_keys_introduced_by([b'rev_id']))
        item_keys = [
            (kind, file_id, list(versions))
            for (kind, file_id, versions) in item_keys]

        if repo.supports_rich_root():
            # Check for the root versioned file in the item_keys, then remove
            # it from streamed_names so we can compare that with
            # expected_record_names.
            # Note that the file keys can be in any order, so this test is
            # written to allow that.
            inv = repo.get_inventory(b'rev_id')
            root_item_key = ('file', inv.root.file_id, [b'rev_id'])
            self.assertIn(root_item_key, item_keys)
            item_keys.remove(root_item_key)

        self.assertEqual(expected_item_keys, item_keys)

    def test_attribute_text_store_basics(self):
        """Test the basic behaviour of the text store."""
        tree = self.make_branch_and_tree('tree')
        repo = tree.branch.repository
        file_id = b"Foo:Bar"
        file_key = (file_id,)
        with tree.lock_write():
            self.assertEqual(set(), set(repo.texts.keys()))
            tree.add(['foo'], [file_id], ['file'])
            tree.put_file_bytes_non_atomic(
                'foo', b'content\n')
            try:
                rev_key = (tree.commit("foo"),)
            except errors.IllegalPath:
                raise tests.TestNotApplicable(
                    'file_id %r cannot be stored on this'
                    ' platform for this repo format' % (file_id,))
            if repo._format.rich_root_data:
                root_commit = (tree.get_root_id(),) + rev_key
                keys = {root_commit}
                parents = {root_commit: ()}
            else:
                keys = set()
                parents = {}
            keys.add(file_key + rev_key)
            parents[file_key + rev_key] = ()
            self.assertEqual(keys, set(repo.texts.keys()))
            self.assertEqual(parents,
                             repo.texts.get_parent_map(repo.texts.keys()))
        tree2 = self.make_branch_and_tree('tree2')
        tree2.pull(tree.branch)
        tree2.put_file_bytes_non_atomic('foo', b'right\n')
        right_key = (tree2.commit('right'),)
        keys.add(file_key + right_key)
        parents[file_key + right_key] = (file_key + rev_key,)
        tree.put_file_bytes_non_atomic('foo', b'left\n')
        left_key = (tree.commit('left'),)
        keys.add(file_key + left_key)
        parents[file_key + left_key] = (file_key + rev_key,)
        tree.merge_from_branch(tree2.branch)
        tree.put_file_bytes_non_atomic('foo', b'merged\n')
        try:
            tree.auto_resolve()
        except errors.UnsupportedOperation:
            pass
        merge_key = (tree.commit('merged'),)
        keys.add(file_key + merge_key)
        parents[file_key + merge_key] = (file_key + left_key,
                                         file_key + right_key)
        repo.lock_read()
        self.addCleanup(repo.unlock)
        self.assertEqual(keys, set(repo.texts.keys()))
        self.assertEqual(parents, repo.texts.get_parent_map(repo.texts.keys()))


class TestCaseWithComplexRepository(TestCaseWithRepository):

    scenarios = all_repository_vf_format_scenarios()

    def setUp(self):
        super(TestCaseWithComplexRepository, self).setUp()
        tree_a = self.make_branch_and_tree('a')
        self.controldir = tree_a.branch.controldir
        # add a corrupt inventory 'orphan'
        # this may need some generalising for knits.
        with tree_a.lock_write(), _mod_repository.WriteGroup(tree_a.branch.repository):
            inv_file = tree_a.branch.repository.inventories
            inv_file.add_lines((b'orphan',), [], [])
        # add a real revision 'rev1'
        tree_a.commit('rev1', rev_id=b'rev1', allow_pointless=True)
        # add a real revision 'rev2' based on rev1
        tree_a.commit('rev2', rev_id=b'rev2', allow_pointless=True)
        # add a reference to a ghost
        tree_a.add_parent_tree_id(b'ghost1')
        try:
            tree_a.commit('rev3', rev_id=b'rev3', allow_pointless=True)
        except errors.RevisionNotPresent:
            raise tests.TestNotApplicable(
                "Cannot test with ghosts for this format.")
        # add another reference to a ghost, and a second ghost.
        tree_a.add_parent_tree_id(b'ghost1')
        tree_a.add_parent_tree_id(b'ghost2')
        tree_a.commit('rev4', rev_id=b'rev4', allow_pointless=True)

    def test_revision_trees(self):
        revision_ids = [b'rev1', b'rev2', b'rev3', b'rev4']
        repository = self.controldir.open_repository()
        repository.lock_read()
        self.addCleanup(repository.unlock)
        trees1 = list(repository.revision_trees(revision_ids))
        trees2 = [repository.revision_tree(t) for t in revision_ids]
        self.assertEqual(len(trees1), len(trees2))
        for tree1, tree2 in zip(trees1, trees2):
            self.assertFalse(tree2.changes_from(tree1).has_changed())

    def test_get_deltas_for_revisions(self):
        repository = self.controldir.open_repository()
        repository.lock_read()
        self.addCleanup(repository.unlock)
        revisions = [repository.get_revision(r) for r in
                     [b'rev1', b'rev2', b'rev3', b'rev4']]
        deltas1 = list(repository.get_deltas_for_revisions(revisions))
        deltas2 = [repository.get_revision_delta(r.revision_id) for r in
                   revisions]
        self.assertEqual(deltas1, deltas2)

    def test_all_revision_ids(self):
        # all_revision_ids -> all revisions
        self.assertEqual({b'rev1', b'rev2', b'rev3', b'rev4'},
                         set(self.controldir.open_repository().all_revision_ids()))

    def test_reserved_id(self):
        repo = self.make_repository('repository')
        with repo.lock_write(), _mod_repository.WriteGroup(repo):
            self.assertRaises(errors.ReservedId, repo.add_inventory,
                              b'reserved:', None, None)
            self.assertRaises(errors.ReservedId, repo.add_inventory_by_delta,
                              "foo", [], b'reserved:', None)
            self.assertRaises(errors.ReservedId, repo.add_revision,
<<<<<<< HEAD
                b'reserved:', None)
=======
                              b'reserved:', None)
        finally:
            repo.abort_write_group()
            repo.unlock()
>>>>>>> ecf6fd31


class TestCaseWithCorruptRepository(TestCaseWithRepository):

    scenarios = all_repository_vf_format_scenarios()

    def setUp(self):
        super(TestCaseWithCorruptRepository, self).setUp()
        # a inventory with no parents and the revision has parents..
        # i.e. a ghost.
        repo = self.make_repository('inventory_with_unnecessary_ghost')
        repo.lock_write()
        repo.start_write_group()
        inv = inventory.Inventory(revision_id=b'ghost')
        inv.root.revision = b'ghost'
        if repo.supports_rich_root():
            root_id = inv.root.file_id
            repo.texts.add_lines((root_id, b'ghost'), [], [])
        sha1 = repo.add_inventory(b'ghost', inv, [])
        rev = _mod_revision.Revision(
            timestamp=0, timezone=None, committer="Foo Bar <foo@example.com>",
            message="Message", inventory_sha1=sha1, revision_id=b'ghost')
        rev.parent_ids = [b'the_ghost']
        try:
            repo.add_revision(b'ghost', rev)
        except (errors.NoSuchRevision, errors.RevisionNotPresent):
            raise tests.TestNotApplicable(
                "Cannot test with ghosts for this format.")

        inv = inventory.Inventory(revision_id=b'the_ghost')
        inv.root.revision = b'the_ghost'
        if repo.supports_rich_root():
            root_id = inv.root.file_id
            repo.texts.add_lines((root_id, b'the_ghost'), [], [])
        sha1 = repo.add_inventory(b'the_ghost', inv, [])
        rev = _mod_revision.Revision(
            timestamp=0, timezone=None, committer="Foo Bar <foo@example.com>",
            message="Message", inventory_sha1=sha1, revision_id=b'the_ghost')
        rev.parent_ids = []
        repo.add_revision(b'the_ghost', rev)
        # check its setup usefully
        inv_weave = repo.inventories
        possible_parents = (None, ((b'ghost',),))
        self.assertSubset(inv_weave.get_parent_map([(b'ghost',)])[(b'ghost',)],
                          possible_parents)
        repo.commit_write_group()
        repo.unlock()

    def test_corrupt_revision_access_asserts_if_reported_wrong(self):
        repo_url = self.get_url('inventory_with_unnecessary_ghost')
        repo = _mod_repository.Repository.open(repo_url)
        m = MatchesAncestry(repo, b'ghost')
        reported_wrong = False
        try:
            if m.match([b'the_ghost', b'ghost']) is not None:
                reported_wrong = True
        except errors.CorruptRepository:
            # caught the bad data:
            return
        if not reported_wrong:
            return
        self.assertRaises(errors.CorruptRepository,
                          repo.get_revision, b'ghost')

    def test_corrupt_revision_get_revision_reconcile(self):
        repo_url = self.get_url('inventory_with_unnecessary_ghost')
        repo = _mod_repository.Repository.open(repo_url)
        repo.get_revision_reconcile(b'ghost')<|MERGE_RESOLUTION|>--- conflicted
+++ resolved
@@ -380,15 +380,8 @@
                               b'reserved:', None, None)
             self.assertRaises(errors.ReservedId, repo.add_inventory_by_delta,
                               "foo", [], b'reserved:', None)
-            self.assertRaises(errors.ReservedId, repo.add_revision,
-<<<<<<< HEAD
-                b'reserved:', None)
-=======
-                              b'reserved:', None)
-        finally:
-            repo.abort_write_group()
-            repo.unlock()
->>>>>>> ecf6fd31
+            self.assertRaises(
+                errors.ReservedId, repo.add_revision, b'reserved:', None)
 
 
 class TestCaseWithCorruptRepository(TestCaseWithRepository):
