--- conflicted
+++ resolved
@@ -1249,11 +1249,7 @@
                 # this tests the filtering of selected paths
                 found_bzrdir = True
                 del dirblock[0]
-<<<<<<< HEAD
             dirdetail = (dirdetail[0].decode('utf-8'), osutils.safe_unicode(dirdetail[1]))
-=======
-            dirdetail = (dirdetail[0].decode('utf-8'), dirdetail[1])
->>>>>>> 8dd561f7
             dirblock = [
                     (entry[0].decode('utf-8'), entry[1].decode('utf-8'), entry[2])
                     for entry in dirblock]
