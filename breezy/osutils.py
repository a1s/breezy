--- conflicted
+++ resolved
@@ -19,33 +19,12 @@
 import os
 import sys
 import time
-<<<<<<< HEAD
-from typing import List
 
 from .lazy_import import lazy_import
 
 lazy_import(
     globals(),
     """
-=======
-from functools import partial
-from typing import Callable
-
-from .lazy_import import lazy_import
-
-__all__ = [
-    "md5",
-    "sha",
-]
-
-lazy_import(
-    globals(),
-    """
-import locale
-import ntpath
-import posixpath
-import select
->>>>>>> ca07defc
 # We need to import both shutil and rmtree as we export the later on posix
 # and need the former on windows
 import shutil
@@ -55,17 +34,8 @@
 from breezy import (
     config,
     )
-<<<<<<< HEAD
 """,
 )
-=======
-from breezy.i18n import gettext
-""",
-)
-
-from hashlib import md5
-from hashlib import sha1 as sha
->>>>>>> ca07defc
 
 
 from . import _osutils_rs, errors
@@ -79,159 +49,18 @@
 O_BINARY = getattr(os, "O_BINARY", 0)
 O_TEXT = getattr(os, "O_TEXT", 0)
 O_NOINHERIT = getattr(os, "O_NOINHERIT", 0)
-<<<<<<< HEAD
 
 
 UnsupportedTimezoneFormat = _osutils_rs.UnsupportedTimezoneFormat
-=======
-
-
-class UnsupportedTimezoneFormat(errors.BzrError):
-    _fmt = (
-        'Unsupported timezone format "%(timezone)s", '
-        'options are "utc", "original", "local".'
-    )
-
-    def __init__(self, timezone):
-        self.timezone = timezone
-
-
-def make_readonly(filename):
-    """Make a filename read-only."""
-    mod = os.lstat(filename).st_mode
-    if not stat.S_ISLNK(mod):
-        mod = mod & 0o777555
-        chmod_if_possible(filename, mod)
-
-
-def make_writable(filename):
-    mod = os.lstat(filename).st_mode
-    if not stat.S_ISLNK(mod):
-        mod = mod | 0o200
-        chmod_if_possible(filename, mod)
-
-
-def chmod_if_possible(filename, mode):
-    # Set file mode if that can be safely done.
-    # Sometimes even on unix the filesystem won't allow it - see
-    # https://bugs.launchpad.net/bzr/+bug/606537
-    try:
-        # It is probably faster to just do the chmod, rather than
-        # doing a stat, and then trying to compare
-        os.chmod(filename, mode)
-    except OSError as e:
-        # Permission/access denied seems to commonly happen on smbfs; there's
-        # probably no point warning about it.
-        # <https://bugs.launchpad.net/bzr/+bug/606537>
-        if e.errno in (errno.EPERM, errno.EACCES):
-            trace.mutter("ignore error on chmod of {!r}: {!r}".format(filename, e))
-            return
-        raise
-
-
-def minimum_path_selection(paths):
-    """Return the smallset subset of paths which are outside paths.
-
-    :param paths: A container (and hence not None) of paths.
-    :return: A set of paths sufficient to include everything in paths via
-        is_inside, drawn from the paths parameter.
-    """
-    if len(paths) < 2:
-        return set(paths)
-
-    def sort_key(path):
-        if isinstance(path, bytes):
-            return path.split(b"/")
-        else:
-            return path.split("/")
-
-    sorted_paths = sorted(paths, key=sort_key)
-
-    search_paths = [sorted_paths[0]]
-    for path in sorted_paths[1:]:
-        if not is_inside(search_paths[-1], path):
-            # This path is unique, add it
-            search_paths.append(path)
-
-    return set(search_paths)
-
-
-_QUOTE_RE = None
-
-
-def quotefn(f):
-    """Return a quoted filename filename.
-
-    This previously used backslash quoting, but that works poorly on
-    Windows.
-    """
-    # TODO: I'm not really sure this is the best format either.x
-    global _QUOTE_RE
-    if _QUOTE_RE is None:
-        _QUOTE_RE = re.compile(r"([^a-zA-Z0-9.,:/\\_~-])")
-
-    if _QUOTE_RE.search(f):
-        return '"' + f + '"'
-    else:
-        return f
-
-
-_directory_kind = "directory"
->>>>>>> ca07defc
 
 make_readonly = _osutils_rs.make_readonly
 chmod_if_possible = _osutils_rs.chmod_if_possible
 make_writable = _osutils_rs.make_writable
 
-<<<<<<< HEAD
 minimum_path_selection = _osutils_rs.minimum_path_selection
 
 
 from ._osutils_rs import get_umask, kind_marker, lexists, quotefn  # noqa: F401
-=======
-def get_umask():
-    """Return the current umask."""
-    # Assume that people aren't messing with the umask while running
-    # XXX: This is not thread safe, but there is no way to get the
-    #      umask without setting it
-    umask = os.umask(0)
-    os.umask(umask)
-    return umask
-
-
-_kind_marker_map = {
-    "file": "",
-    _directory_kind: "/",
-    "symlink": "@",
-    "tree-reference": "+",
-}
-
-
-def kind_marker(kind):
-    try:
-        return _kind_marker_map[kind]
-    except KeyError:
-        # Slightly faster than using .get(, '') when the common case is that
-        # kind will be found
-        return ""
-
-
-lexists = getattr(os.path, "lexists", None)
-if lexists is None:
-
-    def lexists(f):
-        try:
-            stat = getattr(os, "lstat", os.stat)
-            stat(f)
-            return True
-        except OSError as e:
-            if e.errno == errno.ENOENT:
-                return False
-            else:
-                raise errors.BzrError(
-                    gettext("lstat/stat of ({0!r}): {1!r}").format(f, e)
-                )
->>>>>>> ca07defc
 
 
 def fancy_rename(old, new, rename_func, unlink_func):
@@ -290,15 +119,7 @@
         # source and target may be aliases of each other (e.g. on a
         # case-insensitive filesystem), so we may have accidentally renamed
         # source by when we tried to rename target
-<<<<<<< HEAD
         if file_existed and old.lower() == new.lower():
-=======
-        if (
-            file_existed
-            and e.errno in (None, errno.ENOENT)
-            and old.lower() == new.lower()
-        ):
->>>>>>> ca07defc
             # source and target are the same file on a case-insensitive
             # filesystem, so we don't generate an exception
             pass
@@ -314,53 +135,11 @@
                 rename_func(tmp_name, new)
 
 
-<<<<<<< HEAD
 _posix_normpath = _osutils_rs.posix.normpath
 _win32_normpath = _osutils_rs.win32.normpath
 _win32_fixdrive = _osutils_rs.win32.fixdrive
 _win32_fix_separators = _osutils_rs.win32.fix_separators
 _win32_abspath = _osutils_rs.win32.abspath
-=======
-def _posix_normpath(path):
-    path = posixpath.normpath(path)
-    # Bug 861008: posixpath.normpath() returns a path normalized according to
-    # the POSIX standard, which stipulates (for compatibility reasons) that two
-    # leading slashes must not be simplified to one, and only if there are 3 or
-    # more should they be simplified as one. So we treat the leading 2 slashes
-    # as a special case here by simply removing the first slash, as we consider
-    # that breaking POSIX compatibility for this obscure feature is acceptable.
-    # This is not a paranoid precaution, as we notably get paths like this when
-    # the repo is hosted at the root of the filesystem, i.e. in "/".
-    if path.startswith("//"):
-        path = path[1:]
-    return path
-
-
-def _win32_fixdrive(path):
-    r"""Force drive letters to be consistent.
-
-    win32 is inconsistent whether it returns lower or upper case
-    and even if it was consistent the user might type the other
-    so we force it to uppercase
-    running python.exe under cmd.exe return capital C:\\
-    running win32 python inside a cygwin shell returns lowercase c:\\
-    """
-    drive, path = ntpath.splitdrive(path)
-    return drive.upper() + path
-
-
-def _win32_fix_separators(path):
-    """Return path with directory separators changed to forward slashes."""
-    if isinstance(path, bytes):
-        return path.replace(b"\\", b"/")
-    else:
-        return path.replace("\\", "/")
-
-
-def _win32_abspath(path):
-    # Real ntpath.abspath doesn't have a problem with a unicode cwd
-    return _win32_fixdrive(_win32_fix_separators(ntpath.abspath(path)))
->>>>>>> ca07defc
 
 
 def _win32_realpath(path):
@@ -391,13 +170,6 @@
         raise
 
 
-<<<<<<< HEAD
-=======
-def _mac_getcwd():
-    return unicodedata.normalize("NFC", os.getcwd())
-
-
->>>>>>> ca07defc
 def _rename_wrap_exception(rename_func):
     """Adds extra information to any exceptions that come from rename().
 
@@ -410,12 +182,7 @@
             rename_func(old, new)
         except OSError as e:
             detailed_error = OSError(
-<<<<<<< HEAD
                 e.errno, e.strerror + f" [occurred when renaming '{old}' to '{new}']"
-=======
-                e.errno,
-                e.strerror + " [occurred when renaming '{}' to '{}']".format(old, new),
->>>>>>> ca07defc
             )
             detailed_error.old_filename = old
             detailed_error.new_filename = new
@@ -429,7 +196,6 @@
 
 # Default is to just use the python builtins, but these can be rebound on
 # particular platforms.
-<<<<<<< HEAD
 abspath = _osutils_rs.abspath
 realpath = _osutils_rs.realpath
 normalizepath = _osutils_rs.normalizepath
@@ -437,19 +203,6 @@
 normpath = _osutils_rs.normpath
 _get_home_dir = _osutils_rs.get_home_dir
 
-=======
-abspath = os.path.abspath
-realpath = os.path.realpath
-pathjoin = os.path.join
-normpath = _posix_normpath
-_get_home_dir = partial(os.path.expanduser, "~")
-
-
-def getuser_unicode():
-    import getpass
-
-    return getpass.getuser()
->>>>>>> ca07defc
 
 
 getcwd = os.getcwd
@@ -469,18 +222,7 @@
 
 
 if sys.platform == "win32":
-<<<<<<< HEAD
     rename = _rename_wrap_exception(_win32_rename)
-=======
-    abspath = _win32_abspath
-    realpath = _win32_realpath
-    pathjoin = _win32_pathjoin
-    normpath = _win32_normpath
-    getcwd = _win32_getcwd
-    rename = _rename_wrap_exception(_win32_rename)
-
-    MIN_ABS_PATHLENGTH = 3
->>>>>>> ca07defc
 
     def _win32_delete_readonly(function, path, excinfo):
         """Error handler for shutil.rmtree function [for win32]
@@ -501,15 +243,6 @@
         """Replacer for shutil.rmtree: could remove readonly dirs/files."""
         return shutil.rmtree(path, ignore_errors, onerror)
 
-<<<<<<< HEAD
-=======
-    _get_home_dir = win32utils.get_home_location
-    getuser_unicode = win32utils.get_user_name
-
-elif sys.platform == "darwin":
-    getcwd = _mac_getcwd
-
->>>>>>> ca07defc
 
 def get_terminal_encoding(trace=False):
     """Find the best encoding for printing to the screen.
@@ -559,22 +292,14 @@
     except LookupError:
         sys.stderr.write(
             "brz: warning:"
-<<<<<<< HEAD
             f" unknown terminal encoding {output_encoding}.\n"
             f"  Using encoding {get_user_encoding()} instead.\n"
-=======
-            " unknown terminal encoding {}.\n"
-            "  Using encoding {} instead.\n".format(
-                output_encoding, get_user_encoding()
-            )
->>>>>>> ca07defc
         )
         output_encoding = get_user_encoding()
 
     return output_encoding
 
 
-<<<<<<< HEAD
 isdir = _osutils_rs.isdir
 is_inside = _osutils_rs.is_inside
 is_inside_any = _osutils_rs.is_inside_any
@@ -601,498 +326,12 @@
 unpack_highres_date = _osutils_rs.unpack_highres_date
 
 rand_chars = _osutils_rs.rand_chars
-=======
-def normalizepath(f):
-    if getattr(os.path, "realpath", None) is not None:
-        F = realpath
-    else:
-        F = abspath
-    [p, e] = os.path.split(f)
-    if e == "" or e == "." or e == "..":
-        return F(f)
-    else:
-        return pathjoin(F(p), e)
-
-
-def isdir(f):
-    """True if f is an accessible directory."""
-    try:
-        return stat.S_ISDIR(os.lstat(f)[stat.ST_MODE])
-    except OSError:
-        return False
-
-
-def isfile(f):
-    """True if f is a regular file."""
-    try:
-        return stat.S_ISREG(os.lstat(f)[stat.ST_MODE])
-    except OSError:
-        return False
-
-
-def islink(f):
-    """True if f is a symlink."""
-    try:
-        return stat.S_ISLNK(os.lstat(f)[stat.ST_MODE])
-    except OSError:
-        return False
-
-
-def is_inside(dir, fname):
-    """True if fname is inside dir.
-
-    The parameters should typically be passed to osutils.normpath first, so
-    that . and .. and repeated slashes are eliminated, and the separators
-    are canonical for the platform.
-
-    The empty string as a dir name is taken as top-of-tree and matches
-    everything.
-    """
-    # XXX: Most callers of this can actually do something smarter by
-    # looking at the inventory
-    if dir == fname:
-        return True
-
-    if dir in ("", b""):
-        return True
-
-    if isinstance(dir, bytes):
-        if not dir.endswith(b"/"):
-            dir += b"/"
-    else:
-        if not dir.endswith("/"):
-            dir += "/"
-
-    return fname.startswith(dir)
-
-
-def is_inside_any(dir_list, fname):
-    """True if fname is inside any of given dirs."""
-    return any(is_inside(dirname, fname) for dirname in dir_list)
-
-
-def is_inside_or_parent_of_any(dir_list, fname):
-    """True if fname is a child or a parent of any of the given files."""
-    for dirname in dir_list:
-        if is_inside(dirname, fname) or is_inside(fname, dirname):
-            return True
-    return False
-
-
-def pumpfile(
-    from_file,
-    to_file,
-    read_length=-1,
-    buff_size=32768,
-    report_activity=None,
-    direction="read",
-):
-    """Copy contents of one file to another.
-
-    The read_length can either be -1 to read to end-of-file (EOF) or
-    it can specify the maximum number of bytes to read.
-
-    The buff_size represents the maximum size for each read operation
-    performed on from_file.
-
-    :param report_activity: Call this as bytes are read, see
-        Transport._report_activity
-    :param direction: Will be passed to report_activity
-
-    :return: The number of bytes copied.
-    """
-    length = 0
-    if read_length >= 0:
-        # read specified number of bytes
-
-        while read_length > 0:
-            num_bytes_to_read = min(read_length, buff_size)
-
-            block = from_file.read(num_bytes_to_read)
-            if not block:
-                # EOF reached
-                break
-            if report_activity is not None:
-                report_activity(len(block), direction)
-            to_file.write(block)
-
-            actual_bytes_read = len(block)
-            read_length -= actual_bytes_read
-            length += actual_bytes_read
-    else:
-        # read to EOF
-        while True:
-            block = from_file.read(buff_size)
-            if not block:
-                # EOF reached
-                break
-            if report_activity is not None:
-                report_activity(len(block), direction)
-            to_file.write(block)
-            length += len(block)
-    return length
-
-
-def pump_string_file(bytes, file_handle, segment_size=None):
-    """Write bytes to file_handle in many smaller writes.
-
-    :param bytes: The string to write.
-    :param file_handle: The file to write to.
-    """
-    # Write data in chunks rather than all at once, because very large
-    # writes fail on some platforms (e.g. Windows with SMB  mounted
-    # drives).
-    if not segment_size:
-        segment_size = 5242880  # 5MB
-    offsets = range(0, len(bytes), segment_size)
-    view = memoryview(bytes)
-    write = file_handle.write
-    for offset in offsets:
-        write(view[offset : offset + segment_size])
-
-
-def file_iterator(input_file, readsize=32768):
-    while True:
-        b = input_file.read(readsize)
-        if len(b) == 0:
-            break
-        yield b
-
-
-# GZ 2017-09-16: Makes sense in general for hexdigest() result to be text, but
-# used as bytes through most interfaces so encode with this wrapper.
-def _hexdigest(hashobj):
-    return hashobj.hexdigest().encode()
-
-
-def sha_file(f):
-    """Calculate the hexdigest of an open file.
-
-    The file cursor should be already at the start.
-    """
-    s = sha()
-    BUFSIZE = 128 << 10
-    while True:
-        b = f.read(BUFSIZE)
-        if not b:
-            break
-        s.update(b)
-    return _hexdigest(s)
-
-
-def size_sha_file(f):
-    """Calculate the size and hexdigest of an open file.
-
-    The file cursor should be already at the start and
-    the caller is responsible for closing the file afterwards.
-    """
-    size = 0
-    s = sha()
-    BUFSIZE = 128 << 10
-    while True:
-        b = f.read(BUFSIZE)
-        if not b:
-            break
-        size += len(b)
-        s.update(b)
-    return size, _hexdigest(s)
-
-
-def sha_file_by_name(fname):
-    """Calculate the SHA1 of a file by reading the full text."""
-    s = sha()
-    f = os.open(fname, os.O_RDONLY | O_BINARY | O_NOINHERIT)
-    try:
-        while True:
-            b = os.read(f, 1 << 16)
-            if not b:
-                return _hexdigest(s)
-            s.update(b)
-    finally:
-        os.close(f)
-
-
-def sha_strings(strings, _factory=sha):
-    """Return the sha-1 of concatenation of strings."""
-    s = _factory()
-    for string in strings:
-        s.update(string)
-    return _hexdigest(s)
-
-
-def sha_string(f, _factory=sha):
-    # GZ 2017-09-16: Dodgy if factory is ever not sha, probably shouldn't be.
-    return _hexdigest(_factory(f))
-
-
-def fingerprint_file(f):
-    b = f.read()
-    return {"size": len(b), "sha1": _hexdigest(sha(b))}
-
-
-def compare_files(a, b):
-    """Returns true if equal in contents."""
-    BUFSIZE = 4096
-    while True:
-        ai = a.read(BUFSIZE)
-        bi = b.read(BUFSIZE)
-        if ai != bi:
-            return False
-        if not ai:
-            return True
-
-
-def local_time_offset(t=None):
-    """Return offset of local zone from GMT, either at present or at time t."""
-    if t is None:
-        t = time.time()
-
-    local_time = time.localtime(t)
-    utc_time = time.gmtime(t)
-
-    local_seconds = time.mktime(local_time)
-    utc_seconds = time.mktime(utc_time)
-
-    offset = int(local_seconds - utc_seconds)
-
-    return offset
-
-
-weekdays = ["Mon", "Tue", "Wed", "Thu", "Fri", "Sat", "Sun"]
-_default_format_by_weekday_num = [wd + " %Y-%m-%d %H:%M:%S" for wd in weekdays]
-
-
-def format_date(t, offset=0, timezone="original", date_fmt=None, show_offset=True):
-    """Return a formatted date string.
-
-    :param t: Seconds since the epoch.
-    :param offset: Timezone offset in seconds east of utc.
-    :param timezone: How to display the time: 'utc', 'original' for the
-         timezone specified by offset, or 'local' for the process's current
-         timezone.
-    :param date_fmt: strftime format.
-    :param show_offset: Whether to append the timezone.
-    """
-    (date_fmt, tt, offset_str) = _format_date(
-        t, offset, timezone, date_fmt, show_offset
-    )
-    date_fmt = date_fmt.replace("%a", weekdays[tt[6]])
-    date_str = time.strftime(date_fmt, tt)
-    return date_str + offset_str
-
-
-# Cache of formatted offset strings
-_offset_cache: dict[int, str] = {}
-
-
-def format_date_with_offset_in_original_timezone(t, offset=0, _cache=_offset_cache):
-    """Return a formatted date string in the original timezone.
-
-    This routine may be faster then format_date.
-
-    :param t: Seconds since the epoch.
-    :param offset: Timezone offset in seconds east of utc.
-    """
-    if offset is None:
-        offset = 0
-    tt = time.gmtime(t + offset)
-    date_fmt = _default_format_by_weekday_num[tt[6]]
-    date_str = time.strftime(date_fmt, tt)
-    offset_str = _cache.get(offset, None)
-    if offset_str is None:
-        offset_str = " %+03d%02d" % (offset / 3600, (offset / 60) % 60)
-        _cache[offset] = offset_str
-    return date_str + offset_str
-
-
-def format_local_date(
-    t, offset=0, timezone="original", date_fmt=None, show_offset=True
-):
-    """Return an unicode date string formatted according to the current locale.
-
-    :param t: Seconds since the epoch.
-    :param offset: Timezone offset in seconds east of utc.
-    :param timezone: How to display the time: 'utc', 'original' for the
-         timezone specified by offset, or 'local' for the process's current
-         timezone.
-    :param date_fmt: strftime format.
-    :param show_offset: Whether to append the timezone.
-    """
-    (date_fmt, tt, offset_str) = _format_date(
-        t, offset, timezone, date_fmt, show_offset
-    )
-    date_str = time.strftime(date_fmt, tt)
-    if not isinstance(date_str, str):
-        date_str = date_str.decode(get_user_encoding(), "replace")
-    return date_str + offset_str
-
-
-def _format_date(t, offset, timezone, date_fmt, show_offset):
-    if timezone == "utc":
-        tt = time.gmtime(t)
-        offset = 0
-    elif timezone == "original":
-        if offset is None:
-            offset = 0
-        tt = time.gmtime(t + offset)
-    elif timezone == "local":
-        tt = time.localtime(t)
-        offset = local_time_offset(t)
-    else:
-        raise UnsupportedTimezoneFormat(timezone)
-    if date_fmt is None:
-        date_fmt = "%a %Y-%m-%d %H:%M:%S"
-    offset_str = (
-        (" %+03d%02d" % (offset / 3600, (offset / 60) % 60)) if show_offset else ""
-    )
-    return (date_fmt, tt, offset_str)
-
-
-def compact_date(when):
-    return time.strftime("%Y%m%d%H%M%S", time.gmtime(when))
-
-
-def format_delta(delta):
-    """Get a nice looking string for a time delta.
-
-    :param delta: The time difference in seconds, can be positive or negative.
-        positive indicates time in the past, negative indicates time in the
-        future. (usually time.time() - stored_time)
-    :return: String formatted to show approximate resolution
-    """
-    delta = int(delta)
-    if delta >= 0:
-        direction = "ago"
-    else:
-        direction = "in the future"
-        delta = -delta
-
-    seconds = delta
-    if seconds < 90:  # print seconds up to 90 seconds
-        if seconds == 1:
-            return f"{seconds} second {direction}"
-        else:
-            return f"{seconds} seconds {direction}"
-
-    minutes = int(seconds / 60)
-    seconds -= 60 * minutes
-    if seconds == 1:
-        plural_seconds = ""
-    else:
-        plural_seconds = "s"
-    if minutes < 90:  # print minutes, seconds up to 90 minutes
-        if minutes == 1:
-            return "%d minute, %d second%s %s" % (
-                minutes,
-                seconds,
-                plural_seconds,
-                direction,
-            )
-        else:
-            return f"{minutes} minutes, {seconds} second{plural_seconds} {direction}"
-
-    hours = int(minutes / 60)
-    minutes -= 60 * hours
-    if minutes == 1:
-        plural_minutes = ""
-    else:
-        plural_minutes = "s"
-
-    if hours == 1:
-        return "%d hour, %d minute%s %s" % (hours, minutes, plural_minutes, direction)
-    return "%d hours, %d minute%s %s" % (hours, minutes, plural_minutes, direction)
-
-
-def filesize(f):
-    """Return size of given open file."""
-    return os.fstat(f.fileno())[stat.ST_SIZE]
-
-
-# Alias os.urandom to support platforms (which?) without /dev/urandom and
-# override if it doesn't work. Avoid checking on windows where there is
-# significant initialisation cost that can be avoided for some bzr calls.
-
-rand_bytes = os.urandom
-
-if rand_bytes.__module__ != "nt":
-    try:
-        rand_bytes(1)
-    except NotImplementedError:
-        # not well seeded, but better than nothing
-        def rand_bytes(n):
-            import random
-
-            s = ""
-            while n:
-                s += chr(random.randint(0, 255))
-                n -= 1
-            return s
-
-
-ALNUM = "0123456789abcdefghijklmnopqrstuvwxyz"
-
-
-def rand_chars(num):
-    """Return a random string of num alphanumeric characters.
-
-    The result only contains lowercase chars because it may be used on
-    case-insensitive filesystems.
-    """
-    s = ""
-    for raw_byte in rand_bytes(num):
-        s += ALNUM[raw_byte % 36]
-    return s
-
->>>>>>> ca07defc
 
 # TODO: We could later have path objects that remember their list
 # decomposition (might be too tricksy though.)
 
-<<<<<<< HEAD
 splitpath = _osutils_rs.splitpath
 joinpath = _osutils_rs.joinpath
-=======
-
-def splitpath(p):
-    """Turn string into list of parts."""
-    use_bytes = isinstance(p, bytes)
-    if os.path.sep == "\\":
-        # split on either delimiter because people might use either on
-        # Windows
-        if use_bytes:
-            ps = re.split(b"[\\\\/]", p)
-        else:
-            ps = re.split(r"[\\/]", p)
-    else:
-        if use_bytes:
-            ps = p.split(b"/")
-        else:
-            ps = p.split("/")
-
-    if use_bytes:
-        parent_dir = b".."
-        current_empty_dir = (b".", b"")
-    else:
-        parent_dir = ".."
-        current_empty_dir = (".", "")
-
-    rps = []
-    for f in ps:
-        if f == parent_dir:
-            raise errors.BzrError(gettext("sorry, %r not allowed in path") % f)
-        elif f in current_empty_dir:
-            pass
-        else:
-            rps.append(f)
-    return rps
-
-
-def joinpath(p):
-    for f in p:
-        if (f == "..") or (f is None) or (f == ""):
-            raise errors.BzrError(gettext("sorry, %r not allowed in path") % f)
-    return pathjoin(*p)
->>>>>>> ca07defc
 
 
 parent_directories = _osutils_rs.parent_directories
@@ -1110,7 +349,7 @@
 
     >>> try:
     >>>     import breezy._fictional_extension_pyx
-    >>> except ImportError, e:
+    >>> except ModuleNotFoundError as e:
     >>>     breezy.osutils.failed_to_load_extension(e)
     >>>     import breezy._fictional_extension_py
     """
@@ -1124,13 +363,9 @@
     # with 10 warnings.
     exception_str = str(exception)
     if exception_str not in _extension_load_failures:
-<<<<<<< HEAD
         from .trace import mutter
 
         mutter(f"failed to load compiled extension: {exception_str}")
-=======
-        trace.mutter("failed to load compiled extension: {}".format(exception_str))
->>>>>>> ca07defc
         _extension_load_failures.append(exception_str)
 
 
@@ -1151,75 +386,7 @@
     # https://bugs.launchpad.net/bzr/+bug/430529
 
 
-<<<<<<< HEAD
 import contextlib
-=======
-try:
-    from ._chunks_to_lines_pyx import chunks_to_lines
-except ImportError as e:
-    failed_to_load_extension(e)
-    from ._chunks_to_lines_py import chunks_to_lines
-
-
-def split_lines(s):
-    """Split s into lines, but without removing the newline characters."""
-    # Trivially convert a fulltext into a 'chunked' representation, and let
-    # chunks_to_lines do the heavy lifting.
-    if isinstance(s, bytes):
-        # chunks_to_lines only supports 8-bit strings
-        return chunks_to_lines([s])
-    else:
-        return _split_lines(s)
-
-
-def _split_lines(s):
-    """Split s into lines, but without removing the newline characters.
-
-    This supports Unicode or plain string objects.
-    """
-    nl = b"\n" if isinstance(s, bytes) else "\n"
-    lines = s.split(nl)
-    result = [line + nl for line in lines[:-1]]
-    if lines[-1]:
-        result.append(lines[-1])
-    return result
-
-
-def hardlinks_good():
-    return sys.platform not in ("win32", "cygwin", "darwin")
-
-
-def link_or_copy(src, dest):
-    """Hardlink a file, or copy it if it can't be hardlinked."""
-    if not hardlinks_good():
-        shutil.copyfile(src, dest)
-        return
-    try:
-        os.link(src, dest)
-    except OSError as e:
-        if e.errno != errno.EXDEV:
-            raise
-        shutil.copyfile(src, dest)
-
-
-def delete_any(path):
-    """Delete a file, symlink or directory.
-
-    Will delete even if readonly.
-    """
-    try:
-        _delete_file_or_dir(path)
-    except OSError as e:
-        if e.errno in (errno.EPERM, errno.EACCES):
-            # make writable and try again
-            try:
-                make_writable(path)
-            except OSError:
-                pass
-            _delete_file_or_dir(path)
-        else:
-            raise
->>>>>>> ca07defc
 
 from ._osutils_rs import (  # noqa: F401
     _accessible_normalized_filename,
@@ -1236,111 +403,10 @@
     split_lines,
 )
 
-<<<<<<< HEAD
 readlink = _osutils_rs.readlink
 contains_whitespace = _osutils_rs.contains_whitespace
 contains_linebreaks = _osutils_rs.contains_linebreaks
 relpath = _osutils_rs.relpath
-=======
-def _delete_file_or_dir(path):
-    # Look Before You Leap (LBYL) is appropriate here instead of Easier to Ask for
-    # Forgiveness than Permission (EAFP) because:
-    # - root can damage a solaris file system by using unlink,
-    # - unlink raises different exceptions on different OSes (linux: EISDIR, win32:
-    #   EACCES, OSX: EPERM) when invoked on a directory.
-    if isdir(path):  # Takes care of symlinks
-        os.rmdir(path)
-    else:
-        os.unlink(path)
-
-
-def supports_hardlinks(path):
-    if getattr(os, "link", None) is None:
-        return False
-    try:
-        fs_type = get_fs_type(path)
-    except errors.DependencyNotPresent as e:
-        trace.mutter("Unable to get fs type for %r: %s", path, e)
-        return True
-    else:
-        if fs_type is None:
-            return sys.platform != "win32"
-        # filesystems known to not support hardlinks
-        return fs_type not in ("vfat", "ntfs")
-
-
-def readlink(abspath):
-    """Return a string representing the path to which the symbolic link points.
-
-    :param abspath: The link absolute unicode path.
-
-    This his guaranteed to return the symbolic link in unicode in all python
-    versions.
-    """
-    link = os.fsencode(abspath)
-    target = os.readlink(link)
-    target = os.fsdecode(target)
-    return target
-
-
-def contains_whitespace(s):
-    """True if there are any whitespace characters in s."""
-    # string.whitespace can include '\xa0' in certain locales, because it is
-    # considered "non-breaking-space" as part of ISO-8859-1. But it
-    # 1) Isn't a breaking whitespace
-    # 2) Isn't one of ' \t\r\n' which are characters we sometimes use as
-    #    separators
-    # 3) '\xa0' isn't unicode safe since it is >128.
-
-    if isinstance(s, str):
-        ws = " \t\n\r\v\f"
-    else:
-        ws = (b" ", b"\t", b"\n", b"\r", b"\v", b"\f")
-    return any(ch in s for ch in ws)
-
-
-def contains_linebreaks(s):
-    """True if there is any vertical whitespace in s."""
-    return any(ch in s for ch in "\x0c\n\r")
-
-
-def relpath(base, path):
-    """Return path relative to base, or raise PathNotChild exception.
-
-    The path may be either an absolute path or a path relative to the
-    current working directory.
-
-    os.path.commonprefix (python2.4) has a bad bug that it works just
-    on string prefixes, assuming that '/u' is a prefix of '/u2'.  This
-    avoids that problem.
-
-    NOTE: `base` should not have a trailing slash otherwise you'll get
-    PathNotChild exceptions regardless of `path`.
-    """
-    if len(base) < MIN_ABS_PATHLENGTH:
-        # must have space for e.g. a drive letter
-        raise ValueError(
-            gettext("%r is too short to calculate a relative path") % (base,)
-        )
-
-    rp = abspath(path)
-
-    s = []
-    head = rp
-    while True:
-        if len(head) <= len(base) and head != base:
-            raise errors.PathNotChild(rp, base)
-        if head == base:
-            break
-        head, tail = split(head)
-        if tail:
-            s.append(tail)
-
-    if s:
-        return pathjoin(*reversed(s))
-    else:
-        return ""
->>>>>>> ca07defc
 
 
 def _cicp_canonical_relpath(base, path):
@@ -1422,13 +488,8 @@
         return unicode_or_utf8_string
     try:
         return unicode_or_utf8_string.decode("utf8")
-<<<<<<< HEAD
     except UnicodeDecodeError as e:
         raise errors.BzrBadParameterNotUnicode(unicode_or_utf8_string) from e
-=======
-    except UnicodeDecodeError:
-        raise errors.BzrBadParameterNotUnicode(unicode_or_utf8_string)
->>>>>>> ca07defc
 
 
 def safe_utf8(unicode_or_utf8_string):
@@ -1444,62 +505,10 @@
         try:
             # Make sure it is a valid utf-8 string
             unicode_or_utf8_string.decode("utf-8")
-<<<<<<< HEAD
         except UnicodeDecodeError as e:
             raise errors.BzrBadParameterNotUnicode(unicode_or_utf8_string) from e
         return unicode_or_utf8_string
     return unicode_or_utf8_string.encode("utf-8")
-=======
-        except UnicodeDecodeError:
-            raise errors.BzrBadParameterNotUnicode(unicode_or_utf8_string)
-        return unicode_or_utf8_string
-    return unicode_or_utf8_string.encode("utf-8")
-
-
-_platform_normalizes_filenames = False
-if sys.platform == "darwin":
-    _platform_normalizes_filenames = True
-
-
-def normalizes_filenames():
-    """Return True if this platform normalizes unicode filenames.
-
-    Only Mac OSX.
-    """
-    return _platform_normalizes_filenames
-
-
-def _accessible_normalized_filename(path):
-    """Get the unicode normalized path, and if you can access the file.
-
-    On platforms where the system normalizes filenames (Mac OSX),
-    you can access a file by any path which will normalize correctly.
-    On platforms where the system does not normalize filenames
-    (everything else), you have to access a file by its exact path.
-
-    Internally, bzr only supports NFC normalization, since that is
-    the standard for XML documents.
-
-    So return the normalized path, and a flag indicating if the file
-    can be accessed by that path.
-    """
-    if isinstance(path, bytes):
-        path = path.decode(sys.getfilesystemencoding())
-    return unicodedata.normalize("NFC", path), True
-
-
-def _inaccessible_normalized_filename(path):
-    if isinstance(path, bytes):
-        path = path.decode(sys.getfilesystemencoding())
-    normalized = unicodedata.normalize("NFC", path)
-    return normalized, normalized == path
-
-
-if _platform_normalizes_filenames:
-    normalized_filename = _accessible_normalized_filename
-else:
-    normalized_filename = _inaccessible_normalized_filename
->>>>>>> ca07defc
 
 
 def set_signal_handler(signum, handler, restart_syscall=True):
@@ -1617,14 +626,8 @@
 
     # If the OS claims to know how wide the terminal is, and this value has
     # ever changed, use that.
-<<<<<<< HEAD
     if _terminal_size_state == "changed" and width is not None and width > 0:
         return width
-=======
-    if _terminal_size_state == "changed":
-        if width is not None and width > 0:
-            return width
->>>>>>> ca07defc
 
     # If COLUMNS is set, use it.
     try:
@@ -1633,20 +636,13 @@
         pass
 
     # Finally, use an unchanged size from the OS, if we have one.
-<<<<<<< HEAD
     if _terminal_size_state == "unchanged" and width is not None and width > 0:
         return width
-=======
-    if _terminal_size_state == "unchanged":
-        if width is not None and width > 0:
-            return width
->>>>>>> ca07defc
 
     # The width could not be determined.
     return None
 
 
-<<<<<<< HEAD
 _terminal_size = _osutils_rs.terminal_size
 supports_executable = _osutils_rs.supports_executable
 supports_hardlinks = _osutils_rs.supports_hardlinks
@@ -1654,125 +650,6 @@
 supports_posix_readonly = _osutils_rs.supports_posix_readonly
 set_or_unset_env = _osutils_rs.set_or_unset_env
 IterableFile = _osutils_rs.IterableFile
-=======
-def _win32_terminal_size(width, height):
-    width, height = win32utils.get_console_size(defaultx=width, defaulty=height)
-    return width, height
-
-
-def _ioctl_terminal_size(width, height):
-    try:
-        import fcntl
-        import struct
-        import termios
-
-        s = struct.pack("HHHH", 0, 0, 0, 0)
-        x = fcntl.ioctl(1, termios.TIOCGWINSZ, s)
-        height, width = struct.unpack("HHHH", x)[0:2]
-    except (OSError, AttributeError):
-        pass
-    return width, height
-
-
-_terminal_size = None
-"""Returns the terminal size as (width, height).
-
-:param width: Default value for width.
-:param height: Default value for height.
-
-This is defined specifically for each OS and query the size of the controlling
-terminal. If any error occurs, the provided default values should be returned.
-"""
-if sys.platform == "win32":
-    _terminal_size = _win32_terminal_size
-else:
-    _terminal_size = _ioctl_terminal_size
-
-
-def supports_executable(path):
-    """Return if filesystem at path supports executable bit.
-
-    :param path: Path for which to check the file system
-    :return: boolean indicating whether executable bit can be stored/relied upon
-    """
-    if sys.platform == "win32":
-        return False
-    try:
-        fs_type = get_fs_type(path)
-    except errors.DependencyNotPresent as e:
-        trace.mutter("Unable to get fs type for %r: %s", path, e)
-    else:
-        if fs_type is None:
-            return sys.platform != "win32"
-        if fs_type in ("vfat", "ntfs"):
-            # filesystems known to not support executable bit
-            return False
-    return True
-
-
-def supports_symlinks(path):
-    """Return if the filesystem at path supports the creation of symbolic links."""
-    if getattr(os, "symlink", None) is None:
-        return False
-    try:
-        fs_type = get_fs_type(path)
-    except errors.DependencyNotPresent as e:
-        trace.mutter("Unable to get fs type for %r: %s", path, e)
-    else:
-        if fs_type is None:
-            return sys.platform != "win32"
-        if fs_type in ("vfat", "ntfs"):
-            # filesystems known to not support symlinks
-            return False
-    return True
-
-
-def supports_posix_readonly():
-    """Return True if 'readonly' has POSIX semantics, False otherwise.
-
-    Notably, a win32 readonly file cannot be deleted, unlike POSIX where the
-    directory controls creation/deletion, etc.
-
-    And under win32, readonly means that the directory itself cannot be
-    deleted.  The contents of a readonly directory can be changed, unlike POSIX
-    where files in readonly directories cannot be added, deleted or renamed.
-    """
-    return sys.platform != "win32"
-
-
-def set_or_unset_env(env_variable, value):
-    """Modify the environment, setting or removing the env_variable.
-
-    :param env_variable: The environment variable in question
-    :param value: The value to set the environment to. If None, then
-        the variable will be removed.
-    :return: The original value of the environment variable.
-    """
-    orig_val = os.environ.get(env_variable)
-    if value is None:
-        if orig_val is not None:
-            del os.environ[env_variable]
-    else:
-        os.environ[env_variable] = value
-    return orig_val
-
-
-_valid_win32_path_re = re.compile(r'^([A-Za-z]:[/\\])?[^:<>*"?\|]*$')
-
-
-def check_legal_path(path):
-    """Check whether the supplied path is legal.
-    This is only required on Windows, so we don't test on other platforms
-    right now.
-    """
-    if sys.platform != "win32":
-        return
-    if _valid_win32_path_re.match(path) is None:
-        raise errors.IllegalPath(path)
-
-
-_WIN32_ERROR_DIRECTORY = 267  # Similar to errno.ENOTDIR
->>>>>>> ca07defc
 
 
 def walkdirs(top, prefix="", fsdecode=os.fsdecode):
@@ -1813,14 +690,7 @@
     while pending:
         # 0 - relpath, 1- basename, 2- kind, 3- stat, 4-toppath
         relroot, _, _, _, top = pending.pop()
-<<<<<<< HEAD
         relprefix = relroot + "/" if relroot else ""
-=======
-        if relroot:
-            relprefix = relroot + "/"
-        else:
-            relprefix = ""
->>>>>>> ca07defc
         top + "/"
 
         dirblock = []
@@ -1885,18 +755,12 @@
     if _selected_dir_reader is None:
         if fs_enc is None:
             fs_enc = sys.getfilesystemencoding()
-<<<<<<< HEAD
         if fs_enc in ("utf-8", "ascii"):
-=======
-        if sys.platform == "win32":
-            pass
-        elif fs_enc in ("utf-8", "ascii"):
->>>>>>> ca07defc
             try:
                 from ._readdir_pyx import UTF8DirReader
 
                 _selected_dir_reader = UTF8DirReader()
-            except ImportError as e:
+            except ModuleNotFoundError as e:
                 failed_to_load_extension(e)
                 pass
 
@@ -1948,14 +812,7 @@
         """
         _utf8_encode = self._utf8_encode
 
-<<<<<<< HEAD
         relprefix = prefix + b"/" if prefix else b""
-=======
-        if prefix:
-            relprefix = prefix + b"/"
-        else:
-            relprefix = b""
->>>>>>> ca07defc
         top_slash = top + "/"
 
         dirblock = []
@@ -1970,187 +827,24 @@
         return sorted(dirblock)
 
 
-<<<<<<< HEAD
 copy_ownership_from_path = _osutils_rs.copy_ownership_from_path
 copy_tree = _osutils_rs.copy_tree
 get_user_encoding = _osutils_rs.get_user_encoding
-=======
-def copy_tree(from_path, to_path, handlers=None):
-    """Copy all of the entries in from_path into to_path.
-
-    :param from_path: The base directory to copy.
-    :param to_path: The target directory. If it does not exist, it will
-        be created.
-    :param handlers: A dictionary of functions, which takes a source and
-        destinations for files, directories, etc.
-        It is keyed on the file kind, such as 'directory', 'symlink', or 'file'
-        'file', 'directory', and 'symlink' should always exist.
-        If they are missing, they will be replaced with 'os.mkdir()',
-        'os.readlink() + os.symlink()', and 'shutil.copy2()', respectively.
-    """
-    # Now, just copy the existing cached tree to the new location
-    # We use a cheap trick here.
-    # Absolute paths are prefixed with the first parameter
-    # relative paths are prefixed with the second.
-    # So we can get both the source and target returned
-    # without any extra work.
-
-    if handlers is None:
-        handlers = {}
-
-    def copy_dir(source, dest):
-        os.mkdir(dest)
-
-    def copy_link(source, dest):
-        """Copy the contents of a symlink."""
-        link_to = os.readlink(source)
-        os.symlink(link_to, dest)
-
-    real_handlers = {
-        "file": shutil.copy2,
-        "symlink": copy_link,
-        "directory": copy_dir,
-    }
-    real_handlers.update(handlers)
-
-    if not os.path.exists(to_path):
-        real_handlers["directory"](from_path, to_path)
-
-    for _dir_info, entries in walkdirs(from_path, prefix=to_path):
-        for relpath, _name, kind, _st, abspath in entries:
-            real_handlers[kind](abspath, relpath)
-
-
-def copy_ownership_from_path(dst, src=None):
-    """Copy usr/grp ownership from src file/dir to dst file/dir.
-
-    If src is None, the containing directory is used as source. If chown
-    fails, the error is ignored and a warning is printed.
-    """
-    chown = getattr(os, "chown", None)
-    if chown is None:
-        return
-
-    if src is None:
-        src = os.path.dirname(dst)
-        if src == "":
-            src = "."
-
-    try:
-        s = os.stat(src)
-        chown(dst, s.st_uid, s.st_gid)
-    except OSError:
-        trace.warning(
-            'Unable to copy ownership from "%s" to "%s". '
-            "You may want to set it manually.",
-            src,
-            dst,
-        )
-        trace.log_exception_quietly()
-
-
-def path_prefix_key(path):
-    """Generate a prefix-order path key for path.
-
-    This can be used to sort paths in the same way that walkdirs does.
-    """
-    return (dirname(path), path)
-
-
-def compare_paths_prefix_order(path_a, path_b):
-    """Compare path_a and path_b to generate the same order walkdirs uses."""
-    key_a = path_prefix_key(path_a)
-    key_b = path_prefix_key(path_b)
-    return (key_a > key_b) - (key_a < key_b)
-
-
-_cached_user_encoding = None
-
-
-def get_user_encoding():
-    """Find out what the preferred user encoding is.
-
-    This is generally the encoding that is used for command line parameters
-    and file contents. This may be different from the terminal encoding
-    or the filesystem encoding.
-
-    :return: A string defining the preferred user encoding
-    """
-    global _cached_user_encoding
-    if _cached_user_encoding is not None:
-        return _cached_user_encoding
-
-    if os.name == "posix" and getattr(locale, "CODESET", None) is not None:
-        # Use the existing locale settings and call nl_langinfo directly
-        # rather than going through getpreferredencoding. This avoids
-        # <http://bugs.python.org/issue6202> on OSX Python 2.6 and the
-        # possibility of the setlocale call throwing an error.
-        user_encoding = locale.nl_langinfo(locale.CODESET)
-    else:
-        # GZ 2011-12-19: On windows could call GetACP directly instead.
-        user_encoding = locale.getpreferredencoding(False)
-
-    try:
-        user_encoding = codecs.lookup(user_encoding).name
-    except LookupError:
-        if user_encoding not in ("", "cp0"):
-            sys.stderr.write(
-                "brz: warning:"
-                " unknown encoding {}."
-                " Continuing with ascii encoding.\n".format(user_encoding)
-            )
-        user_encoding = "ascii"
-    else:
-        # Get 'ascii' when setlocale has not been called or LANG=C or unset.
-        if user_encoding == "ascii":
-            if sys.platform == "darwin":
-                # OSX is special-cased in Python to have a UTF-8 filesystem
-                # encoding and previously had LANG set here if not present.
-                user_encoding = "utf-8"
-            # GZ 2011-12-19: Maybe UTF-8 should be the default in this case
-            #                for some other posix platforms as well.
-
-    _cached_user_encoding = user_encoding
-    return user_encoding
->>>>>>> ca07defc
 
 
 def get_diff_header_encoding():
     return get_terminal_encoding()
 
 
-<<<<<<< HEAD
-=======
-def get_host_name():
-    """Return the current unicode host name.
-
-    This is meant to be used in place of socket.gethostname() because that
-    behaves inconsistently on different platforms.
-    """
-    if sys.platform == "win32":
-        return win32utils.get_host_name()
-    else:
-        import socket
-
-        return socket.gethostname()
-
-
->>>>>>> ca07defc
 # We must not read/write any more than 64k at a time from/to a socket so we
 # don't risk "no buffer space available" errors on some platforms.  Windows in
 # particular is likely to throw WSAECONNABORTED or WSAENOBUFS if given too much
 # data at once.
 MAX_SOCKET_CHUNK = 64 * 1024
 
-<<<<<<< HEAD
-_end_of_stream_errors: List[int] = [errno.ECONNRESET, errno.EPIPE, errno.EINVAL]
+_end_of_stream_errors: list[int] = [errno.ECONNRESET, errno.EPIPE, errno.EINVAL]
 for _eno in ["WSAECONNRESET", "WSAECONNABORTED"]:
     with contextlib.suppress(AttributeError):
-=======
-_end_of_stream_errors: list[int] = [errno.ECONNRESET, errno.EPIPE, errno.EINVAL]
-for _eno in ["WSAECONNRESET", "WSAECONNABORTED"]:
-    try:
->>>>>>> ca07defc
         _end_of_stream_errors.append(getattr(errno, _eno))
 
 
@@ -2220,22 +914,12 @@
             sent = sock.send(view[sent_total : sent_total + MAX_SOCKET_CHUNK])
         except OSError as e:
             if e.args[0] in _end_of_stream_errors:
-<<<<<<< HEAD
                 raise ConnectionResetError("Error trying to write to socket", e) from e
-=======
-                raise errors.ConnectionReset("Error trying to write to socket", e)
->>>>>>> ca07defc
             if e.args[0] != errno.EINTR:
                 raise
         else:
             if sent == 0:
-<<<<<<< HEAD
                 raise ConnectionResetError(f"Sending to {sock} returned 0 bytes")
-=======
-                raise errors.ConnectionReset(
-                    "Sending to {} returned 0 bytes".format(sock)
-                )
->>>>>>> ca07defc
             sent_total += sent
             if report_activity is not None:
                 report_activity(sent, "write")
@@ -2265,176 +949,8 @@
     raise err
 
 
-<<<<<<< HEAD
 dereference_path = _osutils_rs.dereference_path
 
-=======
-def dereference_path(path):
-    """Determine the real path to a file.
-
-    All parent elements are dereferenced.  But the file itself is not
-    dereferenced.
-    :param path: The original path.  May be absolute or relative.
-    :return: the real path *to* the file
-    """
-    parent, base = os.path.split(path)
-    # The pathjoin for '.' is a workaround for Python bug #1213894.
-    # (initial path components aren't dereferenced)
-    return pathjoin(realpath(pathjoin(".", parent)), base)
-
-
-def supports_mapi():
-    """Return True if we can use MAPI to launch a mail client."""
-    return sys.platform == "win32"
-
-
-def resource_string(package, resource_name):
-    """Load a resource from a package and return it as a string.
-
-    Note: Only packages that start with breezy are currently supported.
-
-    This is designed to be a lightweight implementation of resource
-    loading in a way which is API compatible with the same API from
-    pkg_resources. See
-    http://peak.telecommunity.com/DevCenter/PkgResources#basic-resource-access.
-    If and when pkg_resources becomes a standard library, this routine
-    can delegate to it.
-    """
-    # Check package name is within breezy
-    if package == "breezy":
-        resource_relpath = resource_name
-    elif package.startswith("breezy."):
-        package = package[len("breezy.") :].replace(".", os.sep)
-        resource_relpath = pathjoin(package, resource_name)
-    else:
-        raise errors.BzrError("resource package {} not in breezy".format(package))
-
-    # Map the resource to a file and read its contents
-    base = dirname(breezy.__file__)
-    if getattr(sys, "frozen", None):  # bzr.exe
-        base = abspath(pathjoin(base, "..", ".."))
-    with open(pathjoin(base, resource_relpath)) as f:
-        return f.read()
-
-
-def file_kind_from_stat_mode_thunk(mode):
-    global file_kind_from_stat_mode
-    if file_kind_from_stat_mode is file_kind_from_stat_mode_thunk:
-        try:
-            from ._readdir_pyx import UTF8DirReader
-
-            file_kind_from_stat_mode = UTF8DirReader().kind_from_mode
-        except ImportError:
-            # This is one time where we won't warn that an extension failed to
-            # load. The extension is never available on Windows anyway.
-            from ._readdir_py import _kind_from_mode as file_kind_from_stat_mode
-    return file_kind_from_stat_mode(mode)
-
-
-file_kind_from_stat_mode = file_kind_from_stat_mode_thunk
-
-
-def file_stat(f, _lstat=os.lstat):
-    try:
-        return _lstat(f)
-    except OSError as e:
-        if getattr(e, "errno", None) in (errno.ENOENT, errno.ENOTDIR):
-            from .transport import NoSuchFile
-
-            raise NoSuchFile(f)
-        raise
-
-
-def file_kind(f, _lstat=os.lstat):
-    stat_value = file_stat(f, _lstat)
-    return file_kind_from_stat_mode(stat_value.st_mode)
-
-
-def until_no_eintr(f, *a, **kw):
-    """Run f(*a, **kw), retrying if an EINTR error occurs.
-
-    WARNING: you must be certain that it is safe to retry the call repeatedly
-    if EINTR does occur.  This is typically only true for low-level operations
-    like os.read.  If in any doubt, don't use this.
-
-    Keep in mind that this is not a complete solution to EINTR.  There is
-    probably code in the Python standard library and other dependencies that
-    may encounter EINTR if a signal arrives (and there is signal handler for
-    that signal).  So this function can reduce the impact for IO that breezy
-    directly controls, but it is not a complete solution.
-    """
-    # Borrowed from Twisted's twisted.python.util.untilConcludes function.
-    while True:
-        try:
-            return f(*a, **kw)
-        except OSError as e:
-            if e.errno == errno.EINTR:
-                continue
-            raise
-
-
-if sys.platform == "win32":
-
-    def getchar():
-        import msvcrt
-
-        return msvcrt.getch()
-else:
-
-    def getchar():
-        import termios
-        import tty
-
-        fd = sys.stdin.fileno()
-        settings = termios.tcgetattr(fd)
-        try:
-            tty.setraw(fd)
-            ch = sys.stdin.read(1)
-        finally:
-            termios.tcsetattr(fd, termios.TCSADRAIN, settings)
-        return ch
-
-
-if sys.platform.startswith("linux"):
-
-    def _local_concurrency():
-        try:
-            return os.sysconf("SC_NPROCESSORS_ONLN")
-        except (ValueError, OSError, AttributeError):
-            return None
-elif sys.platform == "darwin":
-
-    def _local_concurrency():
-        return subprocess.Popen(
-            ["sysctl", "-n", "hw.availcpu"], stdout=subprocess.PIPE
-        ).communicate()[0]
-elif "bsd" in sys.platform:
-
-    def _local_concurrency():
-        return subprocess.Popen(
-            ["sysctl", "-n", "hw.ncpu"], stdout=subprocess.PIPE
-        ).communicate()[0]
-elif sys.platform == "sunos5":
-
-    def _local_concurrency():
-        return subprocess.Popen(
-            [
-                "psrinfo",
-                "-p",
-            ],
-            stdout=subprocess.PIPE,
-        ).communicate()[0]
-elif sys.platform == "win32":
-
-    def _local_concurrency():
-        # This appears to return the number of cores.
-        return os.environ.get("NUMBER_OF_PROCESSORS")
-else:
-
-    def _local_concurrency():
-        # Who knows ?
-        return None
->>>>>>> ca07defc
 
 file_kind_from_stat_mode = _osutils_rs.kind_from_mode
 
@@ -2442,37 +958,7 @@
 MIN_ABS_PATHLENGTH = _osutils_rs.MIN_ABS_PATHLENGTH
 
 
-<<<<<<< HEAD
 getchar = _osutils_rs.getchar
-=======
-    Rely on platform specific implementations and default to 1 (one) if
-    anything goes wrong.
-    """
-    global _cached_local_concurrency
-
-    if _cached_local_concurrency is not None and use_cache:
-        return _cached_local_concurrency
-
-    concurrency = os.environ.get("BRZ_CONCURRENCY", None)
-    if concurrency is None:
-        import multiprocessing
-
-        try:
-            concurrency = multiprocessing.cpu_count()
-        except NotImplementedError:
-            # multiprocessing.cpu_count() isn't implemented on all platforms
-            try:
-                concurrency = _local_concurrency()
-            except OSError:
-                pass
-    try:
-        concurrency = int(concurrency)
-    except (TypeError, ValueError):
-        concurrency = 1
-    if use_cache:
-        _cached_local_concurrency = concurrency
-    return concurrency
->>>>>>> ca07defc
 
 
 class UnicodeOrBytesToBytesWriter(codecs.StreamWriter):
@@ -2489,30 +975,8 @@
             data, _ = self.encode(object, self.errors)
             self.stream.write(data)
 
-<<<<<<< HEAD
 
 available_backup_name = _osutils_rs.available_backup_name
-=======
-
-def available_backup_name(base: str, exists: Callable[[str], bool]) -> str:
-    """Find a non-existing backup file name.
-
-    This will *not* create anything, this only return a 'free' entry.  This
-    should be used for checking names in a directory below a locked
-    tree/branch/repo to avoid race conditions. This is LBYL (Look Before You
-    Leap) and generally discouraged.
-
-    :param base: The base name.
-
-    :param exists: A callable returning True if the path parameter exists.
-    """
-    counter = 1
-    name = f"{base}.~{counter}~"
-    while exists(name):
-        counter += 1
-        name = f"{base}.~{counter}~"
-    return name
->>>>>>> ca07defc
 
 
 def set_fd_cloexec(fd):
@@ -2524,78 +988,15 @@
 
         old = fcntl.fcntl(fd, fcntl.F_GETFD)
         fcntl.fcntl(fd, fcntl.F_SETFD, old | fcntl.FD_CLOEXEC)
-    except (ImportError, AttributeError):
+    except (ModuleNotFoundError, AttributeError):
         # Either the fcntl module or specific constants are not present
         pass
 
 
-<<<<<<< HEAD
 find_executable_on_path = _osutils_rs.find_executable_on_path
-=======
-def find_executable_on_path(name):
-    """Finds an executable on the PATH.
-
-    On Windows, this will try to append each extension in the PATHEXT
-    environment variable to the name, if it cannot be found with the name
-    as given.
-
-    :param name: The base name of the executable.
-    :return: The path to the executable found or None.
-    """
-    if sys.platform == "win32":
-        exts = os.environ.get("PATHEXT", "").split(os.pathsep)
-        exts = [ext.lower() for ext in exts]
-        base, ext = os.path.splitext(name)
-        if ext != "":
-            if ext.lower() not in exts:
-                return None
-            name = base
-            exts = [ext]
-    else:
-        exts = [""]
-    path = os.environ.get("PATH")
-    if path is not None:
-        path = path.split(os.pathsep)
-        for ext in exts:
-            for d in path:
-                f = os.path.join(d, name) + ext
-                if os.access(f, os.X_OK):
-                    return f
-    if sys.platform == "win32":
-        app_path = win32utils.get_app_path(name)
-        if app_path != name:
-            return app_path
-    return None
-
-
-def _posix_is_local_pid_dead(pid):
-    """True if pid doesn't correspond to live process on this machine."""
-    try:
-        # Special meaning of unix kill: just check if it's there.
-        os.kill(pid, 0)
-    except OSError as e:
-        if e.errno == errno.ESRCH:
-            # On this machine, and really not found: as sure as we can be
-            # that it's dead.
-            return True
-        elif e.errno == errno.EPERM:
-            # exists, though not ours
-            return False
-        else:
-            trace.mutter("os.kill(%d, 0) failed: %s", pid, e)
-            # Don't really know.
-            return False
-    else:
-        # Exists and our process: not dead.
-        return False
-
->>>>>>> ca07defc
-
-
-<<<<<<< HEAD
+
+
 is_local_pid_dead = _osutils_rs.is_local_pid_dead
-=======
->>>>>>> ca07defc
 _maybe_ignored = ["EAGAIN", "EINTR", "ENOTSUP", "EOPNOTSUPP", "EACCES"]
 _fdatasync_ignored = [
     getattr(errno, name)
@@ -2619,129 +1020,11 @@
             # raise ENOTSUP. However, we are calling fdatasync to be helpful
             # and reduce the chance of corruption-on-powerloss situations. It
             # is not a mandatory call, so it is ok to suppress failures.
-<<<<<<< HEAD
             from .trace import mutter
 
             mutter(f"ignoring error calling fdatasync: {e}")
             if getattr(e, "errno", None) not in _fdatasync_ignored:
                 raise
-=======
-            trace.mutter("ignoring error calling fdatasync: {}".format(e))
-            if getattr(e, "errno", None) not in _fdatasync_ignored:
-                raise
-
-
-def ensure_empty_directory_exists(path, exception_class):
-    """Make sure a local directory exists and is empty.
-
-    If it does not exist, it is created.  If it exists and is not empty, an
-    instance of exception_class is raised.
-    """
-    try:
-        os.mkdir(path)
-    except OSError as e:
-        if e.errno != errno.EEXIST:
-            raise
-        if os.listdir(path) != []:
-            raise exception_class(path)
-
-
-def read_mtab(path):
-    """Read an fstab-style file and extract mountpoint+filesystem information.
-
-    :param path: Path to read from
-    :yield: Tuples with mountpoints (as bytestrings) and filesystem names
-    """
-    with open(path, "rb") as f:
-        for line in f:
-            if line.startswith(b"#"):
-                continue
-            cols = line.split()
-            if len(cols) < 3:
-                continue
-            yield cols[1], cols[2].decode("ascii", "replace")
-
-
-class FilesystemFinder:
-    """Find the filesystem for a particular path."""
-
-    def find(self, path):
-        raise NotImplementedError
-
-
-class MtabFilesystemFinder(FilesystemFinder):
-    """Find the filesystem for a particular path."""
-
-    MTAB_PATH = "/etc/mtab"
-
-    def __init__(self, mountpoints):
-        def key(x):
-            return len(x[0])
-
-        self._mountpoints = sorted(mountpoints, key=key, reverse=True)
-
-    @classmethod
-    def from_mtab(cls):
-        """Create a FilesystemFinder from an mtab-style file.
-
-        Note that this will silenty ignore mtab if it doesn't exist or can not
-        be opened.
-        """
-        # TODO(jelmer): Use inotify to be notified when /etc/mtab changes and
-        # we need to re-read it.
-        try:
-            return cls(read_mtab(cls.MTAB_PATH))
-        except OSError as e:
-            trace.mutter("Unable to read mtab: %s", e)
-            return cls([])
-
-    def find(self, path):
-        """Find the filesystem used by a particular path.
-
-        :param path: Path to find (bytestring or text type)
-        :return: Filesystem name (as text type) or None, if the filesystem is
-            unknown.
-        """
-        if not isinstance(path, bytes):
-            path = os.fsencode(path)
-        for mountpoint, filesystem in self._mountpoints:
-            if is_inside(mountpoint, path):
-                return filesystem
-        return None
-
-
-class Win32FilesystemFinder(FilesystemFinder):
-    def find(self, path):
-        drive = os.path.splitdrive(os.path.abspath(path))[0]
-        if isinstance(drive, bytes):
-            drive = os.fsdecode(drive)
-        fs_type = win32utils.get_fs_type(drive + "\\")
-        if fs_type is None:
-            return None
-        return {
-            "FAT32": "vfat",
-            "NTFS": "ntfs",
-        }.get(fs_type, fs_type)
-
-
-_FILESYSTEM_FINDER = None
-
-
-def get_fs_type(path):
-    """Return the filesystem type for the partition a path is in.
-
-    :param path: Path to search filesystem type for
-    :return: A FS type, as string. E.g. "ext2"
-    """
-    global _FILESYSTEM_FINDER
-    if _FILESYSTEM_FINDER is None:
-        if sys.platform == "win32":
-            _FILESYSTEM_FINDER = Win32FilesystemFinder()
-        else:
-            _FILESYSTEM_FINDER = MtabFilesystemFinder.from_mtab()
-
-    return _FILESYSTEM_FINDER.find(path)
->>>>>>> ca07defc
 
 
 ensure_empty_directory_exists = _osutils_rs.ensure_empty_directory_exists
