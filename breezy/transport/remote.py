--- conflicted
+++ resolved
@@ -20,11 +20,7 @@
 imported from breezy.bzr.smart.
 """
 
-<<<<<<< HEAD
-__all__ = ["RemoteTransport", "RemoteTCPTransport", "RemoteSSHTransport"]
-=======
 __all__ = ["RemoteSSHTransport", "RemoteTCPTransport", "RemoteTransport"]
->>>>>>> ca07defc
 
 from io import BytesIO
 
@@ -99,11 +95,7 @@
             credentials = None
             if medium is None:
                 medium, credentials = self._build_medium()
-<<<<<<< HEAD
                 if debug.debug_flag_enabled("hpss"):
-=======
-                if "hpss" in debug.debug_flags:
->>>>>>> ca07defc
                     trace.mutter(
                         "hpss: Built a new medium: %s", medium.__class__.__name__
                     )
@@ -182,14 +174,7 @@
             return self._client.call(method, *args)
         except errors.ErrorFromSmartServer as err:
             # The first argument, if present, is always a path.
-<<<<<<< HEAD
             context = {"relpath": args[0].decode("utf-8")} if args else {}
-=======
-            if args:
-                context = {"relpath": args[0].decode("utf-8")}
-            else:
-                context = {}
->>>>>>> ca07defc
             self._translate_error(err, **context)
 
     def _call_with_body_bytes(self, method, args, body):
@@ -198,14 +183,7 @@
             return self._client.call_with_body_bytes(method, args, body)
         except errors.ErrorFromSmartServer as err:
             # The first argument, if present, is always a path.
-<<<<<<< HEAD
             context = {"relpath": args[0]} if args else {}
-=======
-            if args:
-                context = {"relpath": args[0]}
-            else:
-                context = {}
->>>>>>> ca07defc
             self._translate_error(err, **context)
 
     def has(self, relpath):
@@ -259,13 +237,7 @@
 
     def put_bytes(self, relpath: str, raw_bytes: bytes, mode=None):
         if not isinstance(raw_bytes, bytes):
-<<<<<<< HEAD
             raise TypeError(f"raw_bytes must be bytes string, not {type(raw_bytes)}")
-=======
-            raise TypeError(
-                "raw_bytes must be bytes string, not {}".format(type(raw_bytes))
-            )
->>>>>>> ca07defc
         resp = self._call_with_body_bytes(
             b"put",
             (self._remote_path(relpath), self._serialise_optional_mode(mode)),
@@ -378,11 +350,7 @@
             cur_len += c.length
         if cur_request:
             requests.append(cur_request)
-<<<<<<< HEAD
         if debug.debug_flag_enabled("hpss"):
-=======
-        if "hpss" in debug.debug_flags:
->>>>>>> ca07defc
             trace.mutter(
                 "%s.readv %s offsets => %s coalesced => %s requests (%s)",
                 self.__class__.__name__,
@@ -621,14 +589,7 @@
         have to handle .bzr/smart requests at arbitrary places inside .bzr
         directories, just at the initial URL the user uses.
         """
-<<<<<<< HEAD
         abs_url = self.abspath(relative_url) if relative_url else self.base
-=======
-        if relative_url:
-            abs_url = self.abspath(relative_url)
-        else:
-            abs_url = self.base
->>>>>>> ca07defc
         return RemoteHTTPTransport(
             abs_url, _from_transport=self, http_transport=self._http_transport
         )
@@ -656,13 +617,8 @@
     def __init__(self, url):
         raise transport.UnsupportedProtocol(
             url,
-<<<<<<< HEAD
             f'Use bzr+ssh for Bazaar operations over SSH, e.g. "bzr+{url}". '
             f'Use git+ssh for Git operations over SSH, e.g. "git+{url}".',
-=======
-            'Use bzr+ssh for Bazaar operations over SSH, e.g. "bzr+{}". '
-            'Use git+ssh for Git operations over SSH, e.g. "git+{}".'.format(url, url),
->>>>>>> ca07defc
         )
 
 
