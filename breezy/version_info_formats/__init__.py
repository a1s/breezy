--- conflicted
+++ resolved
@@ -130,13 +130,7 @@
             # in which case we would rather see the renamed marker
             for change in delta.renamed:
                 self._clean = False
-<<<<<<< HEAD
                 self._file_revisions[change.path[0]] = f"renamed to {change.path[1]}"
-=======
-                self._file_revisions[change.path[0]] = "renamed to {}".format(
-                    change.path[1]
-                )
->>>>>>> ca07defc
             for change in delta.removed:
                 self._clean = False
                 self._file_revisions[change.path[0]] = "removed"
@@ -145,21 +139,10 @@
                 self._file_revisions[change.path[1]] = "new"
             for change in delta.renamed:
                 self._clean = False
-<<<<<<< HEAD
                 self._file_revisions[change.path[1]] = f"renamed from {change.path[0]}"
             for change in delta.copied:
                 self._clean = False
                 self._file_revisions[change.path[1]] = f"copied from {change.path[0]}"
-=======
-                self._file_revisions[change.path[1]] = "renamed from {}".format(
-                    change.path[0]
-                )
-            for change in delta.copied:
-                self._clean = False
-                self._file_revisions[change.path[1]] = "copied from {}".format(
-                    change.path[0]
-                )
->>>>>>> ca07defc
             for change in delta.modified:
                 self._clean = False
                 self._file_revisions[change.path[1]] = "modified"
@@ -205,11 +188,7 @@
         raise NotImplementedError(VersionInfoBuilder.generate)
 
 
-<<<<<<< HEAD
-format_registry = registry.Registry[str, Type[VersionInfoBuilder], None]()
-=======
-format_registry = registry.Registry[str, type[VersionInfoBuilder]]()
->>>>>>> ca07defc
+format_registry = registry.Registry[str, type[VersionInfoBuilder], None]()
 
 
 format_registry.register_lazy(
