# Copyright (C) 2010-2018 Jelmer Vernooij <jelmer@jelmer.uk>
#
# This program is free software; you can redistribute it and/or modify
# it under the terms of the GNU General Public License as published by
# the Free Software Foundation; either version 2 of the License, or
# (at your option) any later version.
#
# This program is distributed in the hope that it will be useful,
# but WITHOUT ANY WARRANTY; without even the implied warranty of
# MERCHANTABILITY or FITNESS FOR A PARTICULAR PURPOSE.  See the
# GNU General Public License for more details.
#
# You should have received a copy of the GNU General Public License
# along with this program; if not, write to the Free Software
# Foundation, Inc., 51 Franklin Street, Fifth Floor, Boston, MA 02110-1301 USA

"""Roundtripping support.

Bazaar stores more data than Git, which means that in order to preserve
a commit when it is pushed from Bazaar into Git we have to stash
that extra metadata somewhere.

There are two kinds of metadata relevant here:
 * per-file metadata (stored by revision+path)
  - usually stored per tree
 * per-revision metadata (stored by git commit id)

Bazaar revisions have the following information that is not
present in Git commits:
 * revision ids
 * revision properties
 * ghost parents

Tree content:
 * empty directories
 * path file ids
 * path last changed revisions [1]

 [1] path last changed revision information can usually
     be induced from the existing history, unless
     ghost revisions are involved.

This extra metadata is stored in so-called "supplements":
  * CommitSupplement
  * TreeSupplement
"""

from io import BytesIO
from typing import Any, Dict


class CommitSupplement:
    """Supplement for a Bazaar revision roundtripped into Git.

    :ivar revision_id: Revision id, as string
    :ivar properties: Revision properties, as dictionary
    :ivar explicit_parent_ids: Parent ids (needed if there are ghosts)
    :ivar verifiers: Verifier information
    """

    revision_id = None

    explicit_parent_ids = None

    def __init__(self) -> None:
        self.properties: Dict[str, bytes] = {}
        self.verifiers: Dict[str, Any] = {}

<<<<<<< HEAD
    def __nonzero__(self) -> bool:
=======
    def __nonzero__(self):
>>>>>>> ca07defc
        return bool(self.revision_id or self.properties or self.explicit_parent_ids)


class TreeSupplement:
    """Supplement for a Bazaar tree roundtripped into Git.

    This provides file ids (if they are different from the mapping default)
    and can provide text revisions.
    """


def parse_roundtripping_metadata(text):
    """Parse Bazaar roundtripping metadata."""
    ret = CommitSupplement()
    f = BytesIO(text)
    for l in f.readlines():
        (key, value) = l.split(b":", 1)
        if key == b"revision-id":
            ret.revision_id = value.strip()
        elif key == b"parent-ids":
            ret.explicit_parent_ids = tuple(value.strip().split(b" "))
        elif key == b"testament3-sha1":
            ret.verifiers[b"testament3-sha1"] = value.strip()
        elif key.startswith(b"property-"):
            name = key[len(b"property-") :]
            if name not in ret.properties:
                ret.properties[name] = value[1:].rstrip(b"\n")
            else:
                ret.properties[name] += b"\n" + value[1:].rstrip(b"\n")
        else:
            raise ValueError
    return ret


def generate_roundtripping_metadata(metadata, encoding):
    """Serialize the roundtripping metadata.

    :param metadata: A `CommitSupplement` instance
    :return: String with revision metadata
    """
    lines = []
    if metadata.revision_id:
        lines.append(b"revision-id: %s\n" % metadata.revision_id)
    if metadata.explicit_parent_ids:
        lines.append(b"parent-ids: %s\n" % b" ".join(metadata.explicit_parent_ids))
    for key in sorted(metadata.properties.keys()):
        for l in metadata.properties[key].split(b"\n"):
            lines.append(b"property-%s: %s\n" % (key, l))
    if b"testament3-sha1" in metadata.verifiers:
        lines.append(b"testament3-sha1: %s\n" % metadata.verifiers[b"testament3-sha1"])
    return b"".join(lines)


def extract_bzr_metadata(message):
    """Extract Bazaar metadata from a commit message.

    :param message: Commit message to extract from
    :return: Tuple with original commit message and metadata object
    """
    split = message.split(b"\n--BZR--\n", 1)
    if len(split) != 2:
        return message, None
    return split[0], parse_roundtripping_metadata(split[1])


def inject_bzr_metadata(message, commit_supplement, encoding):
    if not commit_supplement:
        return message
    rt_data = generate_roundtripping_metadata(commit_supplement, encoding)
    if not rt_data:
        return message
    if not isinstance(rt_data, bytes):
        raise TypeError(rt_data)
    return message + b"\n--BZR--\n" + rt_data<|MERGE_RESOLUTION|>--- conflicted
+++ resolved
@@ -46,7 +46,7 @@
 """
 
 from io import BytesIO
-from typing import Any, Dict
+from typing import Any
 
 
 class CommitSupplement:
@@ -63,14 +63,10 @@
     explicit_parent_ids = None
 
     def __init__(self) -> None:
-        self.properties: Dict[str, bytes] = {}
-        self.verifiers: Dict[str, Any] = {}
+        self.properties: dict[str, bytes] = {}
+        self.verifiers: dict[str, Any] = {}
 
-<<<<<<< HEAD
     def __nonzero__(self) -> bool:
-=======
-    def __nonzero__(self):
->>>>>>> ca07defc
         return bool(self.revision_id or self.properties or self.explicit_parent_ids)
 
 
@@ -128,7 +124,7 @@
     """Extract Bazaar metadata from a commit message.
 
     :param message: Commit message to extract from
-    :return: Tuple with original commit message and metadata object
+    :return: tuple with original commit message and metadata object
     """
     split = message.split(b"\n--BZR--\n", 1)
     if len(split) != 2:
