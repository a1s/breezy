--- conflicted
+++ resolved
@@ -16,6 +16,7 @@
 
 """InterRepository operations."""
 
+import contextlib
 import itertools
 from typing import Callable, Optional
 
@@ -24,15 +25,7 @@
 from dulwich.objects import ObjectID
 from dulwich.pack import PACK_SPOOL_FILE_MAX_SIZE
 from dulwich.protocol import CAPABILITY_THIN_PACK, ZERO_SHA
-from dulwich.refs import SYMREF
-
-try:
-    from dulwich.refs import PEELED_TAG_SUFFIX
-except ImportError:  # dulwich < 0.21.3
-    from dulwich.refs import ANNOTATED_TAG_SUFFIX as PEELED_TAG_SUFFIX
-
-import contextlib
-
+from dulwich.refs import PEELED_TAG_SUFFIX, SYMREF
 from dulwich.walk import Walker
 
 from .. import config, trace, ui
@@ -81,17 +74,10 @@
 
     def fetch_refs(
         self,
-<<<<<<< HEAD
-        update_refs: Callable[[Dict[bytes, ObjectID]], Dict[bytes, ObjectID]],
-        lossy: bool,
-        overwrite: bool = False,
-    ) -> Tuple[RevidMap, Dict[bytes, ObjectID]]:
-=======
         update_refs: Callable[[dict[bytes, ObjectID]], dict[bytes, ObjectID]],
         lossy: bool,
         overwrite: bool = False,
     ) -> tuple[RevidMap, dict[bytes, ObjectID]]:
->>>>>>> ca07defc
         """Fetch possibly roundtripped revisions into the target repository
         and update refs.
 
@@ -326,13 +312,7 @@
             if recipe[0] in ("search", "proxy-search"):
                 stop_revisions = [(None, revid) for revid in recipe[1]]
             else:
-<<<<<<< HEAD
                 raise AssertionError(f"Unsupported search result type {recipe[0]}")
-=======
-                raise AssertionError(
-                    "Unsupported search result type {}".format(recipe[0])
-                )
->>>>>>> ca07defc
         else:
             stop_revisions = [(None, revid) for revid in self.source.all_revision_ids()]
         self._warn_slow()
@@ -382,13 +362,7 @@
             )
             for ref, error in result.ref_status.items():
                 if error:
-<<<<<<< HEAD
                     raise RemoteGitError(f"unable to update ref {ref!r}: {error}")
-=======
-                    raise RemoteGitError(
-                        "unable to update ref {!r}: {}".format(ref, error)
-                    )
->>>>>>> ca07defc
             new_refs = result.refs
         # FIXME: revidmap?
         return revidmap, self.old_refs, new_refs
@@ -558,13 +532,7 @@
             if recipe[0] in ("search", "proxy-search"):
                 interesting_heads = recipe[1]
             else:
-<<<<<<< HEAD
                 raise AssertionError(f"Unsupported search result type {recipe[0]}")
-=======
-                raise AssertionError(
-                    "Unsupported search result type {}".format(recipe[0])
-                )
->>>>>>> ca07defc
         else:
             interesting_heads = None
 
@@ -692,11 +660,7 @@
 
     def fetch_refs(
         self, update_refs, lossy: bool = False, overwrite: bool = False
-<<<<<<< HEAD
-    ) -> Tuple[RevidMap, EitherRefDict, EitherRefDict]:
-=======
     ) -> tuple[RevidMap, EitherRefDict, EitherRefDict]:
->>>>>>> ca07defc
         if lossy:
             raise LossyPushToSameVCS(self.source, self.target)
         old_refs = self._get_target_either_refs()
@@ -745,13 +709,7 @@
             if recipe[0] in ("search", "proxy-search"):
                 heads = recipe[1]
             else:
-<<<<<<< HEAD
                 raise AssertionError(f"Unsupported search result type {recipe[0]}")
-=======
-                raise AssertionError(
-                    "Unsupported search result type {}".format(recipe[0])
-                )
->>>>>>> ca07defc
             args = heads
         if branches is not None:
             determine_wants = self.get_determine_wants_branches(
