--- conflicted
+++ resolved
@@ -601,10 +601,6 @@
         self._warn_slow()
         remote_refs = self.source.controldir.get_refs_container().as_dict()
         wants = determine_wants(remote_refs)
-<<<<<<< HEAD
-=======
-        pb = ui.ui_factory.nested_progress_bar()
->>>>>>> 8aae3934
         target_git_object_retriever = get_object_store(self.target, mapping)
         with ui.ui_factory.nested_progress_bar() as pb:
             target_git_object_retriever.lock_write()
@@ -721,15 +717,8 @@
         with ui.ui_factory.nested_progress_bar() as pb:
             progress = DefaultProgressReporter(pb).progress
             refs = self.source._git.fetch(
-<<<<<<< HEAD
-                    self.target._git, determine_wants,
-                    progress=progress)
-=======
                 self.target._git, determine_wants,
                 progress=progress)
-        finally:
-            pb.finished()
->>>>>>> 8aae3934
         return (None, None, refs)
 
     @staticmethod
