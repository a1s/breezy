# Copyright (C) 2007,2012 Canonical Ltd
# Copyright (C) 2009-2018 Jelmer Vernooij <jelmer@jelmer.uk>
#
# This program is free software; you can redistribute it and/or modify
# it under the terms of the GNU General Public License as published by
# the Free Software Foundation; either version 2 of the License, or
# (at your option) any later version.
#
# This program is distributed in the hope that it will be useful,
# but WITHOUT ANY WARRANTY; without even the implied warranty of
# MERCHANTABILITY or FITNESS FOR A PARTICULAR PURPOSE.  See the
# GNU General Public License for more details.
#
# You should have received a copy of the GNU General Public License
# along with this program; if not, write to the Free Software
# Foundation, Inc., 51 Franklin Street, Fifth Floor, Boston, MA 02110-1301 USA

"""An adapter between a Git Branch and a Bazaar Branch."""

import contextlib
from collections import defaultdict
from functools import partial
from io import BytesIO
from typing import Optional

from dulwich.config import ConfigFile as GitConfigFile
from dulwich.config import parse_submodules
from dulwich.objects import ZERO_SHA, NotCommitError
from dulwich.repo import check_ref_format

from .. import (
    branch,
    config,
    controldir,
    errors,
    lock,
    revision,
    trace,
    transport,
    urlutils,
)
from .. import repository as _mod_repository
from ..foreign import ForeignBranch
from ..revision import NULL_REVISION
from ..tag import InterTags, TagConflict, Tags, TagSelector, TagUpdates
from ..trace import is_quiet, mutter, warning
from .errors import NoPushSupport
from .mapping import decode_git_path
from .push import remote_divergence
from .refs import (
    branch_name_to_ref,
    is_tag,
    ref_to_branch_name,
    ref_to_tag_name,
    tag_name_to_ref,
)
from .unpeel_map import UnpeelMap
from .urls import bzr_url_to_git_url, git_url_to_bzr_url


def _update_tip(source, target, revid, overwrite=False):
    if not overwrite:
        last_rev = target.last_revision()
        graph = target.repository.get_graph(source.repository)
        if graph.is_ancestor(revid, last_rev):
            # target is ahead of revid
            return
        target.generate_revision_history(revid, last_rev, other_branch=source)
    else:
        target.generate_revision_history(revid)


def _calculate_revnos(branch):
    if branch._format.stores_revno():
        return True
    config = branch.get_config_stack()
    return config.get("calculate_revnos")


class GitPullResult(branch.PullResult):
    """Result of a pull from a Git branch."""

    def _lookup_revno(self, revid):
        if not isinstance(revid, bytes):
            raise TypeError(revid)
        if not _calculate_revnos(self.target_branch):
            return None
        # Try in source branch first, it'll be faster
        with self.target_branch.lock_read():
            return self.target_branch.revision_id_to_revno(revid)

    @property
    def old_revno(self):
        return self._lookup_revno(self.old_revid)

    @property
    def new_revno(self):
        return self._lookup_revno(self.new_revid)


class InterTagsFromGitToRemoteGit(InterTags):
    @classmethod
    def is_compatible(klass, source, target):
        if not isinstance(source, GitTags):
            return False
        if not isinstance(target, GitTags):
            return False
        return not getattr(target.branch.repository, "_git", None) is not None

    def merge(
        self,
        overwrite: bool = False,
        ignore_master: bool = False,
        selector: Optional[TagSelector] = None,
<<<<<<< HEAD
    ) -> Tuple[TagUpdates, Set[TagConflict]]:
=======
    ) -> tuple[TagUpdates, set[TagConflict]]:
>>>>>>> ca07defc
        if self.source.branch.repository.has_same_location(
            self.target.branch.repository
        ):
            return {}, set()
        updates = {}
        conflicts = []
        source_tag_refs = self.source.branch.get_tag_refs()
        ref_to_tag_map = {}

        def get_changed_refs(old_refs):
            ret = dict(old_refs)
            for ref_name, tag_name, peeled, unpeeled in source_tag_refs.iteritems():
                if selector and not selector(tag_name):
                    continue
                if old_refs.get(ref_name) == unpeeled:
                    pass
                elif overwrite or ref_name not in old_refs:
                    ret[ref_name] = unpeeled
                    updates[tag_name] = (
                        self.target.branch.repository.lookup_foreign_revision_id(peeled)
                    )
                    ref_to_tag_map[ref_name] = tag_name
                    self.target.branch._tag_refs = None
                else:
                    conflicts.append(
                        (
                            tag_name,
                            self.source.branch.repository.lookup_foreign_revision_id(
                                peeled
                            ),
                            self.target.branch.repository.lookup_foreign_revision_id(
                                old_refs[ref_name]
                            ),
                        )
                    )
            return ret

        result = self.target.branch.repository.controldir.send_pack(
            get_changed_refs, lambda have, want: []
        )
        if result is not None and not isinstance(result, dict):
            for ref, error in result.ref_status.items():
                if error:
                    warning("unable to update ref %s: %s", ref, error)
                    del updates[ref_to_tag_map[ref]]
        return updates, set(conflicts)


class InterTagsFromGitToLocalGit(InterTags):
    @classmethod
    def is_compatible(klass, source, target):
        if not isinstance(source, GitTags):
            return False
        if not isinstance(target, GitTags):
            return False
        return getattr(target.branch.repository, "_git", None) is not None

    def merge(self, overwrite=False, ignore_master=False, selector=None):
        if self.source.branch.repository.has_same_location(
            self.target.branch.repository
        ):
            return {}, []

        conflicts = []
        updates = {}
        source_tag_refs = self.source.branch.get_tag_refs()

        target_repo = self.target.branch.repository

        for ref_name, tag_name, peeled, unpeeled in source_tag_refs:
            if selector and not selector(tag_name):
                continue
            if target_repo._git.refs.get(ref_name) == unpeeled:
                pass
            elif overwrite or ref_name not in target_repo._git.refs:
                try:
                    updates[tag_name] = target_repo.lookup_foreign_revision_id(peeled)
                except KeyError:
                    trace.warning("%s does not point to a valid object", tag_name)
                    continue
                except NotCommitError:
                    trace.warning("%s points to a non-commit object", tag_name)
                    continue
                target_repo._git.refs[ref_name] = unpeeled or peeled
                self.target.branch._tag_refs = None
            else:
                try:
                    source_revid = (
                        self.source.branch.repository.lookup_foreign_revision_id(peeled)
                    )
                    target_revid = target_repo.lookup_foreign_revision_id(
                        target_repo._git.refs[ref_name]
                    )
                except KeyError:
                    trace.warning("%s does not point to a valid object", ref_name)
                    continue
                except NotCommitError:
                    trace.warning("%s points to a non-commit object", tag_name)
                    continue
                conflicts.append((tag_name, source_revid, target_revid))
        return updates, set(conflicts)


class InterTagsFromGitToNonGit(InterTags):
    @classmethod
    def is_compatible(klass, source: Tags, target: Tags):
        if not isinstance(source, GitTags):
            return False
        return not isinstance(target, GitTags)

    def merge(self, overwrite=False, ignore_master=False, selector=None):
        """See Tags.merge_to."""
        source_tag_refs = self.source.branch.get_tag_refs()
        master = None if ignore_master else self.target.branch.get_master_branch()
        with contextlib.ExitStack() as es:
            if master is not None:
                es.enter_context(master.lock_write())
            updates, conflicts = self._merge_to(
                self.target, source_tag_refs, overwrite=overwrite, selector=selector
            )
            if master is not None:
                extra_updates, extra_conflicts = self._merge_to(
                    master.tags,
                    overwrite=overwrite,
                    source_tag_refs=source_tag_refs,
                    ignore_master=ignore_master,
                    selector=selector,
                )
                updates.update(extra_updates)
                conflicts.update(extra_conflicts)
            return updates, conflicts

    def _merge_to(
        self,
        to_tags,
        source_tag_refs,
        overwrite=False,
        selector=None,
        ignore_master=False,
    ):
        unpeeled_map = defaultdict(set)
        conflicts = []
        updates = {}
        result = dict(to_tags.get_tag_dict())
        for _ref_name, tag_name, peeled, unpeeled in source_tag_refs:
            if selector and not selector(tag_name):
                continue
            if unpeeled is not None:
                unpeeled_map[peeled].add(unpeeled)
            try:
                bzr_revid = self.source.branch.lookup_foreign_revision_id(peeled)
            except NotCommitError:
                continue
            if result.get(tag_name) == bzr_revid:
                pass
            elif tag_name not in result or overwrite:
                result[tag_name] = bzr_revid
                updates[tag_name] = bzr_revid
            else:
                conflicts.append((tag_name, bzr_revid, result[tag_name]))
        to_tags._set_tag_dict(result)
        if len(unpeeled_map) > 0:
            map_file = UnpeelMap.from_repository(to_tags.branch.repository)
            map_file.update(unpeeled_map)
            map_file.save_in_repository(to_tags.branch.repository)
        return updates, set(conflicts)


InterTags.register_optimiser(InterTagsFromGitToRemoteGit)
InterTags.register_optimiser(InterTagsFromGitToLocalGit)
InterTags.register_optimiser(InterTagsFromGitToNonGit)


class GitTags(Tags):
    """Ref-based tag dictionary."""

    def __init__(self, branch):
        self.branch = branch
        self.repository = branch.repository

    def get_tag_dict(self):
        ret = {}
        for _ref_name, tag_name, peeled, _unpeeled in self.branch.get_tag_refs():
            try:
                bzr_revid = self.branch.lookup_foreign_revision_id(peeled)
            except NotCommitError:
                continue
            else:
                ret[tag_name] = bzr_revid
        return ret

    def lookup_tag(self, tag_name):
        """Return the referent string of a tag."""
        # TODO(jelmer): Replace with something more efficient for local tags.
        td = self.get_tag_dict()
        try:
            return td[tag_name]
        except KeyError as err:
            raise errors.NoSuchTag(tag_name) from err


class LocalGitTagDict(GitTags):
    """Dictionary with tags in a local repository."""

    def __init__(self, branch):
        super().__init__(branch)
        self.refs = self.repository.controldir._git.refs

    def _set_tag_dict(self, to_dict):
        extra = set(self.refs.allkeys())
        for k, revid in to_dict.items():
            name = tag_name_to_ref(k)
            if name in extra:
                extra.remove(name)
            with contextlib.suppress(errors.GhostTagsNotSupported):
                self.set_tag(k, revid)
        for name in extra:
            if is_tag(name):
                del self.repository._git[name]

    def set_tag(self, name, revid):
        try:
            git_sha, mapping = self.branch.lookup_bzr_revision_id(revid)
        except errors.NoSuchRevision as err:
            raise errors.GhostTagsNotSupported(self) from err
        self.refs[tag_name_to_ref(name)] = git_sha
        self.branch._tag_refs = None

    def delete_tag(self, name):
        ref = tag_name_to_ref(name)
        if ref not in self.refs:
            raise errors.NoSuchTag(name)
        del self.refs[ref]
        self.branch._tag_refs = None


class GitBranchFormat(branch.BranchFormat):
    def network_name(self):
        return b"git"

    def supports_tags(self):
        return True

    def supports_leaving_lock(self):
        return False

    def supports_tags_referencing_ghosts(self):
        return False

    def tags_are_versioned(self):
        return False

    def get_foreign_tests_branch_factory(self):
        from .tests.test_branch import ForeignTestsBranchFactory

        return ForeignTestsBranchFactory()

    def make_tags(self, branch):
        try:
            return branch.tags
        except AttributeError:
            pass
        if getattr(branch.repository, "_git", None) is None:
            from .remote import RemoteGitTagDict

            return RemoteGitTagDict(branch)
        else:
            return LocalGitTagDict(branch)

    def initialize(
        self, a_controldir, name=None, repository=None, append_revisions_only=None
    ):
        raise NotImplementedError(self.initialize)

    def get_reference(self, controldir, name=None):
        return controldir.get_branch_reference(name=name)

    def set_reference(self, controldir, name, target):
        return controldir.set_branch_reference(target, name)

    def stores_revno(self):
        """True if this branch format store revision numbers."""
        return False

    supports_reference_locations = False


class LocalGitBranchFormat(GitBranchFormat):
    def get_format_description(self):
        return "Local Git Branch"

    @property
    def _matchingcontroldir(self):
        from .dir import LocalGitControlDirFormat

        return LocalGitControlDirFormat()

    def initialize(
        self, a_controldir, name=None, repository=None, append_revisions_only=None
    ):
        from .dir import LocalGitDir

        if not isinstance(a_controldir, LocalGitDir):
            raise errors.IncompatibleFormat(self, a_controldir._format)
        return a_controldir.create_branch(
            repository=repository,
            name=name,
            append_revisions_only=append_revisions_only,
        )


class GitBranch(ForeignBranch):
    """An adapter to git repositories for bzr Branch objects."""

    @property
    def control_transport(self):
        return self._control_transport

    @property
    def user_transport(self):
        return self._user_transport

    def __init__(self, controldir, repository, ref: bytes, format):
        self.repository = repository
        self._format = format
        self.controldir = controldir
        self._lock_mode = None
        self._lock_count = 0
        super().__init__(repository.get_mapping())
        if not isinstance(ref, bytes):
<<<<<<< HEAD
            raise TypeError(f"ref is invalid: {ref!r}")
=======
            raise TypeError("ref is invalid: {!r}".format(ref))
>>>>>>> ca07defc
        self.ref = ref
        self._head = None
        self._user_transport = controldir.user_transport.clone(".")
        self._control_transport = controldir.control_transport.clone(".")
        self._tag_refs = None
        params: dict[str, str] = {}
        try:
            self.name = ref_to_branch_name(ref)
        except ValueError:
            self.name = None
            if self.ref is not None:
                params = {"ref": urlutils.escape(self.ref, safe="")}
        else:
            if self.name:
                params = {"branch": urlutils.escape(self.name, safe="")}
        for k, v in params.items():
            self._user_transport.set_segment_parameter(k, v)
            self._control_transport.set_segment_parameter(k, v)
        self.base = controldir.user_transport.base

    def _get_checkout_format(self, lightweight=False):
        """Return the most suitable metadir for a checkout of this branch.
        Weaves are used if this branch's repository uses weaves.
        """
        if lightweight:
            return controldir.format_registry.make_controldir("git")
        else:
            return controldir.format_registry.make_controldir("default")

    def set_stacked_on_url(self, url):
        raise branch.UnstackableBranchFormat(self._format, self.base)

    def get_child_submit_format(self):
        """Return the preferred format of submissions to this branch."""
        ret = self.get_config_stack().get("child_submit_format")
        if ret is not None:
            return ret
        return "git"

    def get_config(self):
        from .config import GitBranchConfig

        return GitBranchConfig(self)

    def get_config_stack(self):
        from .config import GitBranchStack

        return GitBranchStack(self)

    def _get_nick(self, local=False, possible_master_transports=None):
        """Find the nick name for this branch.

        :return: Branch nick
        """
        if getattr(self.repository, "_git", None):
            cs = self.repository._git.get_config_stack()
            try:
                return cs.get((b"branch", self.name.encode("utf-8")), b"nick").decode(
                    "utf-8"
                )
            except KeyError:
                pass
        return self.name or "HEAD"

    def _set_nick(self, nick):
        cf = self.repository._git.get_config()
        cf.set((b"branch", self.name.encode("utf-8")), b"nick", nick.encode("utf-8"))
        f = BytesIO()
        cf.write_to_file(f)
        self.repository._git._put_named_file("config", f.getvalue())

    nick = property(_get_nick, _set_nick)

    def __repr__(self):
<<<<<<< HEAD
        return f"<{self.__class__.__name__}({self.repository.base!r}, {self.name!r})>"
=======
        return "<{}({!r}, {!r})>".format(
            self.__class__.__name__, self.repository.base, self.name
        )
>>>>>>> ca07defc

    def set_last_revision(self, revid):
        raise NotImplementedError(self.set_last_revision)

    def generate_revision_history(self, revid, last_rev=None, other_branch=None):
        if last_rev is not None:
            graph = self.repository.get_graph()
            if not graph.is_ancestor(last_rev, revid):
                # our previous tip is not merged into stop_revision
                raise errors.DivergedBranches(self, other_branch)

        self.set_last_revision(revid)

    def lock_write(self, token=None):
        if token is not None:
            raise errors.TokenLockingNotSupported(self)
        if self._lock_mode:
            if self._lock_mode == "r":
                raise errors.ReadOnlyError(self)
            self._lock_count += 1
        else:
            self._lock_ref()
            self._lock_mode = "w"
            self._lock_count = 1
        self.repository.lock_write()
        return lock.LogicalLockResult(self.unlock)

    def leave_lock_in_place(self):
        raise NotImplementedError(self.leave_lock_in_place)

    def dont_leave_lock_in_place(self):
        raise NotImplementedError(self.dont_leave_lock_in_place)

    def get_stacked_on_url(self):
        # Git doesn't do stacking (yet...)
        raise branch.UnstackableBranchFormat(self._format, self.base)

    def _get_push_origin(self, cs):
        """Get the name for the push origin.

        The exact behaviour is documented in the git-config(1) manpage.
        """
        try:
            return cs.get((b"branch", self.name.encode("utf-8")), b"pushRemote")
        except KeyError:
            try:
                return cs.get((b"branch",), b"remote")
            except KeyError:
                try:
                    return cs.get((b"branch", self.name.encode("utf-8")), b"remote")
                except KeyError:
                    return b"origin"

    def _get_origin(self, cs):
        try:
            return cs.get((b"branch", self.name.encode("utf-8")), b"remote")
        except KeyError:
            return b"origin"

    def _get_related_push_branch(self, cs):
        remote = self._get_push_origin(cs)
        try:
            location = cs.get((b"remote", remote), b"url")
        except KeyError:
            return None

        return git_url_to_bzr_url(location.decode("utf-8"), ref=self.ref)

    def _get_related_merge_branch(self, cs):
        remote = self._get_origin(cs)
        try:
            location = cs.get((b"remote", remote), b"url")
        except KeyError:
            return None

        try:
            ref = cs.get((b"branch", remote), b"merge")
        except KeyError:
            ref = b"HEAD"

        return git_url_to_bzr_url(location.decode("utf-8"), ref=ref)

    def _get_parent_location(self):
        """See Branch.get_parent()."""
        cs = self.repository._git.get_config_stack()
        return self._get_related_merge_branch(cs)

    def set_parent(self, location):
        cs = self.repository._git.get_config()
        remote = self._get_origin(cs)
        this_url = urlutils.strip_segment_parameters(self.user_url)
        target_url, branch, ref = bzr_url_to_git_url(location)
        location = urlutils.relative_url(this_url, target_url)
        cs.set((b"remote", remote), b"url", location)
        cs.set(
            (b"remote", remote), b"fetch", b"+refs/heads/*:refs/remotes/%s/*" % remote
        )
        if self.name:
            if branch:
                cs.set(
                    (b"branch", self.name.encode()),
                    b"merge",
                    branch_name_to_ref(branch),
                )
            elif ref:
                cs.set((b"branch", self.name.encode()), b"merge", ref)
            else:
                # TODO(jelmer): Maybe unset rather than setting to HEAD?
                cs.set((b"branch", self.name.encode()), b"merge", b"HEAD")
        self.repository._write_git_config(cs)

    def break_lock(self):
        raise NotImplementedError(self.break_lock)

    def lock_read(self):
        if self._lock_mode:
            if self._lock_mode not in ("r", "w"):
                raise ValueError(self._lock_mode)
            self._lock_count += 1
        else:
            self._lock_mode = "r"
            self._lock_count = 1
        self.repository.lock_read()
        return lock.LogicalLockResult(self.unlock)

    def peek_lock_mode(self):
        return self._lock_mode

    def is_locked(self):
        return self._lock_mode is not None

    def _lock_ref(self):
        pass

    def _unlock_ref(self):
        pass

    def unlock(self):
        """See Branch.unlock()."""
        if self._lock_count == 0:
            raise errors.LockNotHeld(self)
        try:
            self._lock_count -= 1
            if self._lock_count == 0:
                if self._lock_mode == "w":
                    self._unlock_ref()
                self._lock_mode = None
                self._clear_cached_state()
        finally:
            self.repository.unlock()

    def get_physical_lock_status(self):
        return False

    def last_revision(self):
        with self.lock_read():
            # perhaps should escape this ?
            if self.head is None:
                return revision.NULL_REVISION
            return self.lookup_foreign_revision_id(self.head)

    def _basic_push(
        self, target, overwrite=False, stop_revision=None, tag_selector=None
    ):
        return branch.InterBranch.get(self, target)._basic_push(
            overwrite, stop_revision, tag_selector=tag_selector
        )

    def lookup_foreign_revision_id(self, foreign_revid):
        try:
            return self.repository.lookup_foreign_revision_id(
                foreign_revid, self.mapping
            )
        except KeyError:
            # Let's try..
            return self.mapping.revision_id_foreign_to_bzr(foreign_revid)

    def lookup_bzr_revision_id(self, revid):
        return self.repository.lookup_bzr_revision_id(revid, mapping=self.mapping)

    def get_unshelver(self, tree):
        raise errors.StoringUncommittedNotSupported(self)

    def _clear_cached_state(self):
        super()._clear_cached_state()
        self._tag_refs = None

    def _iter_tag_refs(self, refs):
        """Iterate over the tag refs.

        :param refs: Refs dictionary (name -> git sha1)
        :return: iterator over (ref_name, tag_name, peeled_sha1, unpeeled_sha1)
        """
        raise NotImplementedError(self._iter_tag_refs)

    def get_tag_refs(self):
        with self.lock_read():
            if self._tag_refs is None:
                self._tag_refs = list(self._iter_tag_refs())
            return self._tag_refs

    def import_last_revision_info_and_tags(self, source, revno, revid, lossy=False):
        """Set the last revision info, importing from another repo if necessary.

        This is used by the bound branch code to upload a revision to
        the master branch first before updating the tip of the local branch.
        Revisions referenced by source's tags are also transferred.

        :param source: Source branch to optionally fetch from
        :param revno: Revision number of the new tip
        :param revid: Revision id of the new tip
        :param lossy: Whether to discard metadata that can not be
            natively represented
        :return: Tuple with the new revision number and revision id
            (should only be different from the arguments when lossy=True)
        """
        push_result = source.push(
            self, stop_revision=revid, lossy=lossy, _stop_revno=revno
        )
        return (push_result.new_revno, push_result.new_revid)

    def reconcile(self, thorough=True):
        """Make sure the data stored in this branch is consistent."""
        from ..reconcile import ReconcileResult

        # Nothing to do here
        return ReconcileResult()


class LocalGitBranch(GitBranch):
    """A local Git branch."""

    def __init__(self, controldir, repository, ref):
        super().__init__(controldir, repository, ref, LocalGitBranchFormat())

    def create_checkout(
        self,
        to_location,
        revision_id=None,
        lightweight=False,
        accelerator_tree=None,
        hardlink=False,
    ):
        t = transport.get_transport(to_location)
        t.ensure_base()
        format = self._get_checkout_format(lightweight=lightweight)
        checkout = format.initialize_on_transport(t)
        if lightweight:
            from_branch = checkout.set_branch_reference(target_branch=self)
        else:
            policy = checkout.determine_repository_policy()
            policy.acquire_repository()
            checkout_branch = checkout.create_branch()
            checkout_branch.bind(self)
            checkout_branch.pull(self, stop_revision=revision_id)
            from_branch = None
        return checkout.create_workingtree(
            revision_id, from_branch=from_branch, hardlink=hardlink
        )

    def _lock_ref(self):
        self._ref_lock = self.repository._git.refs.lock_ref(self.ref)

    def _unlock_ref(self):
        self._ref_lock.unlock()

    def break_lock(self):
        self.repository._git.refs.unlock_ref(self.ref)

    def _gen_revision_history(self):
        if self.head is None:
            return []
        last_revid = self.last_revision()
        graph = self.repository.get_graph()
        try:
            ret = list(
                graph.iter_lefthand_ancestry(last_revid, (revision.NULL_REVISION,))
            )
        except errors.RevisionNotPresent as e:
            raise errors.GhostRevisionsHaveNoRevno(last_revid, e.revision_id) from e
        ret.reverse()
        return ret

    def _get_head(self):
        try:
            return self.repository._git.refs[self.ref]
        except KeyError:
            return None

    def _read_last_revision_info(self):
        last_revid = self.last_revision()
        graph = self.repository.get_graph()
        try:
            revno = graph.find_distance_to_null(
                last_revid, [(revision.NULL_REVISION, 0)]
            )
        except errors.GhostRevisionsHaveNoRevno:
            revno = None
        return revno, last_revid

    def set_last_revision_info(self, revno, revision_id):
        self.set_last_revision(revision_id)
        self._last_revision_info_cache = revno, revision_id

    def set_last_revision(self, revid):
        if not revid or not isinstance(revid, bytes):
            raise errors.InvalidRevisionId(revision_id=revid, branch=self)
        if revid == NULL_REVISION:
            newhead = None
        else:
            (newhead, self.mapping) = self.repository.lookup_bzr_revision_id(revid)
            if self.mapping is None:
                raise AssertionError
        self._set_head(newhead)

    def _set_head(self, value):
        if value == ZERO_SHA:
            raise ValueError(value)
        self._head = value
        if value is None:
            del self.repository._git.refs[self.ref]
        else:
            self.repository._git.refs[self.ref] = self._head
        self._clear_cached_state()

    head = property(_get_head, _set_head)

    def get_push_location(self):
        """See Branch.get_push_location."""
        push_loc = self.get_config_stack().get("push_location")
        if push_loc is not None:
            return push_loc
        cs = self.repository._git.get_config_stack()
        return self._get_related_push_branch(cs)

    def set_push_location(self, location):
        """See Branch.set_push_location."""
        self.get_config().set_user_option(
            "push_location", location, store=config.STORE_LOCATION
        )

    def supports_tags(self):
        return True

    def store_uncommitted(self, creator):
        raise errors.StoringUncommittedNotSupported(self)

    def _iter_tag_refs(self):
        """Iterate over the tag refs.

        :param refs: Refs dictionary (name -> git sha1)
        :return: iterator over (ref_name, tag_name, peeled_sha1, unpeeled_sha1)
        """
        refs = self.repository.controldir.get_refs_container()
        for ref_name, unpeeled in refs.as_dict().items():
            try:
                tag_name = ref_to_tag_name(ref_name)
            except (ValueError, UnicodeDecodeError):
                continue
            peeled = refs.get_peeled(ref_name)
            if peeled is None:
                peeled = unpeeled
            if not isinstance(tag_name, str):
                raise TypeError(tag_name)
            yield (ref_name, tag_name, peeled, unpeeled)

    def create_memorytree(self):
        from .memorytree import GitMemoryTree

        return GitMemoryTree(self, self.repository._git.object_store, self.head)


def _quick_lookup_revno(local_branch, remote_branch, revid):
    if not isinstance(revid, bytes):
        raise TypeError(revid)
    # Try in source branch first, it'll be faster
    with local_branch.lock_read():
        if not _calculate_revnos(local_branch):
            return None
        try:
            return local_branch.revision_id_to_revno(revid)
        except errors.NoSuchRevision:
            graph = local_branch.repository.get_graph()
            try:
                return graph.find_distance_to_null(revid, [(revision.NULL_REVISION, 0)])
            except errors.GhostRevisionsHaveNoRevno:
                if not _calculate_revnos(remote_branch):
                    return None
                # FIXME: Check using graph.find_distance_to_null() ?
                with remote_branch.lock_read():
                    return remote_branch.revision_id_to_revno(revid)


class GitBranchPullResult(branch.PullResult):
    def __init__(self):
        super().__init__()
        self.new_git_head = None
        self._old_revno = None
        self._new_revno = None

    def report(self, to_file):
        if not is_quiet():
            if self.old_revid == self.new_revid:
                to_file.write("No revisions to pull.\n")
            elif self.new_git_head is not None:
                to_file.write(
<<<<<<< HEAD
                    "Now on revision %d (git sha: %s).\n"
                    % (self.new_revno, self.new_git_head)
                )
            else:
                to_file.write("Now on revision %d.\n" % (self.new_revno,))
=======
                    f"Now on revision {self.new_revno} (git sha: {self.new_git_head}).\n"
                )
            else:
                to_file.write(f"Now on revision {self.new_revno}.\n")
>>>>>>> ca07defc
        self._show_tag_conficts(to_file)

    def _lookup_revno(self, revid):
        return _quick_lookup_revno(self.target_branch, self.source_branch, revid)

    def _get_old_revno(self):
        if self._old_revno is not None:
            return self._old_revno
        return self._lookup_revno(self.old_revid)

    def _set_old_revno(self, revno):
        self._old_revno = revno

    old_revno = property(_get_old_revno, _set_old_revno)

    def _get_new_revno(self):
        if self._new_revno is not None:
            return self._new_revno
        return self._lookup_revno(self.new_revid)

    def _set_new_revno(self, revno):
        self._new_revno = revno

    new_revno = property(_get_new_revno, _set_new_revno)


class GitBranchPushResult(branch.BranchPushResult):
    def _lookup_revno(self, revid):
        return _quick_lookup_revno(self.source_branch, self.target_branch, revid)

    @property
    def old_revno(self):
        return self._lookup_revno(self.old_revid)

    @property
    def new_revno(self):
        new_original_revno = getattr(self, "new_original_revno", None)
        if new_original_revno:
            return new_original_revno
        if getattr(self, "new_original_revid", None) is not None:
            return self._lookup_revno(self.new_original_revid)
        return self._lookup_revno(self.new_revid)


class InterFromGitBranch(branch.GenericInterBranch):
    """InterBranch implementation that pulls from Git into bzr."""

    @staticmethod
    def _get_branch_formats_to_test():
        try:
            default_format = branch.format_registry.get_default()
        except AttributeError:
            default_format = branch.BranchFormat._default_format
        from .remote import RemoteGitBranchFormat

        return [
            (RemoteGitBranchFormat(), default_format),
            (LocalGitBranchFormat(), default_format),
        ]

    @classmethod
    def _get_interrepo(self, source, target):
        return _mod_repository.InterRepository.get(source.repository, target.repository)

    @classmethod
    def is_compatible(cls, source, target):
        if not isinstance(source, GitBranch):
            return False
        if isinstance(target, GitBranch):
            # InterLocalGitRemoteGitBranch or InterToGitBranch should be used
            return False
<<<<<<< HEAD
        if getattr(cls._get_interrepo(source, target), "fetch_objects", None) is None:
=======
        if getattr(cls._get_interrepo(source, target), "fetch_objects", None) is None:  # noqa: SIM103
>>>>>>> ca07defc
            # fetch_objects is necessary for this to work
            return False
        return True

    def fetch(self, stop_revision=None, fetch_tags=None, limit=None, lossy=False):
        self.fetch_objects(
            stop_revision, fetch_tags=fetch_tags, limit=limit, lossy=lossy
        )
        return _mod_repository.FetchResult()

    def fetch_objects(
        self, stop_revision, fetch_tags, limit=None, lossy=False, tag_selector=None
    ):
        interrepo = self._get_interrepo(self.source, self.target)
        if fetch_tags is None:
            c = self.source.get_config_stack()
            fetch_tags = c.get("branch.fetch_tags")

        def determine_wants(heads):
            if stop_revision is None:
                try:
                    head = heads[self.source.ref]
                except KeyError:
                    self._last_revid = revision.NULL_REVISION
                else:
                    self._last_revid = self.source.lookup_foreign_revision_id(head)
            else:
                self._last_revid = stop_revision
            real = interrepo.get_determine_wants_revids(
                [self._last_revid], include_tags=fetch_tags, tag_selector=tag_selector
            )
            return real(heads)

        pack_hint, head, refs = interrepo.fetch_objects(
            determine_wants, self.source.mapping, limit=limit, lossy=lossy
        )
        if pack_hint is not None and self.target.repository._format.pack_compresses:
            self.target.repository.pack(hint=pack_hint)
        return head, refs

    def _update_revisions(self, stop_revision=None, overwrite=False, tag_selector=None):
        head, refs = self.fetch_objects(
            stop_revision, fetch_tags=None, tag_selector=tag_selector
        )
        _update_tip(self.source, self.target, self._last_revid, overwrite)
        return head, refs

    def update_references(self, revid=None):
        if revid is None:
            revid = self.target.last_revision()
        tree = self.target.repository.revision_tree(revid)
        try:
            with tree.get_file(".gitmodules") as f:
                for path, url, _section in parse_submodules(GitConfigFile.from_file(f)):
                    self.target.set_reference_info(
                        tree.path2id(decode_git_path(path)),
                        url.decode("utf-8"),
                        decode_git_path(path),
                    )
        except transport.NoSuchFile:
            pass

    def _basic_pull(
        self,
        stop_revision,
        overwrite,
        run_hooks,
        _override_hook_target,
        _hook_master,
        tag_selector=None,
    ):
        if overwrite is True:
            overwrite = {"history", "tags"}
        elif not overwrite:
            overwrite = set()
        result = GitBranchPullResult()
        result.source_branch = self.source
        if _override_hook_target is None:
            result.target_branch = self.target
        else:
            result.target_branch = _override_hook_target
        with self.target.lock_write(), self.source.lock_read():
            # We assume that during 'pull' the target repository is closer than
            # the source one.
            (result.old_revno, result.old_revid) = self.target.last_revision_info()
            result.new_git_head, remote_refs = self._update_revisions(
                stop_revision,
                overwrite=("history" in overwrite),
                tag_selector=tag_selector,
            )
            tags_ret = self.source.tags.merge_to(
                self.target.tags, ("tags" in overwrite), ignore_master=True
            )
            if isinstance(tags_ret, tuple):
                result.tag_updates, result.tag_conflicts = tags_ret
            else:
                result.tag_conflicts = tags_ret
            (result.new_revno, result.new_revid) = self.target.last_revision_info()
            self.update_references(revid=result.new_revid)
            if _hook_master:
                result.master_branch = _hook_master
                result.local_branch = result.target_branch
            else:
                result.master_branch = result.target_branch
                result.local_branch = None
            if run_hooks:
                for hook in branch.Branch.hooks["post_pull"]:
                    hook(result)
            return result

    def pull(
        self,
        overwrite=False,
        stop_revision=None,
        possible_transports=None,
        _hook_master=None,
        run_hooks=True,
        _override_hook_target=None,
        local=False,
        tag_selector=None,
    ):
        """See Branch.pull.

        :param _hook_master: Private parameter - set the branch to
            be supplied as the master to pull hooks.
        :param run_hooks: Private parameter - if false, this branch
            is being called because it's the master of the primary branch,
            so it should not run its hooks.
        :param _override_hook_target: Private parameter - set the branch to be
            supplied as the target_branch to pull hooks.
        """
        # This type of branch can't be bound.
        bound_location = self.target.get_bound_location()
        if local and not bound_location:
            raise errors.LocalRequiresBoundBranch()
        source_is_master = False
        with contextlib.ExitStack() as es:
            es.enter_context(self.source.lock_read())
            if bound_location:
                # bound_location comes from a config file, some care has to be
                # taken to relate it to source.user_url
                normalized = urlutils.normalize_url(bound_location)
                try:
                    relpath = self.source.user_transport.relpath(normalized)
                    source_is_master = relpath == ""
                except (errors.PathNotChild, urlutils.InvalidURL):
                    source_is_master = False
            if not local and bound_location and not source_is_master:
                # not pulling from master, so we need to update master.
                master_branch = self.target.get_master_branch(possible_transports)
                es.enter_context(master_branch.lock_write())
                # pull from source into master.
                master_branch.pull(
                    self.source,
                    overwrite=overwrite,
                    stop_revision=stop_revision,
                    run_hooks=False,
                )
            else:
                master_branch = None
            return self._basic_pull(
                stop_revision,
                overwrite,
                run_hooks,
                _override_hook_target,
                _hook_master=master_branch,
                tag_selector=tag_selector,
            )

    def _basic_push(self, overwrite, stop_revision, tag_selector=None):
        if overwrite is True:
            overwrite = {"history", "tags"}
        elif not overwrite:
            overwrite = set()
        result = branch.BranchPushResult()
        result.source_branch = self.source
        result.target_branch = self.target
        result.old_revno, result.old_revid = self.target.last_revision_info()
        result.new_git_head, remote_refs = self._update_revisions(
            stop_revision, overwrite=("history" in overwrite), tag_selector=tag_selector
        )
        tags_ret = self.source.tags.merge_to(
            self.target.tags,
            "tags" in overwrite,
            ignore_master=True,
            selector=tag_selector,
        )
        (result.tag_updates, result.tag_conflicts) = tags_ret
        result.new_revno, result.new_revid = self.target.last_revision_info()
        self.update_references(revid=result.new_revid)
        return result


class InterGitBranch(branch.GenericInterBranch):
    """InterBranch implementation that pulls between Git branches."""

    def fetch(self, stop_revision=None, fetch_tags=None, limit=None, lossy=False):
        raise NotImplementedError(self.fetch)


class InterLocalGitRemoteGitBranch(InterGitBranch):
    """InterBranch that copies from a local to a remote git branch."""

    @staticmethod
    def _get_branch_formats_to_test():
        from .remote import RemoteGitBranchFormat

        return [(LocalGitBranchFormat(), RemoteGitBranchFormat())]

    @classmethod
    def is_compatible(self, source, target):
        from .remote import RemoteGitBranch

        return isinstance(source, LocalGitBranch) and isinstance(
            target, RemoteGitBranch
        )

    def _basic_push(self, overwrite, stop_revision, tag_selector=None):
        from .remote import parse_git_error

        result = GitBranchPushResult()
        result.source_branch = self.source
        result.target_branch = self.target
        if stop_revision is None:
            stop_revision = self.source.last_revision()

        def get_changed_refs(old_refs):
            old_ref = old_refs.get(self.target.ref, None)
            if old_ref is None:
                result.old_revid = revision.NULL_REVISION
            else:
                result.old_revid = self.target.lookup_foreign_revision_id(old_ref)
            new_ref = self.source.repository.lookup_bzr_revision_id(stop_revision)[0]
<<<<<<< HEAD
            if not overwrite and remote_divergence(
                old_ref, new_ref, self.source.repository._git.object_store
            ):
                raise errors.DivergedBranches(self.source, self.target)
=======
            if not overwrite:
                if remote_divergence(
                    old_ref, new_ref, self.source.repository._git.object_store
                ):
                    raise errors.DivergedBranches(self.source, self.target)
>>>>>>> ca07defc
            refs = {self.target.ref: new_ref}
            result.new_revid = stop_revision
            for name, sha in self.source.repository._git.refs.as_dict(
                b"refs/tags"
            ).items():
                if tag_selector and not tag_selector(name.decode("utf-8")):
                    continue
                if sha not in self.source.repository._git:
                    trace.mutter("Ignoring missing SHA: %s", sha)
                    continue
                refs[tag_name_to_ref(name.decode("utf-8"))] = sha
            return refs

        dw_result = self.target.repository.send_pack(
            get_changed_refs, self.source.repository._git.generate_pack_data
        )
        if dw_result is not None and not isinstance(dw_result, dict):
            error = dw_result.ref_status.get(self.target.ref)
            if error:
                raise parse_git_error(self.target.user_url, error)
            for ref, error in dw_result.ref_status.items():
                if error:
                    trace.warning("unable to open ref %s: %s", ref, error)
        return result


class InterGitLocalGitBranch(InterGitBranch):
    """InterBranch that copies from a remote to a local git branch."""

    @staticmethod
    def _get_branch_formats_to_test():
        from .remote import RemoteGitBranchFormat

        return [
            (RemoteGitBranchFormat(), LocalGitBranchFormat()),
            (LocalGitBranchFormat(), LocalGitBranchFormat()),
        ]

    @classmethod
    def is_compatible(self, source, target):
        return isinstance(source, GitBranch) and isinstance(target, LocalGitBranch)

    def fetch(self, stop_revision=None, fetch_tags=None, limit=None, lossy=False):
        if lossy:
            raise errors.LossyPushToSameVCS(
                source_branch=self.source, target_branch=self.target
            )
        interrepo = _mod_repository.InterRepository.get(
            self.source.repository, self.target.repository
        )
        if stop_revision is None:
            stop_revision = self.source.last_revision()
        if fetch_tags is None:
            c = self.source.get_config_stack()
            fetch_tags = c.get("branch.fetch_tags")
        determine_wants = interrepo.get_determine_wants_revids(
            [stop_revision], include_tags=fetch_tags
        )
        interrepo.fetch_objects(determine_wants, limit=limit)
        return _mod_repository.FetchResult()

    def _basic_push(self, overwrite=False, stop_revision=None, tag_selector=None):
        if overwrite is True:
            overwrite = {"history", "tags"}
        elif not overwrite:
            overwrite = set()
        result = GitBranchPushResult()
        result.source_branch = self.source
        result.target_branch = self.target
        result.old_revid = self.target.last_revision()
        refs, stop_revision = self.update_refs(stop_revision)
        _update_tip(self.source, self.target, stop_revision, "history" in overwrite)
        tags_ret = self.source.tags.merge_to(
            self.target.tags, overwrite=("tags" in overwrite), selector=tag_selector
        )
        if isinstance(tags_ret, tuple):
            (result.tag_updates, result.tag_conflicts) = tags_ret
        else:
            result.tag_conflicts = tags_ret
        result.new_revid = self.target.last_revision()
        return result

    def update_refs(self, stop_revision=None):
        interrepo = _mod_repository.InterRepository.get(
            self.source.repository, self.target.repository
        )
        c = self.source.get_config_stack()
        fetch_tags = c.get("branch.fetch_tags")

        if stop_revision is None:
            result = interrepo.fetch(
                branches=[self.source.ref], include_tags=fetch_tags
            )
            try:
                head = result.refs[self.source.ref]
            except KeyError:
                stop_revision = revision.NULL_REVISION
            else:
                stop_revision = self.target.lookup_foreign_revision_id(head)
        else:
            result = interrepo.fetch(revision_id=stop_revision, include_tags=fetch_tags)
        return result.refs, stop_revision

    def pull(
        self,
        stop_revision=None,
        overwrite=False,
        possible_transports=None,
        run_hooks=True,
        local=False,
        tag_selector=None,
    ):
        # This type of branch can't be bound.
        if local:
            raise errors.LocalRequiresBoundBranch()
        if overwrite is True:
            overwrite = {"history", "tags"}
        elif not overwrite:
            overwrite = set()

        result = GitPullResult()
        result.source_branch = self.source
        result.target_branch = self.target
        with self.target.lock_write(), self.source.lock_read():
            result.old_revid = self.target.last_revision()
            refs, stop_revision = self.update_refs(stop_revision)
            _update_tip(self.source, self.target, stop_revision, "history" in overwrite)
            tags_ret = self.source.tags.merge_to(
                self.target.tags, overwrite=("tags" in overwrite), selector=tag_selector
            )
            if isinstance(tags_ret, tuple):
                (result.tag_updates, result.tag_conflicts) = tags_ret
            else:
                result.tag_conflicts = tags_ret
            result.new_revid = self.target.last_revision()
            result.local_branch = None
            result.master_branch = result.target_branch
            if run_hooks:
                for hook in branch.Branch.hooks["post_pull"]:
                    hook(result)
        return result


def _update_pure_git_refs(result, new_refs, overwrite, tag_selector, old_refs):
    mutter("updating refs. old refs: %r, new refs: %r", old_refs, new_refs)
    result.tag_updates = {}
    result.tag_conflicts = []
    ret = {}

    def ref_equals(refs, name, git_sha, revid):
        try:
            value = refs[name]
        except KeyError:
            return False
        if value[0] is not None and git_sha is not None:
            return value[0] == git_sha
        if value[1] is not None and revid is not None:
            return value[1] == revid

        # FIXME: If one side only has the git sha available and the other only
        # has the bzr revid, then this will cause us to show a tag as updated
        # that hasn't actually been updated.
        return False

    # FIXME: Check for diverged branches
    for ref, (git_sha, revid) in new_refs.items():
        if ref_equals(ret, ref, git_sha, revid):
            # Already up to date
            if git_sha is None:
                git_sha = old_refs[ref][0]
            if revid is None:
                revid = old_refs[ref][1]
            ret[ref] = new_refs[ref] = (git_sha, revid)
        elif ref not in ret or overwrite:
            try:
                tag_name = ref_to_tag_name(ref)
            except ValueError:
                pass
            else:
                if tag_selector and not tag_selector(tag_name):
                    continue
                result.tag_updates[tag_name] = revid
            ret[ref] = (git_sha, revid)
        else:
            # FIXME: Check diverged
            diverged = False
            if diverged:
                try:
                    name = ref_to_tag_name(ref)
                except ValueError:
                    pass
                else:
                    result.tag_conflicts.append((name, revid, ret[name][1]))
            else:
                ret[ref] = (git_sha, revid)
    return ret


class InterToGitBranch(branch.GenericInterBranch):
    """InterBranch implementation that pulls into a Git branch."""

    def __init__(self, source, target):
        super().__init__(source, target)
        self.interrepo = _mod_repository.InterRepository.get(
            source.repository, target.repository
        )

    @staticmethod
    def _get_branch_formats_to_test():
        try:
            default_format = branch.format_registry.get_default()
        except AttributeError:
            default_format = branch.BranchFormat._default_format
        from .remote import RemoteGitBranchFormat

        return [
            (default_format, LocalGitBranchFormat()),
            (default_format, RemoteGitBranchFormat()),
        ]

    @classmethod
    def is_compatible(self, source, target):
        return not isinstance(source, GitBranch) and isinstance(target, GitBranch)

    def _get_new_refs(self, stop_revision=None, fetch_tags=None, stop_revno=None):
        if not self.source.is_locked():
            raise errors.ObjectNotLocked(self.source)
        if stop_revision is None:
            (stop_revno, stop_revision) = self.source.last_revision_info()
        elif stop_revno is None:
            try:
                stop_revno = self.source.revision_id_to_revno(stop_revision)
            except errors.NoSuchRevision:
                stop_revno = None
        if not isinstance(stop_revision, bytes):
            raise TypeError(stop_revision)
        main_ref = self.target.ref
        refs = {main_ref: (None, stop_revision)}
        if fetch_tags is None:
            c = self.source.get_config_stack()
            fetch_tags = c.get("branch.fetch_tags")
        for name, revid in self.source.tags.get_tag_dict().items():
            if self.source.repository.has_revision(revid):
                ref = tag_name_to_ref(name)
                if not check_ref_format(ref):
                    warning("skipping tag with invalid characters %s (%s)", name, ref)
                    continue
                if fetch_tags:
                    # FIXME: Skip tags that are not in the ancestry
                    refs[ref] = (None, revid)
        return refs, main_ref, (stop_revno, stop_revision)

    def fetch(self, stop_revision=None, fetch_tags=None, lossy=False, limit=None):
        if stop_revision is None:
            stop_revision = self.source.last_revision()
        ret = []
        if fetch_tags:
            for _k, v in self.source.tags.get_tag_dict().items():
                ret.append((None, v))
        ret.append((None, stop_revision))
        if getattr(self.interrepo, "fetch_revs", None):
            try:
                revidmap = self.interrepo.fetch_revs(ret, lossy=lossy, limit=limit)
<<<<<<< HEAD
            except NoPushSupport as err:
                raise errors.NoRoundtrippingSupport(self.source, self.target) from err
=======
            except NoPushSupport:
                raise errors.NoRoundtrippingSupport(self.source, self.target)
>>>>>>> ca07defc
            return _mod_repository.FetchResult(
                revidmap={
                    old_revid: new_revid
                    for (old_revid, (new_sha, new_revid)) in revidmap.items()
                }
            )
        else:

            def determine_wants(refs):
                wants = []
                for git_sha, revid in ret:
                    if git_sha is None:
                        git_sha, mapping = self.target.lookup_bzr_revision_id(revid)
                    wants.append(git_sha)
                return wants

            self.interrepo.fetch_objects(determine_wants, lossy=lossy, limit=limit)
            return _mod_repository.FetchResult()

    def pull(
        self,
        overwrite=False,
        stop_revision=None,
        local=False,
        possible_transports=None,
        run_hooks=True,
        _stop_revno=None,
        tag_selector=None,
    ):
        result = GitBranchPullResult()
        result.source_branch = self.source
        result.target_branch = self.target
        with self.source.lock_read(), self.target.lock_write():
            new_refs, main_ref, stop_revinfo = self._get_new_refs(
                stop_revision, stop_revno=_stop_revno
            )

            update_refs = partial(
                _update_pure_git_refs, result, new_refs, overwrite, tag_selector
            )
            try:
                result.revidmap, old_refs, new_refs = self.interrepo.fetch_refs(
                    update_refs, lossy=False
                )
<<<<<<< HEAD
            except NoPushSupport as err:
                raise errors.NoRoundtrippingSupport(self.source, self.target) from err
=======
            except NoPushSupport:
                raise errors.NoRoundtrippingSupport(self.source, self.target)
>>>>>>> ca07defc
            (old_sha1, result.old_revid) = old_refs.get(
                main_ref, (ZERO_SHA, NULL_REVISION)
            )
            if result.old_revid is None:
                result.old_revid = self.target.lookup_foreign_revision_id(old_sha1)
            result.new_revid = new_refs[main_ref][1]
            result.local_branch = None
            result.master_branch = self.target
            if run_hooks:
                for hook in branch.Branch.hooks["post_pull"]:
                    hook(result)
        return result

    def push(
        self,
        overwrite=False,
        stop_revision=None,
        lossy=False,
        _override_hook_source_branch=None,
        _stop_revno=None,
        tag_selector=None,
    ):
        result = GitBranchPushResult()
        result.source_branch = self.source
        result.target_branch = self.target
        result.local_branch = None
        result.master_branch = result.target_branch
        with self.source.lock_read(), self.target.lock_write():
            new_refs, main_ref, stop_revinfo = self._get_new_refs(
                stop_revision, stop_revno=_stop_revno
            )

            update_refs = partial(
                _update_pure_git_refs, result, new_refs, overwrite, tag_selector
            )
            try:
                result.revidmap, old_refs, new_refs = self.interrepo.fetch_refs(
                    update_refs, lossy=lossy, overwrite=overwrite
                )
<<<<<<< HEAD
            except NoPushSupport as err:
                raise errors.NoRoundtrippingSupport(self.source, self.target) from err
=======
            except NoPushSupport:
                raise errors.NoRoundtrippingSupport(self.source, self.target)
>>>>>>> ca07defc
            (old_sha1, result.old_revid) = old_refs.get(
                main_ref, (ZERO_SHA, NULL_REVISION)
            )
            if lossy or result.old_revid is None:
                result.old_revid = self.target.lookup_foreign_revision_id(old_sha1)
            result.new_revid = new_refs[main_ref][1]
            (result.new_original_revno, result.new_original_revid) = stop_revinfo
            for hook in branch.Branch.hooks["post_push"]:
                hook(result)
        return result


branch.InterBranch.register_optimiser(InterGitLocalGitBranch)
branch.InterBranch.register_optimiser(InterFromGitBranch)
branch.InterBranch.register_optimiser(InterToGitBranch)
branch.InterBranch.register_optimiser(InterLocalGitRemoteGitBranch)<|MERGE_RESOLUTION|>--- conflicted
+++ resolved
@@ -112,11 +112,7 @@
         overwrite: bool = False,
         ignore_master: bool = False,
         selector: Optional[TagSelector] = None,
-<<<<<<< HEAD
-    ) -> Tuple[TagUpdates, Set[TagConflict]]:
-=======
     ) -> tuple[TagUpdates, set[TagConflict]]:
->>>>>>> ca07defc
         if self.source.branch.repository.has_same_location(
             self.target.branch.repository
         ):
@@ -447,11 +443,7 @@
         self._lock_count = 0
         super().__init__(repository.get_mapping())
         if not isinstance(ref, bytes):
-<<<<<<< HEAD
             raise TypeError(f"ref is invalid: {ref!r}")
-=======
-            raise TypeError("ref is invalid: {!r}".format(ref))
->>>>>>> ca07defc
         self.ref = ref
         self._head = None
         self._user_transport = controldir.user_transport.clone(".")
@@ -526,13 +518,7 @@
     nick = property(_get_nick, _set_nick)
 
     def __repr__(self):
-<<<<<<< HEAD
         return f"<{self.__class__.__name__}({self.repository.base!r}, {self.name!r})>"
-=======
-        return "<{}({!r}, {!r})>".format(
-            self.__class__.__name__, self.repository.base, self.name
-        )
->>>>>>> ca07defc
 
     def set_last_revision(self, revid):
         raise NotImplementedError(self.set_last_revision)
@@ -939,18 +925,11 @@
                 to_file.write("No revisions to pull.\n")
             elif self.new_git_head is not None:
                 to_file.write(
-<<<<<<< HEAD
                     "Now on revision %d (git sha: %s).\n"
                     % (self.new_revno, self.new_git_head)
                 )
             else:
                 to_file.write("Now on revision %d.\n" % (self.new_revno,))
-=======
-                    f"Now on revision {self.new_revno} (git sha: {self.new_git_head}).\n"
-                )
-            else:
-                to_file.write(f"Now on revision {self.new_revno}.\n")
->>>>>>> ca07defc
         self._show_tag_conficts(to_file)
 
     def _lookup_revno(self, revid):
@@ -1022,11 +1001,7 @@
         if isinstance(target, GitBranch):
             # InterLocalGitRemoteGitBranch or InterToGitBranch should be used
             return False
-<<<<<<< HEAD
         if getattr(cls._get_interrepo(source, target), "fetch_objects", None) is None:
-=======
-        if getattr(cls._get_interrepo(source, target), "fetch_objects", None) is None:  # noqa: SIM103
->>>>>>> ca07defc
             # fetch_objects is necessary for this to work
             return False
         return True
@@ -1260,18 +1235,10 @@
             else:
                 result.old_revid = self.target.lookup_foreign_revision_id(old_ref)
             new_ref = self.source.repository.lookup_bzr_revision_id(stop_revision)[0]
-<<<<<<< HEAD
             if not overwrite and remote_divergence(
                 old_ref, new_ref, self.source.repository._git.object_store
             ):
                 raise errors.DivergedBranches(self.source, self.target)
-=======
-            if not overwrite:
-                if remote_divergence(
-                    old_ref, new_ref, self.source.repository._git.object_store
-                ):
-                    raise errors.DivergedBranches(self.source, self.target)
->>>>>>> ca07defc
             refs = {self.target.ref: new_ref}
             result.new_revid = stop_revision
             for name, sha in self.source.repository._git.refs.as_dict(
@@ -1535,13 +1502,8 @@
         if getattr(self.interrepo, "fetch_revs", None):
             try:
                 revidmap = self.interrepo.fetch_revs(ret, lossy=lossy, limit=limit)
-<<<<<<< HEAD
             except NoPushSupport as err:
                 raise errors.NoRoundtrippingSupport(self.source, self.target) from err
-=======
-            except NoPushSupport:
-                raise errors.NoRoundtrippingSupport(self.source, self.target)
->>>>>>> ca07defc
             return _mod_repository.FetchResult(
                 revidmap={
                     old_revid: new_revid
@@ -1586,13 +1548,8 @@
                 result.revidmap, old_refs, new_refs = self.interrepo.fetch_refs(
                     update_refs, lossy=False
                 )
-<<<<<<< HEAD
             except NoPushSupport as err:
                 raise errors.NoRoundtrippingSupport(self.source, self.target) from err
-=======
-            except NoPushSupport:
-                raise errors.NoRoundtrippingSupport(self.source, self.target)
->>>>>>> ca07defc
             (old_sha1, result.old_revid) = old_refs.get(
                 main_ref, (ZERO_SHA, NULL_REVISION)
             )
@@ -1632,13 +1589,8 @@
                 result.revidmap, old_refs, new_refs = self.interrepo.fetch_refs(
                     update_refs, lossy=lossy, overwrite=overwrite
                 )
-<<<<<<< HEAD
             except NoPushSupport as err:
                 raise errors.NoRoundtrippingSupport(self.source, self.target) from err
-=======
-            except NoPushSupport:
-                raise errors.NoRoundtrippingSupport(self.source, self.target)
->>>>>>> ca07defc
             (old_sha1, result.old_revid) = old_refs.get(
                 main_ref, (ZERO_SHA, NULL_REVISION)
             )
