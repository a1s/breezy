# Copyright (C) 2010-2018 Jelmer Vernooij <jelmer@jelmer.uk>
# Copyright (C) 2011 Canonical Ltd.
#
# This program is free software; you can redistribute it and/or modify
# it under the terms of the GNU General Public License as published by
# the Free Software Foundation; either version 2 of the License, or
# (at your option) any later version.
#
# This program is distributed in the hope that it will be useful,
# but WITHOUT ANY WARRANTY; without even the implied warranty of
# MERCHANTABILITY or FITNESS FOR A PARTICULAR PURPOSE.  See the
# GNU General Public License for more details.
#
# You should have received a copy of the GNU General Public License
# along with this program; if not, write to the Free Software
# Foundation, Inc., 51 Franklin Street, Fifth Floor, Boston, MA 02110-1301 USA

"""Tests for Git working trees."""

from __future__ import absolute_import

import os
import stat

from dulwich.index import IndexEntry
from dulwich.objects import (
    S_IFGITLINK,
    Blob,
    Tree,
    ZERO_SHA,
    )

from ... import (
    conflicts as _mod_conflicts,
    workingtree as _mod_workingtree,
    )
from ...delta import TreeDelta
from ...tree import TreeChange
from ..mapping import (
    default_mapping,
    )
from ..tree import (
    changes_between_git_tree_and_working_copy,
    tree_delta_from_git_changes,
    )
from ..workingtree import (
    FLAG_STAGEMASK,
    )
from ...tests import (
    TestCase,
    TestCaseWithTransport,
    )


class GitWorkingTreeTests(TestCaseWithTransport):

    def setUp(self):
        super(GitWorkingTreeTests, self).setUp()
        self.tree = self.make_branch_and_tree('.', format="git")

    def test_conflict_list(self):
        self.assertIsInstance(
            self.tree.conflicts(),
            _mod_conflicts.ConflictList)

    def test_add_conflict(self):
        self.build_tree(['conflicted'])
        self.tree.add(['conflicted'])
        with self.tree.lock_tree_write():
            self.tree.index[b'conflicted'] = self.tree.index[b'conflicted'][:9] + \
                (FLAG_STAGEMASK, )
            self.tree._index_dirty = True
        conflicts = self.tree.conflicts()
        self.assertEqual(1, len(conflicts))

    def test_revert_empty(self):
        self.build_tree(['a'])
        self.tree.add(['a'])
        self.assertTrue(self.tree.is_versioned('a'))
        self.tree.revert(['a'])
        self.assertFalse(self.tree.is_versioned('a'))

    def test_is_ignored_directory(self):
        self.assertFalse(self.tree.is_ignored('a'))
        self.build_tree(['a/'])
        self.assertFalse(self.tree.is_ignored('a'))
        self.build_tree_contents([('.gitignore', 'a\n')])
        self.tree._ignoremanager = None
        self.assertTrue(self.tree.is_ignored('a'))
        self.build_tree_contents([('.gitignore', 'a/\n')])
        self.tree._ignoremanager = None
        self.assertTrue(self.tree.is_ignored('a'))

    def test_add_submodule_dir(self):
        subtree = self.make_branch_and_tree('asub', format='git')
        subtree.commit('Empty commit')
        self.tree.add(['asub'])
        with self.tree.lock_read():
            entry = self.tree.index[b'asub']
            self.assertEqual(entry.mode, S_IFGITLINK)
        self.assertEqual([], list(subtree.unknowns()))

    def test_add_submodule_file(self):
        os.mkdir('.git/modules')
        subbranch = self.make_branch('.git/modules/asub', format='git-bare')
        os.mkdir('asub')
        with open('asub/.git', 'w') as f:
            f.write('gitdir: ../.git/modules/asub\n')
        subtree = _mod_workingtree.WorkingTree.open('asub')
        subtree.commit('Empty commit')
        self.tree.add(['asub'])
        with self.tree.lock_read():
            entry = self.tree.index[b'asub']
            self.assertEqual(entry.mode, S_IFGITLINK)
        self.assertEqual([], list(subtree.unknowns()))


class GitWorkingTreeFileTests(TestCaseWithTransport):

    def setUp(self):
        super(GitWorkingTreeFileTests, self).setUp()
        self.tree = self.make_branch_and_tree('actual', format="git")
        self.build_tree_contents(
            [('linked/',), ('linked/.git', 'gitdir: ../actual/.git')])
        self.wt = _mod_workingtree.WorkingTree.open('linked')

    def test_add(self):
        self.build_tree(['linked/somefile'])
        self.wt.add(["somefile"])
        self.wt.commit("Add somefile")


class TreeDeltaFromGitChangesTests(TestCase):

    def test_empty(self):
        delta = TreeDelta()
        changes = []
        self.assertEqual(
            delta,
            tree_delta_from_git_changes(changes, (default_mapping, default_mapping)))

    def test_missing(self):
        delta = TreeDelta()
<<<<<<< HEAD
        delta.removed.append(TreeChange(b'a-id', ('a', 'a'), False, (True, True), (b'TREE_ROOT', b'TREE_ROOT'), ('a', 'a'), ('file', None), (True, False)))
=======
        delta.removed.append(('a', b'git:a', 'file'))
>>>>>>> 603c32c4
        changes = [((b'a', b'a'), (stat.S_IFREG | 0o755, 0),
                    (b'a' * 40, b'a' * 40))]
        self.assertEqual(
            delta,
<<<<<<< HEAD
            tree_delta_from_git_changes(
                changes, default_mapping,
                (GitFileIdMap({u'a': b'a-id', '': b'TREE_ROOT'}, default_mapping),
                 GitFileIdMap({u'a': b'a-id', '': b'TREE_ROOT'}, default_mapping))))
=======
            tree_delta_from_git_changes(changes, (default_mapping, default_mapping)))
>>>>>>> 603c32c4


class ChangesBetweenGitTreeAndWorkingCopyTests(TestCaseWithTransport):

    def setUp(self):
        super(ChangesBetweenGitTreeAndWorkingCopyTests, self).setUp()
        self.wt = self.make_branch_and_tree('.', format='git')
        self.store = self.wt.branch.repository._git.object_store

    def expectDelta(self, expected_changes,
                    expected_extras=None, want_unversioned=False,
                    tree_id=None):
        if tree_id is None:
            try:
                tree_id = self.store[self.wt.branch.repository._git.head()].tree
            except KeyError:
                tree_id = None
        with self.wt.lock_read():
            changes, extras = changes_between_git_tree_and_working_copy(
                self.store, tree_id, self.wt, want_unversioned=want_unversioned)
            self.assertEqual(expected_changes, list(changes))
        if expected_extras is None:
            expected_extras = set()
        self.assertEqual(set(expected_extras), set(extras))

    def test_empty(self):
        self.expectDelta(
            [((None, b''), (None, stat.S_IFDIR), (None, Tree().id))])

    def test_added_file(self):
        self.build_tree(['a'])
        self.wt.add(['a'])
        a = Blob.from_string(b'contents of a\n')
        t = Tree()
        t.add(b"a", stat.S_IFREG | 0o644, a.id)
        self.expectDelta(
            [((None, b''), (None, stat.S_IFDIR), (None, t.id)),
             ((None, b'a'), (None, stat.S_IFREG | 0o644), (None, a.id))])

    def test_added_unknown_file(self):
        self.build_tree(['a'])
        t = Tree()
        self.expectDelta(
            [((None, b''), (None, stat.S_IFDIR), (None, t.id))])
        a = Blob.from_string(b'contents of a\n')
        t = Tree()
        t.add(b"a", stat.S_IFREG | 0o644, a.id)
        self.expectDelta(
            [((None, b''), (None, stat.S_IFDIR), (None, t.id)),
             ((None, b'a'), (None, stat.S_IFREG | 0o644), (None, a.id))],
            [b'a'],
            want_unversioned=True)

    def test_missing_added_file(self):
        self.build_tree(['a'])
        self.wt.add(['a'])
        os.unlink('a')
        a = Blob.from_string(b'contents of a\n')
        t = Tree()
        t.add(b"a", 0, ZERO_SHA)
        self.expectDelta(
            [((None, b''), (None, stat.S_IFDIR), (None, t.id)),
             ((None, b'a'), (None, 0), (None, ZERO_SHA))],
            [])

    def test_missing_versioned_file(self):
        self.build_tree(['a'])
        self.wt.add(['a'])
        self.wt.commit('')
        os.unlink('a')
        a = Blob.from_string(b'contents of a\n')
        oldt = Tree()
        oldt.add(b"a", stat.S_IFREG | 0o644, a.id)
        newt = Tree()
        newt.add(b"a", 0, ZERO_SHA)
        self.expectDelta(
            [((b'', b''), (stat.S_IFDIR, stat.S_IFDIR), (oldt.id, newt.id)),
             ((b'a', b'a'), (stat.S_IFREG | 0o644, 0), (a.id, ZERO_SHA))])

    def test_versioned_replace_by_dir(self):
        self.build_tree(['a'])
        self.wt.add(['a'])
        self.wt.commit('')
        os.unlink('a')
        os.mkdir('a')
        olda = Blob.from_string(b'contents of a\n')
        oldt = Tree()
        oldt.add(b"a", stat.S_IFREG | 0o644, olda.id)
        newt = Tree()
        newa = Tree()
        newt.add(b"a", stat.S_IFDIR, newa.id)
        self.expectDelta([
            ((b'', b''),
             (stat.S_IFDIR, stat.S_IFDIR),
             (oldt.id, newt.id)),
            ((b'a', b'a'), (stat.S_IFREG | 0o644, stat.S_IFDIR), (olda.id, newa.id))
            ], want_unversioned=False)
        self.expectDelta([
            ((b'', b''),
             (stat.S_IFDIR, stat.S_IFDIR),
             (oldt.id, newt.id)),
            ((b'a', b'a'), (stat.S_IFREG | 0o644, stat.S_IFDIR), (olda.id, newa.id))
            ], want_unversioned=True)

    def test_extra(self):
        self.build_tree(['a'])
        newa = Blob.from_string(b'contents of a\n')
        newt = Tree()
        newt.add(b"a", stat.S_IFREG | 0o644, newa.id)
        self.expectDelta([
            ((None, b''),
             (None, stat.S_IFDIR),
             (None, newt.id)),
            ((None, b'a'), (None, stat.S_IFREG | 0o644), (None, newa.id))
            ], [b'a'], want_unversioned=True)

    def test_submodule(self):
        self.subtree = self.make_branch_and_tree('a', format="git")
        a = Blob.from_string(b'irrelevant\n')
        self.build_tree_contents([('a/.git/HEAD', a.id)])
        with self.wt.lock_tree_write():
            (index, index_path) = self.wt._lookup_index(b'a')
            index[b'a'] = IndexEntry(0, 0, 0, 0, S_IFGITLINK, 0, 0, 0, a.id, 0)
            self.wt._index_dirty = True
        t = Tree()
        t.add(b"a", S_IFGITLINK, a.id)
        self.store.add_object(t)
        self.expectDelta([], tree_id=t.id)<|MERGE_RESOLUTION|>--- conflicted
+++ resolved
@@ -141,23 +141,12 @@
 
     def test_missing(self):
         delta = TreeDelta()
-<<<<<<< HEAD
-        delta.removed.append(TreeChange(b'a-id', ('a', 'a'), False, (True, True), (b'TREE_ROOT', b'TREE_ROOT'), ('a', 'a'), ('file', None), (True, False)))
-=======
-        delta.removed.append(('a', b'git:a', 'file'))
->>>>>>> 603c32c4
+        delta.removed.append(TreeChange(b'git:a', ('a', 'a'), False, (True, True), (b'TREE_ROOT', b'TREE_ROOT'), ('a', 'a'), ('file', None), (True, False)))
         changes = [((b'a', b'a'), (stat.S_IFREG | 0o755, 0),
                     (b'a' * 40, b'a' * 40))]
         self.assertEqual(
             delta,
-<<<<<<< HEAD
-            tree_delta_from_git_changes(
-                changes, default_mapping,
-                (GitFileIdMap({u'a': b'a-id', '': b'TREE_ROOT'}, default_mapping),
-                 GitFileIdMap({u'a': b'a-id', '': b'TREE_ROOT'}, default_mapping))))
-=======
             tree_delta_from_git_changes(changes, (default_mapping, default_mapping)))
->>>>>>> 603c32c4
 
 
 class ChangesBetweenGitTreeAndWorkingCopyTests(TestCaseWithTransport):
