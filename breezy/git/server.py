# Copyright (C) 2008-2018 Jelmer Vernooij <jelmer@jelmer.uk>
# Copyright (C) 2008 John Carr
# Copyright (C) 2008-2011 Canonical Ltd
#
# This program is free software; you can redistribute it and/or modify
# it under the terms of the GNU General Public License as published by
# the Free Software Foundation; either version 2 of the License, or
# (at your option) any later version.
#
# This program is distributed in the hope that it will be useful,
# but WITHOUT ANY WARRANTY; without even the implied warranty of
# MERCHANTABILITY or FITNESS FOR A PARTICULAR PURPOSE.  See the
# GNU General Public License for more details.
#
# You should have received a copy of the GNU General Public License
# along with this program; if not, write to the Free Software
# Foundation, Inc., 51 Franklin Street, Fifth Floor, Boston, MA 02110-1301 USA

import sys

from dulwich.object_store import (
    MissingObjectFinder,
    peel_sha,
)
from dulwich.protocol import Protocol
from dulwich.server import (
    TCPGitServer,
    Backend,
    BackendRepo,
    ReceivePackHandler,
    UploadPackHandler,
    )


from .. import (
    errors,
    trace,
    )

from ..controldir import (
    ControlDir,
    )

from .mapping import (
    default_mapping,
    decode_git_path,
    )
from .object_store import (
    BazaarObjectStore,
    get_object_store,
    )
from .refs import (
    get_refs_container,
    peel_sha,
    )

<<<<<<< HEAD
=======

from dulwich.protocol import Protocol
from dulwich.server import (
    Backend,
    BackendRepo,
    ReceivePackHandler,
    UploadPackHandler,
    )

>>>>>>> e4dc2651

class BzrBackend(Backend):
    """A git serve backend that can use a Bazaar repository."""

    def __init__(self, transport):
        self.transport = transport
        self.mapping = default_mapping

    def open_repository(self, path):
        # FIXME: More secure path sanitization
        transport = self.transport.clone(decode_git_path(path).lstrip("/"))
        trace.mutter('client opens %r: %r', path, transport)
        return BzrBackendRepo(transport, self.mapping)


class BzrBackendRepo(BackendRepo):

    def __init__(self, transport, mapping):
        self.mapping = mapping
        self.repo_dir = ControlDir.open_from_transport(transport)
        self.repo = self.repo_dir.find_repository()
        self.object_store = get_object_store(self.repo)
        self.refs = get_refs_container(self.repo_dir, self.object_store)

    def get_refs(self):
        with self.object_store.lock_read():
            return self.refs.as_dict()

    def get_peeled(self, name):
        cached = self.refs.get_peeled(name)
        if cached is not None:
            return cached
<<<<<<< HEAD
        return peel_sha(self.object_store, self.refs[name]).id
=======
        return peel_sha(self.object_store, self.refs[name])[1].id
>>>>>>> e4dc2651

    def find_missing_objects(self, determine_wants, graph_walker, progress,
                      get_tagged=None):
        """Yield git objects to send to client """
        with self.object_store.lock_read():
            wants = determine_wants(self.get_refs())
            have = self.object_store.find_common_revisions(graph_walker)
            if wants is None:
                return
            shallows = getattr(graph_walker, 'shallow', frozenset())
            if isinstance(self.object_store, BazaarObjectStore):
                return self.object_store.find_missing_objects(
                    have, wants, shallow=shallows,
                    progress=progress, get_tagged=get_tagged, lossy=True)
            else:
                return MissingObjectFinder(
                    self.object_store,
                    have, wants, shallow=shallows, progress=progress)


class BzrTCPGitServer(TCPGitServer):

    def handle_error(self, request, client_address):
        trace.log_exception_quietly()
        trace.warning('Exception happened during processing of request '
                      'from %s', client_address)


def serve_git(transport, host=None, port=None, inet=False, timeout=None):
    backend = BzrBackend(transport)

    if host is None:
        host = 'localhost'
    if port:
        server = BzrTCPGitServer(backend, host, port)
    else:
        server = BzrTCPGitServer(backend, host)
    server.serve_forever()


def git_http_hook(branch, method, path):
    from dulwich.web import HTTPGitApplication, HTTPGitRequest, DEFAULT_HANDLERS
    handler = None
    for (smethod, spath) in HTTPGitApplication.services:
        if smethod != method:
            continue
        mat = spath.search(path)
        if mat:
            handler = HTTPGitApplication.services[smethod, spath]
            break
    if handler is None:
        return None
    backend = BzrBackend(branch.user_transport)

    def git_call(environ, start_response):
        req = HTTPGitRequest(environ, start_response, dumb=False,
                             handlers=DEFAULT_HANDLERS)
        return handler(req, backend, mat)
    return git_call


def serve_command(handler_cls, backend, inf=sys.stdin, outf=sys.stdout):
    """Serve a single command.

    This is mostly useful for the implementation of commands used by e.g. git+ssh.

    :param handler_cls: `Handler` class to use for the request
    :param argv: execv-style command-line arguments. Defaults to sys.argv.
    :param backend: `Backend` to use
    :param inf: File-like object to read from, defaults to standard input.
    :param outf: File-like object to write to, defaults to standard output.
    :return: Exit code for use with sys.exit. 0 on success, 1 on failure.
    """
    def send_fn(data):
        outf.write(data)
        outf.flush()
    proto = Protocol(inf.read, send_fn)
    handler = handler_cls(backend, ["/"], proto)
    # FIXME: Catch exceptions and write a single-line summary to outf.
    handler.handle()
    return 0


def serve_git_receive_pack(transport, host=None, port=None, inet=False):
    if not inet:
        raise errors.CommandError(
            "git-receive-pack only works in inetd mode")
    backend = BzrBackend(transport)
    sys.exit(serve_command(ReceivePackHandler, backend=backend))


def serve_git_upload_pack(transport, host=None, port=None, inet=False):
    if not inet:
        raise errors.CommandError(
            "git-receive-pack only works in inetd mode")
    backend = BzrBackend(transport)
    sys.exit(serve_command(UploadPackHandler, backend=backend))<|MERGE_RESOLUTION|>--- conflicted
+++ resolved
@@ -54,18 +54,6 @@
     peel_sha,
     )
 
-<<<<<<< HEAD
-=======
-
-from dulwich.protocol import Protocol
-from dulwich.server import (
-    Backend,
-    BackendRepo,
-    ReceivePackHandler,
-    UploadPackHandler,
-    )
-
->>>>>>> e4dc2651
 
 class BzrBackend(Backend):
     """A git serve backend that can use a Bazaar repository."""
@@ -98,11 +86,7 @@
         cached = self.refs.get_peeled(name)
         if cached is not None:
             return cached
-<<<<<<< HEAD
-        return peel_sha(self.object_store, self.refs[name]).id
-=======
         return peel_sha(self.object_store, self.refs[name])[1].id
->>>>>>> e4dc2651
 
     def find_missing_objects(self, determine_wants, graph_walker, progress,
                       get_tagged=None):
