--- conflicted
+++ resolved
@@ -29,31 +29,24 @@
 KNOWN_GIT_SCHEMES = ['git+ssh', 'git', 'http', 'https', 'ftp']
 
 
-<<<<<<< HEAD
 def git_url_to_bzr_url(location, branch=None, ref=None):
     if branch is not None and ref is not None:
         raise ValueError('only specify one of branch or ref')
     url = urlutils.URL.from_string(location)
-    if url.scheme not in KNOWN_GIT_SCHEMES and not url.scheme.startswith('chroot-'):
-=======
-def git_url_to_bzr_url(location):
-    url = URL.from_string(location)
-    if (url.scheme not in KNOWN_GIT_SCHEMES
-            and not url.scheme.startswith('chroot-')):
->>>>>>> fb7a7449
+    if (url.scheme not in KNOWN_GIT_SCHEMES and
+            not url.scheme.startswith('chroot-')):
         try:
             (username, host, path) = parse_rsync_url(location)
         except ValueError:
             return location
         else:
-<<<<<<< HEAD
             url = urlutils.URL(
-                    scheme='git+ssh',
-                    quoted_user=(urlutils.quote(username) if username else None),
-                    quoted_password=None,
-                    quoted_host=urlutils.quote(host),
-                    port=None,
-                    quoted_path=urlutils.quote(path, safe="/~"))
+                scheme='git+ssh',
+                quoted_user=(urlutils.quote(username) if username else None),
+                quoted_password=None,
+                quoted_host=urlutils.quote(host),
+                port=None,
+                quoted_path=urlutils.quote(path, safe="/~"))
         location = str(url)
     if ref == b'HEAD':
         ref = branch = None
@@ -78,16 +71,4 @@
     target_url, target_params = urlutils.split_segment_parameters(location)
     branch = target_params.get('branch')
     ref = target_params.get('ref')
-    return target_url, branch, ref
-=======
-            url = URL(
-                scheme='git+ssh',
-                quoted_user=(quote(username) if username else None),
-                quoted_password=None,
-                quoted_host=quote(host),
-                port=None,
-                quoted_path=quote(path, safe="/~"))
-        return str(url)
-    else:
-        return location
->>>>>>> fb7a7449
+    return target_url, branch, ref