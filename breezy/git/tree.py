# Copyright (C) 2009-2018 Jelmer Vernooij <jelmer@jelmer.uk>
#
# This program is free software; you can redistribute it and/or modify
# it under the terms of the GNU General Public License as published by
# the Free Software Foundation; either version 2 of the License, or
# (at your option) any later version.
#
# This program is distributed in the hope that it will be useful,
# but WITHOUT ANY WARRANTY; without even the implied warranty of
# MERCHANTABILITY or FITNESS FOR A PARTICULAR PURPOSE.  See the
# GNU General Public License for more details.
#
# You should have received a copy of the GNU General Public License
# along with this program; if not, write to the Free Software
# Foundation, Inc., 51 Franklin Street, Fifth Floor, Boston, MA 02110-1301 USA


"""Git Trees."""

import os
import posixpath
import stat
from collections import deque
from functools import partial
from io import BytesIO
from typing import Union, List, Tuple, Set

from dulwich.config import ConfigFile as GitConfigFile
from dulwich.config import parse_submodules
from dulwich.diff_tree import RenameDetector, tree_changes
from dulwich.errors import NotTreeError
<<<<<<< HEAD
from dulwich.index import (
    IndexEntry,
    blob_from_path_and_stat,
    cleanup_mode,
    commit_tree,
    index_entry_from_stat,
)
from dulwich.object_store import BaseObjectStore, OverlayObjectStore, iter_tree_contents
from dulwich.objects import S_IFGITLINK, S_ISGITLINK, ZERO_SHA, Blob, Tree
=======
from dulwich.index import (Index, IndexEntry, blob_from_path_and_stat,
                           cleanup_mode, commit_tree, index_entry_from_stat, ConflictedIndexEntry)
from dulwich.object_store import OverlayObjectStore, iter_tree_contents, BaseObjectStore
from dulwich.objects import S_IFGITLINK, S_ISGITLINK, ZERO_SHA, Blob, Tree, ObjectID
>>>>>>> 99c95673

from .. import controldir as _mod_controldir
from .. import delta, errors, mutabletree, osutils, revisiontree, trace, urlutils
from .. import transport as _mod_transport
from .. import tree as _mod_tree
from ..bzr.inventorytree import InventoryTreeChange
from ..revision import CURRENT_REVISION, NULL_REVISION
from ..transport import get_transport
<<<<<<< HEAD
from ..transport.local import file_kind
from ..tree import MissingNestedTree
from .mapping import (
    decode_git_path,
    default_mapping,
    encode_git_path,
    mode_is_executable,
    mode_kind,
)
=======
from ..tree import MissingNestedTree, TreeEntry
from .mapping import (decode_git_path, default_mapping, encode_git_path,
                      mode_is_executable, mode_kind)
>>>>>>> 99c95673


class GitTreeDirectory(_mod_tree.TreeDirectory):

    __slots__ = ['file_id', 'name', 'parent_id', 'git_sha1']

    def __init__(self, file_id, name, parent_id, git_sha1=None):
        self.file_id = file_id
        self.name = name
        self.parent_id = parent_id
        self.git_sha1 = git_sha1

    @property
    def kind(self):
        return 'directory'

    @property
    def executable(self):
        return False

    def copy(self):
        return self.__class__(
            self.file_id, self.name, self.parent_id)

    def __repr__(self):
        return "{}(file_id={!r}, name={!r}, parent_id={!r})".format(
            self.__class__.__name__, self.file_id, self.name,
            self.parent_id)

    def __eq__(self, other):
        return (self.kind == other.kind and
                self.file_id == other.file_id and
                self.name == other.name and
                self.parent_id == other.parent_id)


class GitTreeFile(_mod_tree.TreeFile):

    __slots__ = ['file_id', 'name', 'parent_id', 'text_size',
                 'executable', 'git_sha1']

    def __init__(self, file_id, name, parent_id, text_size=None,
                 git_sha1=None, executable=None):
        self.file_id = file_id
        self.name = name
        self.parent_id = parent_id
        self.text_size = text_size
        self.git_sha1 = git_sha1
        self.executable = executable

    @property
    def kind(self):
        return 'file'

    def __eq__(self, other):
        return (self.kind == other.kind and
                self.file_id == other.file_id and
                self.name == other.name and
                self.parent_id == other.parent_id and
                self.git_sha1 == other.git_sha1 and
                self.text_size == other.text_size and
                self.executable == other.executable)

    def __repr__(self):
        return ("%s(file_id=%r, name=%r, parent_id=%r, text_size=%r, "
                "git_sha1=%r, executable=%r)") % (
            type(self).__name__, self.file_id, self.name, self.parent_id,
            self.text_size, self.git_sha1, self.executable)

    def copy(self):
        ret = self.__class__(
            self.file_id, self.name, self.parent_id)
        ret.git_sha1 = self.git_sha1
        ret.text_size = self.text_size
        ret.executable = self.executable
        return ret


class GitTreeSymlink(_mod_tree.TreeLink):

    __slots__ = ['file_id', 'name', 'parent_id', 'symlink_target', 'git_sha1']

    def __init__(self, file_id, name, parent_id,
                 symlink_target=None, git_sha1=None):
        self.file_id = file_id
        self.name = name
        self.parent_id = parent_id
        self.symlink_target = symlink_target
        self.git_sha1 = git_sha1

    @property
    def kind(self):
        return 'symlink'

    @property
    def executable(self):
        return False

    @property
    def text_size(self):
        return None

    def __repr__(self):
        return "{}(file_id={!r}, name={!r}, parent_id={!r}, symlink_target={!r})".format(
            type(self).__name__, self.file_id, self.name, self.parent_id,
            self.symlink_target)

    def __eq__(self, other):
        return (self.kind == other.kind and
                self.file_id == other.file_id and
                self.name == other.name and
                self.parent_id == other.parent_id and
                self.symlink_target == other.symlink_target)

    def copy(self):
        return self.__class__(
            self.file_id, self.name, self.parent_id,
            self.symlink_target)


class GitTreeSubmodule(_mod_tree.TreeReference):

    __slots__ = ['file_id', 'name', 'parent_id', 'reference_revision', 'git_sha1']

    def __init__(self, file_id, name, parent_id, reference_revision=None, git_sha1=None):
        self.file_id = file_id
        self.name = name
        self.parent_id = parent_id
        self.reference_revision = reference_revision
        self.git_sha1 = git_sha1

    @property
    def executable(self):
        return False

    @property
    def kind(self):
        return 'tree-reference'

    def __repr__(self):
        return ("%s(file_id=%r, name=%r, parent_id=%r, "
                "reference_revision=%r)") % (
            type(self).__name__, self.file_id, self.name, self.parent_id,
            self.reference_revision)

    def __eq__(self, other):
        return (self.kind == other.kind and
                self.file_id == other.file_id and
                self.name == other.name and
                self.parent_id == other.parent_id and
                self.reference_revision == other.reference_revision)

    def copy(self):
        return self.__class__(
            self.file_id, self.name, self.parent_id,
            self.reference_revision)


entry_factory = {
    'directory': GitTreeDirectory,
    'file': GitTreeFile,
    'symlink': GitTreeSymlink,
    'tree-reference': GitTreeSubmodule,
    }


def ensure_normalized_path(path):
    """Check whether path is normalized.

    :raises InvalidNormalization: When path is not normalized, and cannot be
        accessed on this platform by the normalized path.
    :return: The NFC normalised version of path.
    """
    norm_path, can_access = osutils.normalized_filename(path)
    if norm_path != path:
        if can_access:
            return norm_path
        else:
            raise errors.InvalidNormalization(path)
    return path


class GitTree(_mod_tree.Tree):

    supports_file_ids = False

    store: BaseObjectStore

    @classmethod
    def is_special_path(cls, path):
        return path.startswith('.git')

    def supports_symlinks(self):
        return True

    def iter_git_objects(self):
        """Iterate over all the objects in the tree.

        :return :Yields tuples with (path, sha, mode)
        """
        raise NotImplementedError(self.iter_git_objects)

    def git_snapshot(self, want_unversioned=False):
        """Snapshot a tree, and return tree object.

        :return: Tree sha and set of extras
        """
        raise NotImplementedError(self.snapshot)

    def preview_transform(self, pb=None):
        from .transform import GitTransformPreview
        return GitTransformPreview(self, pb=pb)

    def find_related_paths_across_trees(self, paths, trees=None,
                                        require_versioned=True):
        if trees is None:
            trees = []
        if paths is None:
            return None

        def include(t, p):
            if t.is_versioned(p):
                return True
            # Include directories, since they may exist but just be
            # empty
            try:
                if t.kind(p) == 'directory':
                    return True
            except _mod_transport.NoSuchFile:
                return False
            return False

        if require_versioned:
            trees = [self] + (trees if trees is not None else [])
            unversioned = set()
            for p in paths:
                for t in trees:
                    if include(t, p):
                        break
                else:
                    unversioned.add(p)
            if unversioned:
                raise errors.PathsNotVersionedError(unversioned)
        return filter(partial(include, self), paths)

    def _submodule_config(self):
        if self._submodules is None:
            try:
                with self.get_file('.gitmodules') as f:
                    config = GitConfigFile.from_file(f)
                    self._submodules = list(parse_submodules(config))
            except _mod_transport.NoSuchFile:
                self._submodules = []
        return self._submodules

    def _submodule_info(self):
        return {path: (url, section)
                for path, url, section in self._submodule_config()}

    def reference_parent(self, path):
        from ..branch import Branch
        (url, section) = self._submodule_info()[encode_git_path(path)]
        return Branch.open(url.decode('utf-8'))


class RemoteNestedTree(MissingNestedTree):

    _fmt = "Unable to access remote nested tree at %(path)s"


class GitRevisionTree(revisiontree.RevisionTree, GitTree):
    """Revision tree implementation based on Git objects."""

    def __init__(self, repository, revision_id):
        self._revision_id = revision_id
        self._repository = repository
        self._submodules = None
        self.store = repository._git.object_store
        if not isinstance(revision_id, bytes):
            raise TypeError(revision_id)
        self.commit_id, self.mapping = repository.lookup_bzr_revision_id(
            revision_id)
        if revision_id == NULL_REVISION:
            self.tree = None
            self.mapping = default_mapping
        else:
            try:
                commit = self.store[self.commit_id]
            except KeyError as err:
                raise errors.NoSuchRevision(repository, revision_id) from err
            self.tree = commit.tree

    def git_snapshot(self, want_unversioned=False):
        return self.tree, set()

    def _get_submodule_repository(self, relpath):
        if not isinstance(relpath, bytes):
            raise TypeError(relpath)
        try:
            url, section = self._submodule_info()[relpath]
        except KeyError:
            nested_repo_transport = None
        else:
            nested_repo_transport = self._repository.controldir.control_transport.clone(
                posixpath.join('modules', decode_git_path(section)))
            if not nested_repo_transport.has('.'):
                nested_url = urlutils.join(
                    self._repository.controldir.user_url, decode_git_path(url))
                nested_repo_transport = get_transport(nested_url)
        if nested_repo_transport is None:
            nested_repo_transport = self._repository.controldir.user_transport.clone(
                decode_git_path(relpath))
        else:
            nested_repo_transport = self._repository.controldir.control_transport.clone(
                posixpath.join('modules', decode_git_path(section)))
            if not nested_repo_transport.has('.'):
                nested_repo_transport = self._repository.controldir.user_transport.clone(
                    posixpath.join(decode_git_path(section), '.git'))
        try:
            nested_controldir = _mod_controldir.ControlDir.open_from_transport(
                nested_repo_transport)
        except errors.NotBranchError as e:
            raise MissingNestedTree(decode_git_path(relpath)) from e
        return nested_controldir.find_repository()

    def _get_submodule_store(self, relpath):
        repo = self._get_submodule_repository(relpath)
        if not hasattr(repo, '_git'):
            raise RemoteNestedTree(relpath)
        return repo._git.object_store

    def get_nested_tree(self, path):
        encoded_path = encode_git_path(path)
        nested_repo = self._get_submodule_repository(encoded_path)
        ref_rev = self.get_reference_revision(path)
        return nested_repo.revision_tree(ref_rev)

    def supports_rename_tracking(self):
        return False

    def get_file_revision(self, path):
        change_scanner = self._repository._file_change_scanner
        if self.commit_id == ZERO_SHA:
            return NULL_REVISION
        (store, unused_path, commit_id) = change_scanner.find_last_change_revision(
            encode_git_path(path), self.commit_id)
        return self.mapping.revision_id_foreign_to_bzr(commit_id)

    def get_file_mtime(self, path):
        change_scanner = self._repository._file_change_scanner
        if self.commit_id == ZERO_SHA:
            return NULL_REVISION
        try:
            (store, unused_path, commit_id) = change_scanner.find_last_change_revision(
                encode_git_path(path), self.commit_id)
        except KeyError as err:
            raise _mod_transport.NoSuchFile(path) from err
        commit = store[commit_id]
        return commit.commit_time

    def is_versioned(self, path):
        return self.has_filename(path)

    def path2id(self, path):
        if self.mapping.is_special_file(path):
            return None
        if not self.is_versioned(path):
            return None
        return self.mapping.generate_file_id(osutils.safe_unicode(path))

    def all_versioned_paths(self):
        ret = {''}
        todo = [(self.store, b'', self.tree)]
        while todo:
            (store, path, tree_id) = todo.pop()
            if tree_id is None:
                continue
            tree = store[tree_id]
            for name, mode, hexsha in tree.items():
                subpath = posixpath.join(path, name)
                ret.add(decode_git_path(subpath))
                if stat.S_ISDIR(mode):
                    todo.append((store, subpath, hexsha))
        return ret

    def _lookup_path(self, path):
        if self.tree is None:
            raise _mod_transport.NoSuchFile(path)

        encoded_path = encode_git_path(path)
        parts = encoded_path.split(b'/')
        hexsha = self.tree
        store = self.store
        mode = None
        for i, p in enumerate(parts):
            if not p:
                continue
            obj = store[hexsha]
            if not isinstance(obj, Tree):
                raise NotTreeError(hexsha)
            try:
                mode, hexsha = obj[p]
            except KeyError as err:
                raise _mod_transport.NoSuchFile(path) from err
            if S_ISGITLINK(mode) and i != len(parts) - 1:
                store = self._get_submodule_store(b'/'.join(parts[:i + 1]))
                hexsha = store[hexsha].tree
        return (store, mode, hexsha)

    def is_executable(self, path):
        (store, mode, hexsha) = self._lookup_path(path)
        if mode is None:
            # the tree root is a directory
            return False
        return mode_is_executable(mode)

    def kind(self, path):
        (store, mode, hexsha) = self._lookup_path(path)
        if mode is None:
            # the tree root is a directory
            return "directory"
        return mode_kind(mode)

    def has_filename(self, path):
        try:
            self._lookup_path(path)
        except _mod_transport.NoSuchFile:
            return False
        else:
            return True

    def list_files(self, include_root=False, from_dir=None, recursive=True,
                   recurse_nested=False):
        if self.tree is None:
            return
        if from_dir is None or from_dir == '.':
            from_dir = ""
        (store, mode, hexsha) = self._lookup_path(from_dir)
        if mode is None:  # Root
            root_ie = self._get_dir_ie(b"", None)
        else:
            parent_path = posixpath.dirname(from_dir)
            parent_id = self.mapping.generate_file_id(parent_path)
            if mode_kind(mode) == 'directory':
                root_ie = self._get_dir_ie(encode_git_path(from_dir), parent_id)
            else:
                root_ie = self._get_file_ie(
                    store, encode_git_path(from_dir),
                    posixpath.basename(from_dir), mode, hexsha)
        if include_root:
            yield (from_dir, "V", root_ie.kind, root_ie)
        todo = []
        if root_ie.kind == 'directory':
            todo.append((store, encode_git_path(from_dir),
                         b"", hexsha, root_ie.file_id))
        while todo:
            (store, path, relpath, hexsha, parent_id) = todo.pop()
            tree = store[hexsha]
            for name, mode, hexsha in tree.iteritems():
                if self.mapping.is_special_file(name):
                    continue
                child_path = posixpath.join(path, name)
                child_relpath = posixpath.join(relpath, name)
                if S_ISGITLINK(mode) and recurse_nested:
                    mode = stat.S_IFDIR
                    store = self._get_submodule_store(child_relpath)
                    hexsha = store[hexsha].tree
                if stat.S_ISDIR(mode):
                    ie = self._get_dir_ie(child_path, parent_id)
                    if recursive:
                        todo.append(
                            (store, child_path, child_relpath, hexsha,
                             ie.file_id))
                else:
                    ie = self._get_file_ie(
                        store, child_path, name, mode, hexsha, parent_id)
                yield (decode_git_path(child_relpath), "V", ie.kind, ie)

    def _get_file_ie(self, store, path: str, name: str, mode: int, hexsha: bytes, parent_id):
        if not isinstance(path, bytes):
            raise TypeError(path)
        if not isinstance(name, bytes):
            raise TypeError(name)
        kind = mode_kind(mode)
        path = decode_git_path(path)
        name = decode_git_path(name)
        file_id = self.mapping.generate_file_id(path)
        ie = entry_factory[kind](file_id, name, parent_id, git_sha1=hexsha)
        if kind == 'symlink':
            ie.symlink_target = decode_git_path(store[hexsha].data)
        elif kind == 'tree-reference':
            ie.reference_revision = self.mapping.revision_id_foreign_to_bzr(
                hexsha)
        else:
            ie.git_sha1 = hexsha
            ie.text_size = None
            ie.executable = mode_is_executable(mode)
        return ie

    def _get_dir_ie(self, path, parent_id) -> GitTreeDirectory:
        path = decode_git_path(path)
        file_id = self.mapping.generate_file_id(path)
        return GitTreeDirectory(file_id, posixpath.basename(path), parent_id)

    def iter_child_entries(self, path: str):
        (store, mode, tree_sha) = self._lookup_path(path)

        if mode is not None and not stat.S_ISDIR(mode):
            return

        encoded_path = encode_git_path(path)
        file_id = self.path2id(path)
        tree = store[tree_sha]
        for name, mode, hexsha in tree.iteritems():
            if self.mapping.is_special_file(name):
                continue
            child_path = posixpath.join(encoded_path, name)
            if stat.S_ISDIR(mode):
                yield self._get_dir_ie(child_path, file_id)
            else:
                yield self._get_file_ie(store, child_path, name, mode, hexsha,
                                        file_id)

    def iter_entries_by_dir(self, specific_files=None,
                            recurse_nested=False):
        if self.tree is None:
            return
        if specific_files is not None:
            if specific_files in ([""], []):
                specific_files = None
            else:
                specific_files = {encode_git_path(p)
                                      for p in specific_files}
        todo = deque([(self.store, b"", self.tree, self.path2id(''))])
        if specific_files is None or "" in specific_files:
            yield "", self._get_dir_ie(b"", None)
        while todo:
            store, path, tree_sha, parent_id = todo.popleft()
            tree = store[tree_sha]
            extradirs = []
            for name, mode, hexsha in tree.iteritems():
                if self.mapping.is_special_file(name):
                    continue
                child_path = posixpath.join(path, name)
                child_path_decoded = decode_git_path(child_path)
                if recurse_nested and S_ISGITLINK(mode):
                    try:
                        substore = self._get_submodule_store(child_path)
                    except errors.NotBranchError:
                        substore = store
                    else:
                        mode = stat.S_IFDIR
                        hexsha = substore[hexsha].tree
                else:
                    substore = store
                if stat.S_ISDIR(mode):
                    if (specific_files is None or
                            any(p for p in specific_files if p.startswith(
                                child_path))):
                        extradirs.append(
                            (substore, child_path, hexsha,
                             self.path2id(child_path_decoded)))
                if specific_files is None or child_path in specific_files:
                    if stat.S_ISDIR(mode):
                        yield (child_path_decoded,
                               self._get_dir_ie(child_path, parent_id))
                    else:
                        yield (child_path_decoded,
                               self._get_file_ie(substore, child_path, name, mode,
                                                 hexsha, parent_id))
            todo.extendleft(reversed(extradirs))

    def iter_references(self):
        if self.supports_tree_reference():
            for path, entry in self.iter_entries_by_dir():
                if entry.kind == 'tree-reference':
                    yield path

    def get_revision_id(self):
        """See RevisionTree.get_revision_id."""
        return self._revision_id

    def get_file_sha1(self, path, stat_value=None):
        if self.tree is None:
            raise _mod_transport.NoSuchFile(path)
        return osutils.sha_string(self.get_file_text(path))

    def get_file_verifier(self, path, stat_value=None):
        (store, mode, hexsha) = self._lookup_path(path)
        return ("GIT", hexsha)

    def get_file_size(self, path):
        (store, mode, hexsha) = self._lookup_path(path)
        if stat.S_ISREG(mode):
            return len(store[hexsha].data)
        return None

    def get_file_text(self, path):
        """See RevisionTree.get_file_text."""
        (store, mode, hexsha) = self._lookup_path(path)
        if stat.S_ISREG(mode):
            return store[hexsha].data
        else:
            return b""

    def get_symlink_target(self, path):
        """See RevisionTree.get_symlink_target."""
        (store, mode, hexsha) = self._lookup_path(path)
        if stat.S_ISLNK(mode):
            return decode_git_path(store[hexsha].data)
        else:
            return None

    def get_reference_revision(self, path):
        """See RevisionTree.get_symlink_target."""
        (store, mode, hexsha) = self._lookup_path(path)
        if S_ISGITLINK(mode):
            try:
                nested_repo = self._get_submodule_repository(encode_git_path(path))
            except MissingNestedTree:
                return self.mapping.revision_id_foreign_to_bzr(hexsha)
            else:
                try:
                    return nested_repo.lookup_foreign_revision_id(hexsha)
                except KeyError:
                    return self.mapping.revision_id_foreign_to_bzr(hexsha)
        else:
            return None

    def _comparison_data(self, entry, path):
        if entry is None:
            return None, False, None
        return entry.kind, entry.executable, None

    def path_content_summary(self, path):
        """See Tree.path_content_summary."""
        try:
            (store, mode, hexsha) = self._lookup_path(path)
        except _mod_transport.NoSuchFile:
            return ('missing', None, None, None)
        kind = mode_kind(mode)
        if kind == 'file':
            executable = mode_is_executable(mode)
            contents = store[hexsha].data
            return (kind, len(contents), executable,
                    osutils.sha_string(contents))
        elif kind == 'symlink':
            return (kind, None, None, decode_git_path(store[hexsha].data))
        elif kind == 'tree-reference':
            nested_repo = self._get_submodule_repository(encode_git_path(path))
            return (kind, None, None,
                    nested_repo.lookup_foreign_revision_id(hexsha))
        else:
            return (kind, None, None, None)

    def _iter_tree_contents(self, include_trees=False):
        if self.tree is None:
            return iter([])
        return iter_tree_contents(
            self.store, self.tree, include_trees=include_trees)

    def annotate_iter(self, path, default_revision=CURRENT_REVISION):
        """Return an iterator of revision_id, line tuples.

        For working trees (and mutable trees in general), the special
        revision_id 'current:' will be used for lines that are new in this
        tree, e.g. uncommitted changes.
        :param default_revision: For lines that don't match a basis, mark them
            with this revision id. Not all implementations will make use of
            this value.
        """
        with self.lock_read():
            # Now we have the parents of this content
            from ..annotate import Annotator
            from .annotate import AnnotateProvider
            annotator = Annotator(AnnotateProvider(
                self._repository._file_change_scanner))
            this_key = (path, self.get_file_revision(path))
            annotations = [(key[-1], line)
                           for key, line in annotator.annotate_flat(this_key)]
            return annotations

    def _get_rules_searcher(self, default_searcher):
        return default_searcher

    def walkdirs(self, prefix=""):
        (store, mode, hexsha) = self._lookup_path(prefix)
        todo = deque(
            [(store, encode_git_path(prefix), hexsha)])
        while todo:
            store, path, tree_sha = todo.popleft()
            path_decoded = decode_git_path(path)
            tree = store[tree_sha]
            children = []
            for name, mode, hexsha in tree.iteritems():
                if self.mapping.is_special_file(name):
                    continue
                child_path = posixpath.join(path, name)
                if stat.S_ISDIR(mode):
                    todo.append((store, child_path, hexsha))
                children.append(
                    (decode_git_path(child_path), decode_git_path(name),
                        mode_kind(mode), None,
                        mode_kind(mode)))
            yield path_decoded, children


def tree_delta_from_git_changes(changes, mappings,
                                specific_files=None,
                                require_versioned=False, include_root=False,
                                source_extras=None, target_extras=None):
    """Create a TreeDelta from two git trees.

    source and target are iterators over tuples with:
        (filename, sha, mode)
    """
    (old_mapping, new_mapping) = mappings
    if target_extras is None:
        target_extras = set()
    if source_extras is None:
        source_extras = set()
    ret = delta.TreeDelta()
    added = []
    for (change_type, old, new) in changes:
        (oldpath, oldmode, oldsha) = old
        (newpath, newmode, newsha) = new
        if newpath == b'' and not include_root:
            continue
        copied = (change_type == 'copy')
        if oldpath is not None:
            oldpath_decoded = decode_git_path(oldpath)
        else:
            oldpath_decoded = None
        if newpath is not None:
            newpath_decoded = decode_git_path(newpath)
        else:
            newpath_decoded = None
        if not (specific_files is None or
                (oldpath is not None and
                    osutils.is_inside_or_parent_of_any(
                        specific_files, oldpath_decoded)) or
                (newpath is not None and
                    osutils.is_inside_or_parent_of_any(
                        specific_files, newpath_decoded))):
            continue

        if oldpath is None:
            oldexe = None
            oldkind = None
            oldname = None
            oldparent = None
            oldversioned = False
        else:
            oldversioned = (oldpath not in source_extras)
            if oldmode:
                oldexe = mode_is_executable(oldmode)
                oldkind = mode_kind(oldmode)
            else:
                oldexe = False
                oldkind = None
            if oldpath == b'':
                oldparent = None
                oldname = ''
            else:
                (oldparentpath, oldname) = osutils.split(oldpath_decoded)
                oldparent = old_mapping.generate_file_id(oldparentpath)
        if newpath is None:
            newexe = None
            newkind = None
            newname = None
            newparent = None
            newversioned = False
        else:
            newversioned = (newpath not in target_extras)
            if newmode:
                newexe = mode_is_executable(newmode)
                newkind = mode_kind(newmode)
            else:
                newexe = False
                newkind = None
            if newpath_decoded == '':
                newparent = None
                newname = ''
            else:
                newparentpath, newname = osutils.split(newpath_decoded)
                newparent = new_mapping.generate_file_id(newparentpath)
        if oldversioned and not copied:
            fileid = old_mapping.generate_file_id(oldpath_decoded)
        elif newversioned:
            fileid = new_mapping.generate_file_id(newpath_decoded)
        else:
            fileid = None
        if old_mapping.is_special_file(oldpath):
            oldpath = None
        if new_mapping.is_special_file(newpath):
            newpath = None
        if oldpath is None and newpath is None:
            continue
        change = InventoryTreeChange(
            fileid, (oldpath_decoded, newpath_decoded), (oldsha != newsha),
            (oldversioned, newversioned),
            (oldparent, newparent), (oldname, newname),
            (oldkind, newkind), (oldexe, newexe),
            copied=copied)
        if newpath is not None and not newversioned and newkind != 'directory':
            change.file_id = None
            ret.unversioned.append(change)
        elif change_type == 'add':
            added.append((newpath, newkind, newsha))
        elif newpath is None or newmode == 0:
            ret.removed.append(change)
        elif change_type == 'delete':
            ret.removed.append(change)
        elif change_type == 'copy':
            if stat.S_ISDIR(oldmode) and stat.S_ISDIR(newmode):
                continue
            ret.copied.append(change)
        elif change_type == 'rename':
            if stat.S_ISDIR(oldmode) and stat.S_ISDIR(newmode):
                continue
            ret.renamed.append(change)
        elif mode_kind(oldmode) != mode_kind(newmode):
            ret.kind_changed.append(change)
        elif oldsha != newsha or oldmode != newmode:
            if stat.S_ISDIR(oldmode) and stat.S_ISDIR(newmode):
                continue
            ret.modified.append(change)
        else:
            ret.unchanged.append(change)

    implicit_dirs = {''}
    for path, kind, _sha in added:
        if kind == 'directory' or path in target_extras:
            continue
        implicit_dirs.update(osutils.parent_directories(path))

    for path, kind, _sha in added:
        path_decoded = decode_git_path(path)
        if kind == 'directory' and path_decoded not in implicit_dirs:
            continue
        parent_path, basename = osutils.split(path_decoded)
        parent_id = new_mapping.generate_file_id(parent_path)
        file_id = new_mapping.generate_file_id(path_decoded)
        ret.added.append(
            InventoryTreeChange(
                file_id, (None, path_decoded), True,
                (False, True),
                (None, parent_id),
                (None, basename), (None, kind), (None, False)))

    return ret


def changes_from_git_changes(changes, mapping, specific_files=None,
                             include_unchanged=False, source_extras=None,
                             target_extras=None):
    """Create a iter_changes-like generator from a git stream.

    source and target are iterators over tuples with:
        (filename, sha, mode)
    """
    if target_extras is None:
        target_extras = set()
    if source_extras is None:
        source_extras = set()
    for (change_type, old, new) in changes:
        if change_type == 'unchanged' and not include_unchanged:
            continue
        (oldpath, oldmode, oldsha) = old
        (newpath, newmode, newsha) = new
        if oldpath is not None:
            oldpath_decoded = decode_git_path(oldpath)
        else:
            oldpath_decoded = None
        if newpath is not None:
            newpath_decoded = decode_git_path(newpath)
        else:
            newpath_decoded = None
        if not (specific_files is None or
                (oldpath_decoded is not None and
                    osutils.is_inside_or_parent_of_any(
                        specific_files, oldpath_decoded)) or
                (newpath_decoded is not None and
                    osutils.is_inside_or_parent_of_any(
                        specific_files, newpath_decoded))):
            continue
        if oldpath is not None and mapping.is_special_file(oldpath):
            continue
        if newpath is not None and mapping.is_special_file(newpath):
            continue
        if oldpath is None:
            oldexe = None
            oldkind = None
            oldname = None
            oldparent = None
            oldversioned = False
        else:
            oldversioned = (oldpath not in source_extras)
            if oldmode:
                oldexe = mode_is_executable(oldmode)
                oldkind = mode_kind(oldmode)
            else:
                oldexe = False
                oldkind = None
            if oldpath_decoded == '':
                oldparent = None
                oldname = ''
            else:
                (oldparentpath, oldname) = osutils.split(oldpath_decoded)
                oldparent = mapping.generate_file_id(oldparentpath)
        if newpath is None:
            newexe = None
            newkind = None
            newname = None
            newparent = None
            newversioned = False
        else:
            newversioned = (newpath not in target_extras)
            if newmode:
                newexe = mode_is_executable(newmode)
                newkind = mode_kind(newmode)
            else:
                newexe = False
                newkind = None
            if newpath_decoded == '':
                newparent = None
                newname = ''
            else:
                newparentpath, newname = osutils.split(newpath_decoded)
                newparent = mapping.generate_file_id(newparentpath)
        if (not include_unchanged and
                oldkind == 'directory' and newkind == 'directory' and
                oldpath_decoded == newpath_decoded):
            continue
        if oldversioned and change_type != 'copy':
            fileid = mapping.generate_file_id(oldpath_decoded)
        elif newversioned:
            fileid = mapping.generate_file_id(newpath_decoded)
        else:
            fileid = None
        if oldkind == 'directory' and newkind == 'directory':
            modified = False
        else:
            modified = (oldsha != newsha) or (oldmode != newmode)
        yield InventoryTreeChange(
            fileid, (oldpath_decoded, newpath_decoded),
            modified,
            (oldversioned, newversioned),
            (oldparent, newparent), (oldname, newname),
            (oldkind, newkind), (oldexe, newexe),
            copied=(change_type == 'copy'))


class InterGitTrees(_mod_tree.InterTree):
    """InterTree that works between two git trees."""

    _test_mutable_trees_to_test_trees = None

    source: GitTree
    target: GitTree

    def __init__(self, source: GitTree, target: GitTree) -> None:
        super().__init__(source, target)
        if self.source.store == self.target.store:
            self.store = self.source.store
        else:
            self.store = OverlayObjectStore(
                [self.source.store, self.target.store])
        self.rename_detector = RenameDetector(self.store)

    @classmethod
    def is_compatible(cls, source, target):
        return isinstance(source, GitTree) and isinstance(target, GitTree)

    def compare(self, want_unchanged=False, specific_files=None,
                extra_trees=None, require_versioned=False, include_root=False,
                want_unversioned=False):
        with self.lock_read():
            changes, source_extras, target_extras = self._iter_git_changes(
                want_unchanged=want_unchanged,
                require_versioned=require_versioned,
                specific_files=specific_files,
                extra_trees=extra_trees,
                want_unversioned=want_unversioned)
            return tree_delta_from_git_changes(
                changes, (self.source.mapping, self.target.mapping),
                specific_files=specific_files,
                include_root=include_root,
                source_extras=source_extras, target_extras=target_extras)

    def iter_changes(self, include_unchanged=False, specific_files=None,
                     pb=None, extra_trees=None, require_versioned=True,
                     want_unversioned=False):
        if extra_trees is None:
            extra_trees = []
        with self.lock_read():
            changes, source_extras, target_extras = self._iter_git_changes(
                want_unchanged=include_unchanged,
                require_versioned=require_versioned,
                specific_files=specific_files,
                extra_trees=extra_trees,
                want_unversioned=want_unversioned)
            return changes_from_git_changes(
                changes, self.target.mapping,
                specific_files=specific_files,
                include_unchanged=include_unchanged,
                source_extras=source_extras,
                target_extras=target_extras)

    def _iter_git_changes(self, want_unchanged=False, specific_files=None,
                          require_versioned=False, extra_trees=None,
                          want_unversioned=False, include_trees=True):
        trees = [self.source]
        if extra_trees is not None:
            trees.extend(extra_trees)
        if specific_files is not None:
            specific_files = self.target.find_related_paths_across_trees(
                specific_files, trees,
                require_versioned=require_versioned)
        # TODO(jelmer): Restrict to specific_files, for performance reasons.
        with self.lock_read():
            from_tree_sha, from_extras = self.source.git_snapshot(
                want_unversioned=want_unversioned)
            to_tree_sha, to_extras = self.target.git_snapshot(
                want_unversioned=want_unversioned)
            changes = tree_changes(
                self.store, from_tree_sha, to_tree_sha,
                include_trees=include_trees,
                rename_detector=self.rename_detector,
                want_unchanged=want_unchanged, change_type_same=True)
            return changes, from_extras, to_extras

    def find_target_path(self, path, recurse='none'):
        ret = self.find_target_paths([path], recurse=recurse)
        return ret[path]

    def find_source_path(self, path, recurse='none'):
        ret = self.find_source_paths([path], recurse=recurse)
        return ret[path]

    def find_target_paths(self, paths, recurse='none'):
        paths = set(paths)
        ret = {}
        changes = self._iter_git_changes(
            specific_files=paths, include_trees=False)[0]
        for (_change_type, old, new) in changes:
            if old[0] is None:
                continue
            oldpath = decode_git_path(old[0])
            if oldpath in paths:
                ret[oldpath] = decode_git_path(new[0]) if new[0] else None
        for path in paths:
            if path not in ret:
                if self.source.has_filename(path):
                    if self.target.has_filename(path):
                        ret[path] = path
                    else:
                        ret[path] = None
                else:
                    raise _mod_transport.NoSuchFile(path)
        return ret

    def find_source_paths(self, paths, recurse='none'):
        paths = set(paths)
        ret = {}
        changes = self._iter_git_changes(
            specific_files=paths, include_trees=False)[0]
        for (_change_type, old, new) in changes:
            if new[0] is None:
                continue
            newpath = decode_git_path(new[0])
            if newpath in paths:
                ret[newpath] = decode_git_path(old[0]) if old[0] else None
        for path in paths:
            if path not in ret:
                if self.target.has_filename(path):
                    if self.source.has_filename(path):
                        ret[path] = path
                    else:
                        ret[path] = None
                else:
                    raise _mod_transport.NoSuchFile(path)
        return ret


_mod_tree.InterTree.register_optimiser(InterGitTrees)


class MutableGitIndexTree(mutabletree.MutableTree, GitTree):

    store: BaseObjectStore

    def __init__(self):
        self._lock_mode = None
        self._lock_count = 0
        self._versioned_dirs = None
        self._index_dirty = False
        self._submodules = None

    def git_snapshot(self, want_unversioned=False):
        return snapshot_workingtree(self, want_unversioned=want_unversioned)

    def is_versioned(self, path):
        with self.lock_read():
            path = encode_git_path(path.rstrip('/'))
            (index, subpath) = self._lookup_index(path)
            return (subpath in index or self._has_dir(path))

    def _has_dir(self, path):
        if not isinstance(path, bytes):
            raise TypeError(path)
        if path == b"":
            return True
        if self._versioned_dirs is None:
            self._load_dirs()
        return path in self._versioned_dirs

    def _load_dirs(self):
        if self._lock_mode is None:
            raise errors.ObjectNotLocked(self)
        self._versioned_dirs = set()
        for p, _sha, _mode in self.iter_git_objects():
            self._ensure_versioned_dir(posixpath.dirname(p))

    def _ensure_versioned_dir(self, dirname):
        if not isinstance(dirname, bytes):
            raise TypeError(dirname)
        if dirname in self._versioned_dirs:
            return
        if dirname != b"":
            self._ensure_versioned_dir(posixpath.dirname(dirname))
        self._versioned_dirs.add(dirname)

    def path2id(self, path):
        with self.lock_read():
            path = path.rstrip('/')
            if self.is_versioned(path.rstrip('/')):
                return self.mapping.generate_file_id(
                    osutils.safe_unicode(path))
            return None

    def add(self, files, kinds=None):
        """Add paths to the set of versioned paths.

        Note that the command line normally calls smart_add instead,
        which can automatically recurse.

        This adds the files to the tree, so that they will be
        recorded by the next commit.

        Args:
          files: List of paths to add, relative to the base of the tree.
          kinds: Optional parameter to specify the kinds to be used for
            each file.
        """
        if isinstance(files, str):
            # XXX: Passing a single string is inconsistent and should be
            # deprecated.
            if not (kinds is None or isinstance(kinds, str)):
                raise AssertionError()
            files = [files]
            if kinds is not None:
                kinds = [kinds]

        files = [path.strip('/') for path in files]

        if kinds is None:
            kinds = [None] * len(files)
        elif not len(kinds) == len(files):
            raise AssertionError()
        with self.lock_tree_write():
            for f in files:
                # generic constraint checks:
                if self.is_control_filename(f):
                    raise errors.ForbiddenControlFileError(filename=f)
                osutils.splitpath(f)
            # fill out file kinds for all files [not needed when we stop
            # caring about the instantaneous file kind within a uncommmitted tree
            #
            self._gather_kinds(files, kinds)
            for (path, kind) in zip(files, kinds):
                path, can_access = osutils.normalized_filename(path)
                if not can_access:
                    raise errors.InvalidNormalization(path)
                self._index_add_entry(path, kind)

    def _gather_kinds(self, files, kinds):
        """Helper function for add - sets the entries of kinds."""
        raise NotImplementedError(self._gather_kinds)

    def _read_submodule_head(self, path):
        raise NotImplementedError(self._read_submodule_head)

    def _lookup_index(self, encoded_path):
        if not isinstance(encoded_path, bytes):
            raise TypeError(encoded_path)
        # Common case:
        if encoded_path in self.index:
            return self.index, encoded_path
        # TODO(jelmer): Perhaps have a cache with paths under which some
        # submodules exist?
        index = self.index
        remaining_path = encoded_path
        while True:
            parts = remaining_path.split(b'/')
            for i in range(1, len(parts)):
                basepath = b'/'.join(parts[:i])
                try:
                    value = index[basepath]
                except KeyError:
                    continue
                else:
                    if S_ISGITLINK(value.mode):
                        index = self._get_submodule_index(basepath)
                        remaining_path = b'/'.join(parts[i:])
                        break
                    else:
                        return index, remaining_path
            else:
                return index, remaining_path
        return index, remaining_path

    def _index_del_entry(self, index, path):
        del index[path]
        # TODO(jelmer): Keep track of dirty per index
        self._index_dirty = True

    def _apply_index_changes(self, changes):
        for (path, kind, _executability, reference_revision,
             symlink_target) in changes:
            if kind is None or kind == 'directory':
                (index, subpath) = self._lookup_index(
                    encode_git_path(path))
                try:
                    self._index_del_entry(index, subpath)
                except KeyError:
                    pass
                else:
                    self._versioned_dirs = None
            else:
                self._index_add_entry(
                    path, kind,
                    reference_revision=reference_revision,
                    symlink_target=symlink_target)
        self.flush()

    def _index_add_entry(
            self, path, kind, reference_revision=None,
            symlink_target=None):
        if kind == "directory":
            # Git indexes don't contain directories
            return
        elif kind == "file":
            blob = Blob()
            try:
                file, stat_val = self.get_file_with_stat(path)
            except (_mod_transport.NoSuchFile, OSError):
                # TODO: Rather than come up with something here, use the old
                # index
                file = BytesIO()
                stat_val = os.stat_result(
                    (stat.S_IFREG | 0o644, 0, 0, 0, 0, 0, 0, 0, 0, 0))
            with file:
                blob.set_raw_string(file.read())
            # Add object to the repository if it didn't exist yet
            if blob.id not in self.store:
                self.store.add_object(blob)
            hexsha = blob.id
        elif kind == "symlink":
            blob = Blob()
            try:
                stat_val = self._lstat(path)
            except OSError:
                # TODO: Rather than come up with something here, use the
                # old index
                stat_val = os.stat_result(
                    (stat.S_IFLNK, 0, 0, 0, 0, 0, 0, 0, 0, 0))
            if symlink_target is None:
                symlink_target = self.get_symlink_target(path)
            blob.set_raw_string(encode_git_path(symlink_target))
            # Add object to the repository if it didn't exist yet
            if blob.id not in self.store:
                self.store.add_object(blob)
            hexsha = blob.id
        elif kind == "tree-reference":
            if reference_revision is not None:
                hexsha = self.branch.lookup_bzr_revision_id(
                    reference_revision)[0]
            else:
                hexsha = self._read_submodule_head(path)
                if hexsha is None:
                    raise errors.NoCommits(path)
            try:
                stat_val = self._lstat(path)
            except OSError:
                stat_val = os.stat_result(
                    (S_IFGITLINK, 0, 0, 0, 0, 0, 0, 0, 0, 0))
            stat_val = os.stat_result((S_IFGITLINK, ) + stat_val[1:])
        else:
            raise AssertionError(f"unknown kind '{kind}'")
        # Add an entry to the index or update the existing entry
        ensure_normalized_path(path)
        encoded_path = encode_git_path(path)
        if b'\r' in encoded_path or b'\n' in encoded_path:
            # TODO(jelmer): Why do we need to do this?
            trace.mutter('ignoring path with invalid newline in it: %r', path)
            return
        (index, index_path) = self._lookup_index(encoded_path)
        index[index_path] = index_entry_from_stat(stat_val, hexsha)
        self._index_dirty = True
        if self._versioned_dirs is not None:
            self._ensure_versioned_dir(index_path)

    def iter_git_objects(self):
        for p, entry in self._recurse_index_entries():
            yield p, entry.sha, entry.mode

    def _recurse_index_entries(self, index=None, basepath=b"",
                               recurse_nested=False):
        # Iterate over all index entries
        with self.lock_read():
            if index is None:
                index = self.index
            for path, value in index.items():
                if isinstance(value, ConflictedIndexEntry):
                    if value.this is None:
                        continue
                    mode = value.this.mode
                else:
                    mode = value.mode
                if S_ISGITLINK(mode) and recurse_nested:
                    subindex = self._get_submodule_index(path)
                    yield from self._recurse_index_entries(
                            index=subindex, basepath=path,
                            recurse_nested=recurse_nested)
                else:
                    yield (posixpath.join(basepath, path), value)

    def iter_entries_by_dir(self, specific_files=None,
                            recurse_nested=False):
        with self.lock_read():
            if specific_files is not None:
                specific_files = set(specific_files)
            else:
                specific_files = None
            root_ie = self._get_dir_ie("", None)
            ret = {}
            if specific_files is None or "" in specific_files:
                ret[("", "")] = root_ie
            dir_ids = {"": root_ie.file_id}
            for path, value in self._recurse_index_entries(
                    recurse_nested=recurse_nested):
                if self.mapping.is_special_file(path):
                    continue
                path = decode_git_path(path)
                if specific_files is not None and path not in specific_files:
                    continue
                (parent, name) = posixpath.split(path)
                try:
                    file_ie = self._get_file_ie(name, path, value, None)
                except _mod_transport.NoSuchFile:
                    continue
                if specific_files is None:
                    for (dir_path, dir_ie) in self._add_missing_parent_ids(
                            parent, dir_ids):
                        ret[(posixpath.dirname(dir_path), dir_path)] = dir_ie
                file_ie.parent_id = self.path2id(parent)
                ret[(posixpath.dirname(path), path)] = file_ie
            # Special casing for directories
            if specific_files:
                for path in specific_files:
                    key = (posixpath.dirname(path), path)
                    if key not in ret and self.is_versioned(path):
                        ret[key] = self._get_dir_ie(path, self.path2id(key[0]))
            for ((_, path), ie) in sorted(ret.items()):
                yield path, ie

    def iter_references(self):
        if self.supports_tree_reference():
            # TODO(jelmer): Implement a more efficient version of this
            for path, entry in self.iter_entries_by_dir():
                if entry.kind == 'tree-reference':
                    yield path

    def _get_dir_ie(self, path: str, parent_id) -> GitTreeDirectory:
        file_id = self.path2id(path)
        return GitTreeDirectory(file_id, posixpath.basename(path).strip("/"), parent_id)

    def _get_file_ie(self, name: str, path: str, value: Union[IndexEntry, ConflictedIndexEntry], parent_id) -> Union[GitTreeSymlink, GitTreeDirectory, GitTreeFile, GitTreeSubmodule]:
        if not isinstance(name, str):
            raise TypeError(name)
        if not isinstance(path, str):
            raise TypeError(path)
        if isinstance(value, IndexEntry):
            mode = value.mode
            sha = value.sha
            size = value.size
        elif isinstance(value, ConflictedIndexEntry):
            if value.this is None:
                raise _mod_transport.NoSuchFile(path)
            mode = value.this.mode
            sha = value.this.sha
            size = value.this.size
        else:
            raise TypeError(value)
        file_id = self.path2id(path)
        if not isinstance(file_id, bytes):
            raise TypeError(file_id)
        kind = mode_kind(mode)
        ie = entry_factory[kind](file_id, name, parent_id, git_sha1=sha)
        if kind == 'symlink':
            ie.symlink_target = self.get_symlink_target(path)
        elif kind == 'tree-reference':
            ie.reference_revision = self.get_reference_revision(path)
        elif kind == 'directory':
            pass
        else:
            ie.git_sha1 = sha
            ie.text_size = size
            ie.executable = bool(stat.S_ISREG(mode) and stat.S_IEXEC & mode)
        return ie

    def _add_missing_parent_ids(self, path: str, dir_ids) -> List[Tuple[str, GitTreeDirectory]]:
        if path in dir_ids:
            return []
        parent = posixpath.dirname(path).strip("/")
        ret = self._add_missing_parent_ids(parent, dir_ids)
        parent_id = dir_ids[parent]
        ie = self._get_dir_ie(path, parent_id)
        dir_ids[path] = ie.file_id
        ret.append((path, ie))
        return ret

    def _comparison_data(self, entry, path):
        if entry is None:
            return None, False, None
        return entry.kind, entry.executable, None

    def _unversion_path(self, path):
        if self._lock_mode is None:
            raise errors.ObjectNotLocked(self)
        encoded_path = encode_git_path(path)
        count = 0
        (index, subpath) = self._lookup_index(encoded_path)
        try:
            self._index_del_entry(index, encoded_path)
        except KeyError:
            # A directory, perhaps?
            # TODO(jelmer): Deletes that involve submodules?
            for p in list(index):
                if p.startswith(subpath + b"/"):
                    count += 1
                    self._index_del_entry(index, p)
        else:
            count = 1
        self._versioned_dirs = None
        return count

    def unversion(self, paths):
        with self.lock_tree_write():
            for path in paths:
                if self._unversion_path(path) == 0:
                    raise _mod_transport.NoSuchFile(path)
            self._versioned_dirs = None
            self.flush()

    def flush(self):
        pass

    def update_basis_by_delta(self, revid, delta):
        # TODO(jelmer): This shouldn't be called, it's inventory specific.
        for (old_path, new_path, _file_id, ie) in delta:
            if old_path is not None:
                (index, old_subpath) = self._lookup_index(
                    encode_git_path(old_path))
                if old_subpath in index:
                    self._index_del_entry(index, old_subpath)
                    self._versioned_dirs = None
            if new_path is not None and ie.kind != 'directory':
                self._index_add_entry(new_path, ie.kind)
        self.flush()
        self._set_merges_from_parent_ids([])

    def move(self, from_paths, to_dir=None, after=None):
        rename_tuples = []
        with self.lock_tree_write():
            to_abs = self.abspath(to_dir)
            if not os.path.isdir(to_abs):
                raise errors.BzrMoveFailedError('', to_dir,
                                                errors.NotADirectory(to_abs))

            for from_rel in from_paths:
                from_tail = os.path.split(from_rel)[-1]
                to_rel = os.path.join(to_dir, from_tail)
                self.rename_one(from_rel, to_rel, after=after)
                rename_tuples.append((from_rel, to_rel))
            self.flush()
            return rename_tuples

    def rename_one(self, from_rel, to_rel, after=None):
        from_path = encode_git_path(from_rel)
        to_rel, can_access = osutils.normalized_filename(to_rel)
        if not can_access:
            raise errors.InvalidNormalization(to_rel)
        to_path = encode_git_path(to_rel)
        with self.lock_tree_write():
            if not after:
                # Perhaps it's already moved?
                after = (
                    not self.has_filename(from_rel) and
                    self.has_filename(to_rel) and
                    not self.is_versioned(to_rel))
            if after:
                if not self.has_filename(to_rel):
                    raise errors.BzrMoveFailedError(
                        from_rel, to_rel, _mod_transport.NoSuchFile(to_rel))
                if self.basis_tree().is_versioned(to_rel):
                    raise errors.BzrMoveFailedError(
                        from_rel, to_rel, errors.AlreadyVersionedError(to_rel))

                kind = self.kind(to_rel)
            else:
                try:
                    self.kind(to_rel)
                except _mod_transport.NoSuchFile:
                    exc_type = errors.BzrRenameFailedError
                else:
                    exc_type = errors.BzrMoveFailedError
                if self.is_versioned(to_rel):
                    raise exc_type(from_rel, to_rel,
                                   errors.AlreadyVersionedError(to_rel))
                if not self.has_filename(from_rel):
                    raise errors.BzrMoveFailedError(
                        from_rel, to_rel, _mod_transport.NoSuchFile(from_rel))
                kind = self.kind(from_rel)
                if not self.is_versioned(from_rel) and kind != 'directory':
                    raise exc_type(from_rel, to_rel,
                                   errors.NotVersionedError(from_rel))
                if self.has_filename(to_rel):
                    raise errors.RenameFailedFilesExist(
                        from_rel, to_rel, _mod_transport.FileExists(to_rel))

                kind = self.kind(from_rel)

            if not after and kind != 'directory':
                (index, from_subpath) = self._lookup_index(from_path)
                if from_subpath not in index:
                    # It's not a file
                    raise errors.BzrMoveFailedError(
                        from_rel, to_rel,
                        errors.NotVersionedError(path=from_rel))

            if not after:
                try:
                    self._rename_one(from_rel, to_rel)
                except FileNotFoundError as err:
                    raise errors.BzrMoveFailedError(
                        from_rel, to_rel, _mod_transport.NoSuchFile(to_rel)) from err
            if kind != 'directory':
                (index, from_index_path) = self._lookup_index(from_path)
                try:
                    self._index_del_entry(index, from_path)
                except KeyError:
                    pass
                self._index_add_entry(to_rel, kind)
            else:
                todo = [(p, i) for (p, i) in self._recurse_index_entries()
                        if p.startswith(from_path + b'/')]
                for child_path, child_value in todo:
                    (child_to_index, child_to_index_path) = self._lookup_index(
                        posixpath.join(to_path, posixpath.relpath(child_path, from_path)))
                    child_to_index[child_to_index_path] = child_value
                    # TODO(jelmer): Mark individual index as dirty
                    self._index_dirty = True
                    (child_from_index, child_from_index_path) = self._lookup_index(
                        child_path)
                    self._index_del_entry(
                        child_from_index, child_from_index_path)

            self._versioned_dirs = None
            self.flush()

    def path_content_summary(self, path):
        """See Tree.path_content_summary."""
        try:
            stat_result = self._lstat(path)
        except FileNotFoundError:
            # no file.
            return ('missing', None, None, None)
        kind = mode_kind(stat_result.st_mode)
        if kind == 'file':
            size = stat_result.st_size
            executable = self._is_executable_from_path_and_stat(path, stat_result)
            # try for a stat cache lookup
            return ('file', size, executable, self._sha_from_stat(
                path, stat_result))
        elif kind == 'directory':
            # perhaps it looks like a plain directory, but it's really a
            # reference.
            if self._directory_is_tree_reference(path):
                kind = 'tree-reference'
            return kind, None, None, None
        elif kind == 'symlink':
            target = osutils.readlink(self.abspath(path))
            return ('symlink', None, None, target)
        else:
            return (kind, None, None, None)

    def stored_kind(self, relpath):
        if relpath == '':
            return 'directory'
        (index, index_path) = self._lookup_index(encode_git_path(relpath))
        if index is None:
            return None
        try:
            mode = index[index_path].mode
        except KeyError:
            for p in index:
                if osutils.is_inside(
                        decode_git_path(index_path), decode_git_path(p)):
                    return 'directory'
            return None
        else:
            return mode_kind(mode)

    def kind(self, relpath):
        kind = file_kind(self.abspath(relpath))
        if kind == 'directory':
            if self._directory_is_tree_reference(relpath):
                return 'tree-reference'
            return 'directory'
        else:
            return kind

    def _live_entry(self, relpath):
        raise NotImplementedError(self._live_entry)

    def transform(self, pb=None):
        from .transform import GitTreeTransform
        return GitTreeTransform(self, pb=pb)

    def has_changes(self, _from_tree=None):
        """Quickly check that the tree contains at least one commitable change.

        :param _from_tree: tree to compare against to find changes (default to
            the basis tree and is intended to be used by tests).

        :return: True if a change is found. False otherwise
        """
        with self.lock_read():
            # Check pending merges
            if len(self.get_parent_ids()) > 1:
                return True
            if _from_tree is None:
                _from_tree = self.basis_tree()
            changes = self.iter_changes(_from_tree)
            if self.supports_symlinks():
                # Fast path for has_changes.
                try:
                    change = next(changes)
                    if change.path[1] == '':
                        next(changes)
                    return True
                except StopIteration:
                    # No changes
                    return False
            else:
                # Slow path for has_changes.
                # Handle platforms that do not support symlinks in the
                # conditional below. This is slower than the try/except
                # approach below that but we don't have a choice as we
                # need to be sure that all symlinks are removed from the
                # entire changeset. This is because in platforms that
                # do not support symlinks, they show up as None in the
                # working copy as compared to the repository.
                # Also, exclude root as mention in the above fast path.
                changes = filter(
                    lambda c: c[6][0] != 'symlink' and c[4] != (None, None),
                    changes)
                try:
                    next(iter(changes))
                except StopIteration:
                    return False
                return True


def snapshot_workingtree(target: MutableGitIndexTree, want_unversioned: bool = False) -> Tuple[ObjectID, Set[bytes]]:
    """Snapshot a working tree into a tree object."""
    extras = set()
    blobs = {}
    # Report dirified directories to commit_tree first, so that they can be
    # replaced with non-empty directories if they have contents.
    dirified = []
    trust_executable = target._supports_executable()  # type: ignore
    for path, index_entry in target._recurse_index_entries():
        index_entry = getattr(index_entry, 'this', index_entry)
        try:
            live_entry = target._live_entry(path)
        except FileNotFoundError:
            # Entry was removed; keep it listed, but mark it as gone.
            blobs[path] = (ZERO_SHA, 0)
        else:
            if live_entry is None:
                # Entry was turned into a directory.
                # Maybe it's just a submodule that's not checked out?
                if S_ISGITLINK(index_entry.mode):
                    blobs[path] = (index_entry.sha, index_entry.mode)
                else:
                    dirified.append((path, Tree().id, stat.S_IFDIR))
                    target.store.add_object(Tree())
            else:
                mode = live_entry.mode
                if not trust_executable:
                    if mode_is_executable(index_entry.mode):
                        mode |= 0o111
                    else:
                        mode &= ~0o111
                if live_entry.sha != index_entry.sha:
                    rp = decode_git_path(path)
                    if stat.S_ISREG(live_entry.mode):
                        blob = Blob()
                        with target.get_file(rp) as f:
                            blob.data = f.read()
                    elif stat.S_ISLNK(live_entry.mode):
                        blob = Blob()
                        blob.data = os.fsencode(target.get_symlink_target(rp))
                    else:
                        blob = None
                    if blob is not None:
                        target.store.add_object(blob)
                blobs[path] = (live_entry.sha, cleanup_mode(live_entry.mode))
    if want_unversioned:
        for extra in target._iter_files_recursive(include_dirs=False):  # type: ignore
            extra, accessible = osutils.normalized_filename(extra)
            np = encode_git_path(extra)
            if np in blobs:
                continue
            st = target._lstat(extra)  # type: ignore
            obj: Union[Tree, Blob]
            if stat.S_ISDIR(st.st_mode):
                obj = Tree()
            elif stat.S_ISREG(st.st_mode) or stat.S_ISLNK(st.st_mode):
                obj = blob_from_path_and_stat(
                    os.fsencode(target.abspath(extra)), st)  # type: ignore
            else:
                continue
            target.store.add_object(obj)
            blobs[np] = (obj.id, cleanup_mode(st.st_mode))
            extras.add(np)
    return commit_tree(
        target.store, dirified + [(p, s, m) for (p, (s, m)) in blobs.items()]), extras<|MERGE_RESOLUTION|>--- conflicted
+++ resolved
@@ -29,8 +29,8 @@
 from dulwich.config import parse_submodules
 from dulwich.diff_tree import RenameDetector, tree_changes
 from dulwich.errors import NotTreeError
-<<<<<<< HEAD
 from dulwich.index import (
+    ConflictedIndexEntry,
     IndexEntry,
     blob_from_path_and_stat,
     cleanup_mode,
@@ -38,13 +38,7 @@
     index_entry_from_stat,
 )
 from dulwich.object_store import BaseObjectStore, OverlayObjectStore, iter_tree_contents
-from dulwich.objects import S_IFGITLINK, S_ISGITLINK, ZERO_SHA, Blob, Tree
-=======
-from dulwich.index import (Index, IndexEntry, blob_from_path_and_stat,
-                           cleanup_mode, commit_tree, index_entry_from_stat, ConflictedIndexEntry)
-from dulwich.object_store import OverlayObjectStore, iter_tree_contents, BaseObjectStore
 from dulwich.objects import S_IFGITLINK, S_ISGITLINK, ZERO_SHA, Blob, Tree, ObjectID
->>>>>>> 99c95673
 
 from .. import controldir as _mod_controldir
 from .. import delta, errors, mutabletree, osutils, revisiontree, trace, urlutils
@@ -53,7 +47,6 @@
 from ..bzr.inventorytree import InventoryTreeChange
 from ..revision import CURRENT_REVISION, NULL_REVISION
 from ..transport import get_transport
-<<<<<<< HEAD
 from ..transport.local import file_kind
 from ..tree import MissingNestedTree
 from .mapping import (
@@ -63,11 +56,6 @@
     mode_is_executable,
     mode_kind,
 )
-=======
-from ..tree import MissingNestedTree, TreeEntry
-from .mapping import (decode_git_path, default_mapping, encode_git_path,
-                      mode_is_executable, mode_kind)
->>>>>>> 99c95673
 
 
 class GitTreeDirectory(_mod_tree.TreeDirectory):
