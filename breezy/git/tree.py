# Copyright (C) 2009-2018 Jelmer Vernooij <jelmer@jelmer.uk>
#
# This program is free software; you can redistribute it and/or modify
# it under the terms of the GNU General Public License as published by
# the Free Software Foundation; either version 2 of the License, or
# (at your option) any later version.
#
# This program is distributed in the hope that it will be useful,
# but WITHOUT ANY WARRANTY; without even the implied warranty of
# MERCHANTABILITY or FITNESS FOR A PARTICULAR PURPOSE.  See the
# GNU General Public License for more details.
#
# You should have received a copy of the GNU General Public License
# along with this program; if not, write to the Free Software
# Foundation, Inc., 51 Franklin Street, Fifth Floor, Boston, MA 02110-1301 USA


"""Git Trees."""

from __future__ import absolute_import

from collections import deque
import errno
from io import BytesIO
import os

from dulwich.index import (
    blob_from_path_and_stat,
    cleanup_mode,
    commit_tree,
    index_entry_from_stat,
    )
from dulwich.object_store import (
    tree_lookup_path,
    OverlayObjectStore,
    )
from dulwich.objects import (
    Blob,
    Tree,
    ZERO_SHA,
    S_IFGITLINK,
    S_ISGITLINK,
    )
import stat
import posixpath

from .. import (
    controldir as _mod_controldir,
    delta,
    errors,
    mutabletree,
    osutils,
    revisiontree,
    trace,
    tree as _mod_tree,
    workingtree,
    )
from ..revision import (
    CURRENT_REVISION,
    NULL_REVISION,
    )
from ..sixish import (
    text_type,
    viewitems,
    )

from .mapping import (
    mode_is_executable,
    mode_kind,
    GitFileIdMap,
    default_mapping,
    )


class GitTreeDirectory(_mod_tree.TreeDirectory):

    __slots__ = ['file_id', 'name', 'parent_id', 'children']

    def __init__(self, file_id, name, parent_id):
        self.file_id = file_id
        self.name = name
        self.parent_id = parent_id
        # TODO(jelmer)
        self.children = {}

    @property
    def kind(self):
        return 'directory'

    @property
    def executable(self):
        return False

    def copy(self):
        return self.__class__(
            self.file_id, self.name, self.parent_id)

    def __repr__(self):
        return "%s(file_id=%r, name=%r, parent_id=%r)" % (
            self.__class__.__name__, self.file_id, self.name,
            self.parent_id)

    def __eq__(self, other):
        return (self.kind == other.kind and
                self.file_id == other.file_id and
                self.name == other.name and
                self.parent_id == other.parent_id)


class GitTreeFile(_mod_tree.TreeFile):

    __slots__ = ['file_id', 'name', 'parent_id', 'text_size', 'text_sha1',
                 'executable']

    def __init__(self, file_id, name, parent_id, text_size=None,
                 text_sha1=None, executable=None):
        self.file_id = file_id
        self.name = name
        self.parent_id = parent_id
        self.text_size = text_size
        self.text_sha1 = text_sha1
        self.executable = executable

    @property
    def kind(self):
        return 'file'

    def __eq__(self, other):
        return (self.kind == other.kind and
                self.file_id == other.file_id and
                self.name == other.name and
                self.parent_id == other.parent_id and
                self.text_sha1 == other.text_sha1 and
                self.text_size == other.text_size and
                self.executable == other.executable)

    def __repr__(self):
        return ("%s(file_id=%r, name=%r, parent_id=%r, text_size=%r, "
                "text_sha1=%r, executable=%r)") % (
            type(self).__name__, self.file_id, self.name, self.parent_id,
            self.text_size, self.text_sha1, self.executable)

    def copy(self):
        ret = self.__class__(
            self.file_id, self.name, self.parent_id)
        ret.text_sha1 = self.text_sha1
        ret.text_size = self.text_size
        ret.executable = self.executable
        return ret


class GitTreeSymlink(_mod_tree.TreeLink):

    __slots__ = ['file_id', 'name', 'parent_id', 'symlink_target']

    def __init__(self, file_id, name, parent_id,
                 symlink_target=None):
        self.file_id = file_id
        self.name = name
        self.parent_id = parent_id
        self.symlink_target = symlink_target

    @property
    def kind(self):
        return 'symlink'

    @property
    def executable(self):
        return False

    @property
    def text_size(self):
        return None

    def __repr__(self):
        return "%s(file_id=%r, name=%r, parent_id=%r, symlink_target=%r)" % (
            type(self).__name__, self.file_id, self.name, self.parent_id,
            self.symlink_target)

    def __eq__(self, other):
        return (self.kind == other.kind and
                self.file_id == other.file_id and
                self.name == other.name and
                self.parent_id == other.parent_id and
                self.symlink_target == other.symlink_target)

    def copy(self):
        return self.__class__(
            self.file_id, self.name, self.parent_id,
            self.symlink_target)


class GitTreeSubmodule(_mod_tree.TreeLink):

    __slots__ = ['file_id', 'name', 'parent_id', 'reference_revision']

    def __init__(self, file_id, name, parent_id, reference_revision=None):
        self.file_id = file_id
        self.name = name
        self.parent_id = parent_id
        self.reference_revision = reference_revision

    @property
    def kind(self):
        return 'tree-reference'

    def __repr__(self):
        return ("%s(file_id=%r, name=%r, parent_id=%r, "
                "reference_revision=%r)") % (
            type(self).__name__, self.file_id, self.name, self.parent_id,
            self.reference_revision)

    def __eq__(self, other):
        return (self.kind == other.kind and
                self.file_id == other.file_id and
                self.name == other.name and
                self.parent_id == other.parent_id and
                self.reference_revision == other.reference_revision)

    def copy(self):
        return self.__class__(
            self.file_id, self.name, self.parent_id,
            self.reference_revision)


entry_factory = {
    'directory': GitTreeDirectory,
    'file': GitTreeFile,
    'symlink': GitTreeSymlink,
    'tree-reference': GitTreeSubmodule,
    }


def ensure_normalized_path(path):
    """Check whether path is normalized.

    :raises InvalidNormalization: When path is not normalized, and cannot be
        accessed on this platform by the normalized path.
    :return: The NFC normalised version of path.
    """
    norm_path, can_access = osutils.normalized_filename(path)
    if norm_path != path:
        if can_access:
            return norm_path
        else:
            raise errors.InvalidNormalization(path)
    return path


class GitRevisionTree(revisiontree.RevisionTree):
    """Revision tree implementation based on Git objects."""

    def __init__(self, repository, revision_id):
        self._revision_id = revision_id
        self._repository = repository
        self.store = repository._git.object_store
        if not isinstance(revision_id, bytes):
            raise TypeError(revision_id)
        self.commit_id, self.mapping = repository.lookup_bzr_revision_id(
            revision_id)
        if revision_id == NULL_REVISION:
            self.tree = None
            self.mapping = default_mapping
            self._fileid_map = GitFileIdMap(
                {},
                default_mapping)
        else:
            try:
                commit = self.store[self.commit_id]
            except KeyError:
                raise errors.NoSuchRevision(repository, revision_id)
            self.tree = commit.tree
            self._fileid_map = self.mapping.get_fileid_map(
                self.store.__getitem__, self.tree)

    def _get_nested_repository(self, path):
        nested_repo_transport = self._repository.user_transport.clone(path)
        nested_controldir = _mod_controldir.ControlDir.open_from_transport(
            nested_repo_transport)
        return nested_controldir.find_repository()

    def supports_rename_tracking(self):
        return False

    def get_file_revision(self, path):
        change_scanner = self._repository._file_change_scanner
        if self.commit_id == ZERO_SHA:
            return NULL_REVISION
        (unused_path, commit_id) = change_scanner.find_last_change_revision(
            path.encode('utf-8'), self.commit_id)
        return self._repository.lookup_foreign_revision_id(
            commit_id, self.mapping)

    def get_file_mtime(self, path):
        try:
            revid = self.get_file_revision(path)
        except KeyError:
            raise errors.NoSuchFile(path)
        try:
            rev = self._repository.get_revision(revid)
        except errors.NoSuchRevision:
            raise _mod_tree.FileTimestampUnavailable(path)
        return rev.timestamp

    def id2path(self, file_id):
        try:
            path = self._fileid_map.lookup_path(file_id)
        except ValueError:
            raise errors.NoSuchId(self, file_id)
        if self.is_versioned(path):
            return path
        raise errors.NoSuchId(self, file_id)

    def is_versioned(self, path):
        return self.has_filename(path)

    def path2id(self, path):
        if self.mapping.is_special_file(path):
            return None
        if not self.is_versioned(path):
            return None
        return self._fileid_map.lookup_file_id(osutils.safe_unicode(path))

    def all_file_ids(self):
        raise errors.UnsupportedOperation(self.all_file_ids, self)

    def all_versioned_paths(self):
        ret = {u''}
        todo = [(self.store, b'', self.tree)]
        while todo:
            (store, path, tree_id) = todo.pop()
            if tree_id is None:
                continue
            tree = store[tree_id]
            for name, mode, hexsha in tree.items():
                subpath = posixpath.join(path, name)
                ret.add(subpath.decode('utf-8'))
                if stat.S_ISDIR(mode):
                    todo.append((store, subpath, hexsha))
        return ret

    def get_root_id(self):
        if self.tree is None:
            return None
        return self.path2id("")

    def has_or_had_id(self, file_id):
        try:
            self.id2path(file_id)
        except errors.NoSuchId:
            return False
        return True

    def has_id(self, file_id):
        try:
            path = self.id2path(file_id)
        except errors.NoSuchId:
            return False
        return self.has_filename(path)

    def _lookup_path(self, path):
        if self.tree is None:
            raise errors.NoSuchFile(path)
        try:
            (mode, hexsha) = tree_lookup_path(
                self.store.__getitem__, self.tree, path.encode('utf-8'))
        except KeyError:
            raise errors.NoSuchFile(self, path)
        else:
            return (self.store, mode, hexsha)

    def is_executable(self, path):
        (store, mode, hexsha) = self._lookup_path(path)
        if mode is None:
            # the tree root is a directory
            return False
        return mode_is_executable(mode)

    def kind(self, path):
        (store, mode, hexsha) = self._lookup_path(path)
        if mode is None:
            # the tree root is a directory
            return "directory"
        return mode_kind(mode)

    def has_filename(self, path):
        try:
            self._lookup_path(path)
        except errors.NoSuchFile:
            return False
        else:
            return True

    def list_files(self, include_root=False, from_dir=None, recursive=True):
        if self.tree is None:
            return
        if from_dir is None or from_dir == '.':
            from_dir = u""
        (store, mode, hexsha) = self._lookup_path(from_dir)
        if mode is None:  # Root
            root_ie = self._get_dir_ie(b"", None)
        else:
            parent_path = posixpath.dirname(from_dir)
            parent_id = self._fileid_map.lookup_file_id(parent_path)
            if mode_kind(mode) == 'directory':
                root_ie = self._get_dir_ie(from_dir.encode("utf-8"), parent_id)
            else:
                root_ie = self._get_file_ie(
                    store, from_dir.encode("utf-8"),
                    posixpath.basename(from_dir), mode, hexsha)
        if include_root:
            yield (from_dir, "V", root_ie.kind, root_ie)
        todo = []
        if root_ie.kind == 'directory':
            todo.append((store, from_dir.encode("utf-8"),
                         b"", hexsha, root_ie.file_id))
        while todo:
            (store, path, relpath, hexsha, parent_id) = todo.pop()
            tree = store[hexsha]
            for name, mode, hexsha in tree.iteritems():
                if self.mapping.is_special_file(name):
                    continue
                child_path = posixpath.join(path, name)
                child_relpath = posixpath.join(relpath, name)
                if stat.S_ISDIR(mode):
                    ie = self._get_dir_ie(child_path, parent_id)
                    if recursive:
                        todo.append(
                            (store, child_path, child_relpath, hexsha,
                             ie.file_id))
                else:
                    ie = self._get_file_ie(
                        store, child_path, name, mode, hexsha, parent_id)
                yield (child_relpath.decode('utf-8'), "V", ie.kind, ie)

    def _get_file_ie(self, store, path, name, mode, hexsha, parent_id):
        if not isinstance(path, bytes):
            raise TypeError(path)
        if not isinstance(name, bytes):
            raise TypeError(name)
        kind = mode_kind(mode)
        path = path.decode('utf-8')
        name = name.decode("utf-8")
        file_id = self._fileid_map.lookup_file_id(path)
        ie = entry_factory[kind](file_id, name, parent_id)
        if kind == 'symlink':
            ie.symlink_target = store[hexsha].data.decode('utf-8')
        elif kind == 'tree-reference':
            ie.reference_revision = self.mapping.revision_id_foreign_to_bzr(
                hexsha)
        else:
            data = store[hexsha].data
            ie.text_sha1 = osutils.sha_string(data)
            ie.text_size = len(data)
            ie.executable = mode_is_executable(mode)
        return ie

    def _get_dir_ie(self, path, parent_id):
        path = path.decode('utf-8')
        file_id = self._fileid_map.lookup_file_id(path)
        return GitTreeDirectory(file_id, posixpath.basename(path), parent_id)

    def iter_child_entries(self, path):
        (store, mode, tree_sha) = self._lookup_path(path)

        if mode is not None and not stat.S_ISDIR(mode):
            return

        encoded_path = path.encode('utf-8')
        file_id = self.path2id(path)
        tree = store[tree_sha]
        for name, mode, hexsha in tree.iteritems():
            if self.mapping.is_special_file(name):
                continue
            child_path = posixpath.join(encoded_path, name)
            if stat.S_ISDIR(mode):
                yield self._get_dir_ie(child_path, file_id)
            else:
                yield self._get_file_ie(store, child_path, name, mode, hexsha,
                                        file_id)

    def iter_entries_by_dir(self, specific_files=None, yield_parents=False):
        if self.tree is None:
            return
        if yield_parents:
            # TODO(jelmer): Support yield parents
            raise NotImplementedError
        if specific_files is not None:
            if specific_files in ([""], []):
                specific_files = None
            else:
                specific_files = set([p.encode('utf-8')
                                      for p in specific_files])
        todo = deque([(self.store, b"", self.tree, self.get_root_id())])
        if specific_files is None or u"" in specific_files:
            yield u"", self._get_dir_ie(b"", None)
        while todo:
            store, path, tree_sha, parent_id = todo.popleft()
            tree = store[tree_sha]
            extradirs = []
            for name, mode, hexsha in tree.iteritems():
                if self.mapping.is_special_file(name):
                    continue
                child_path = posixpath.join(path, name)
                child_path_decoded = child_path.decode('utf-8')
                if stat.S_ISDIR(mode):
                    if (specific_files is None or
                            any([p for p in specific_files if p.startswith(
                                child_path)])):
                        extradirs.append(
                            (store, child_path, hexsha,
                             self.path2id(child_path_decoded)))
                if specific_files is None or child_path in specific_files:
                    if stat.S_ISDIR(mode):
                        yield (child_path_decoded,
                               self._get_dir_ie(child_path, parent_id))
                    else:
                        yield (child_path_decoded,
                               self._get_file_ie(store, child_path, name, mode,
                                                 hexsha, parent_id))
            todo.extendleft(reversed(extradirs))

    def iter_references(self):
        if self.supports_tree_reference():
            for path, entry in self.iter_entries_by_dir():
                if entry.kind == 'tree-reference':
                    yield path, self.mapping.generate_file_id(b'')

    def get_revision_id(self):
        """See RevisionTree.get_revision_id."""
        return self._revision_id

    def get_file_sha1(self, path, stat_value=None):
        if self.tree is None:
            raise errors.NoSuchFile(path)
        return osutils.sha_string(self.get_file_text(path))

    def get_file_verifier(self, path, stat_value=None):
        (store, mode, hexsha) = self._lookup_path(path)
        return ("GIT", hexsha)

    def get_file_size(self, path):
        (store, mode, hexsha) = self._lookup_path(path)
        if stat.S_ISREG(mode):
            return len(store[hexsha].data)
        return None

    def get_file_text(self, path):
        """See RevisionTree.get_file_text."""
        (store, mode, hexsha) = self._lookup_path(path)
        if stat.S_ISREG(mode):
            return store[hexsha].data
        else:
            return b""

    def get_symlink_target(self, path):
        """See RevisionTree.get_symlink_target."""
        (store, mode, hexsha) = self._lookup_path(path)
        if stat.S_ISLNK(mode):
            return store[hexsha].data.decode('utf-8')
        else:
            return None

    def get_reference_revision(self, path):
        """See RevisionTree.get_symlink_target."""
        (store, mode, hexsha) = self._lookup_path(path)
        if S_ISGITLINK(mode):
            nested_repo = self._get_nested_repository(path)
            return nested_repo.lookup_foreign_revision_id(hexsha)
        else:
            return None

    def _comparison_data(self, entry, path):
        if entry is None:
            return None, False, None
        return entry.kind, entry.executable, None

    def path_content_summary(self, path):
        """See Tree.path_content_summary."""
        try:
            (store, mode, hexsha) = self._lookup_path(path)
        except errors.NoSuchFile:
            return ('missing', None, None, None)
        kind = mode_kind(mode)
        if kind == 'file':
            executable = mode_is_executable(mode)
            contents = store[hexsha].data
            return (kind, len(contents), executable,
                    osutils.sha_string(contents))
        elif kind == 'symlink':
            return (kind, None, None, store[hexsha].data.decode('utf-8'))
        elif kind == 'tree-reference':
            nested_repo = self._get_nested_repository(path)
            return (kind, None, None,
                    nested_repo.lookup_foreign_revision_id(hexsha))
        else:
            return (kind, None, None, None)

    def find_related_paths_across_trees(self, paths, trees=[],
                                        require_versioned=True):
        if paths is None:
            return None
        if require_versioned:
            trees = [self] + (trees if trees is not None else [])
            unversioned = set()
            for p in paths:
                for t in trees:
                    if t.is_versioned(p):
                        break
                else:
                    unversioned.add(p)
            if unversioned:
                raise errors.PathsNotVersionedError(unversioned)
        return filter(self.is_versioned, paths)

    def _iter_tree_contents(self, include_trees=False):
        if self.tree is None:
            return iter([])
        return self.store.iter_tree_contents(
            self.tree, include_trees=include_trees)

    def annotate_iter(self, path, default_revision=CURRENT_REVISION):
        """Return an iterator of revision_id, line tuples.

        For working trees (and mutable trees in general), the special
        revision_id 'current:' will be used for lines that are new in this
        tree, e.g. uncommitted changes.
        :param default_revision: For lines that don't match a basis, mark them
            with this revision id. Not all implementations will make use of
            this value.
        """
        with self.lock_read():
            # Now we have the parents of this content
            from breezy.annotate import Annotator
            from .annotate import AnnotateProvider
            annotator = Annotator(AnnotateProvider(
                self._repository._file_change_scanner))
            this_key = (path, self.get_file_revision(path))
            annotations = [(key[-1], line)
                           for key, line in annotator.annotate_flat(this_key)]
            return annotations

    def _get_rules_searcher(self, default_searcher):
        return default_searcher

    def walkdirs(self, prefix=u""):
        (store, mode, hexsha) = self._lookup_path(prefix)
        todo = deque(
            [(store, prefix.encode('utf-8'), hexsha, self.path2id(prefix))])
        while todo:
            store, path, tree_sha, parent_id = todo.popleft()
            path_decoded = path.decode('utf-8')
            tree = store[tree_sha]
            children = []
            for name, mode, hexsha in tree.iteritems():
                if self.mapping.is_special_file(name):
                    continue
                child_path = posixpath.join(path, name)
                file_id = self.path2id(child_path.decode('utf-8'))
                if stat.S_ISDIR(mode):
                    todo.append((store, child_path, hexsha, file_id))
                children.append(
                    (child_path.decode('utf-8'), name.decode('utf-8'),
                        mode_kind(mode), None,
                        file_id, mode_kind(mode)))
            yield (path_decoded, parent_id), children


def tree_delta_from_git_changes(changes, mapping,
                                fileid_maps, specific_files=None,
                                require_versioned=False, include_root=False,
                                target_extras=None):
    """Create a TreeDelta from two git trees.

    source and target are iterators over tuples with:
        (filename, sha, mode)
    """
    (old_fileid_map, new_fileid_map) = fileid_maps
    if target_extras is None:
        target_extras = set()
    ret = delta.TreeDelta()
    added = []
    for (oldpath, newpath), (oldmode, newmode), (oldsha, newsha) in changes:
        if newpath == b'' and not include_root:
            continue
        if oldpath is None:
            oldpath_decoded = None
        else:
            oldpath_decoded = oldpath.decode('utf-8')
        if newpath is None:
            newpath_decoded = None
        else:
            newpath_decoded = newpath.decode('utf-8')
        if not (specific_files is None or
                (oldpath is not None and
                    osutils.is_inside_or_parent_of_any(
                        specific_files, oldpath_decoded)) or
                (newpath is not None and
                    osutils.is_inside_or_parent_of_any(
                        specific_files, newpath_decoded))):
            continue
        if mapping.is_special_file(oldpath):
            oldpath = None
        if mapping.is_special_file(newpath):
            newpath = None
        if oldpath is None and newpath is None:
            continue
        if oldpath is None:
            added.append((newpath, mode_kind(newmode)))
        elif newpath is None or newmode == 0:
            file_id = old_fileid_map.lookup_file_id(oldpath_decoded)
            ret.removed.append((oldpath_decoded, file_id, mode_kind(oldmode)))
        elif oldpath != newpath:
            file_id = old_fileid_map.lookup_file_id(oldpath_decoded)
            ret.renamed.append(
                (oldpath_decoded, newpath.decode('utf-8'), file_id,
                 mode_kind(newmode), (oldsha != newsha),
                 (oldmode != newmode)))
        elif mode_kind(oldmode) != mode_kind(newmode):
            file_id = new_fileid_map.lookup_file_id(newpath_decoded)
            ret.kind_changed.append(
                (newpath_decoded, file_id, mode_kind(oldmode),
                 mode_kind(newmode)))
        elif oldsha != newsha or oldmode != newmode:
            if stat.S_ISDIR(oldmode) and stat.S_ISDIR(newmode):
                continue
            file_id = new_fileid_map.lookup_file_id(newpath_decoded)
            ret.modified.append(
                (newpath_decoded, file_id, mode_kind(newmode),
                 (oldsha != newsha), (oldmode != newmode)))
        else:
            file_id = new_fileid_map.lookup_file_id(newpath_decoded)
            ret.unchanged.append(
                (newpath_decoded, file_id, mode_kind(newmode)))

    implicit_dirs = {b''}
    for path, kind in added:
        if kind == 'directory' or path in target_extras:
            continue
        implicit_dirs.update(osutils.parent_directories(path))

    for path, kind in added:
        if kind == 'directory' and path not in implicit_dirs:
            continue
        path_decoded = osutils.normalized_filename(path)[0]
        if path in target_extras:
            ret.unversioned.append((path_decoded, None, kind))
        else:
            file_id = new_fileid_map.lookup_file_id(path_decoded)
            ret.added.append((path_decoded, file_id, kind))

    return ret


def changes_from_git_changes(changes, mapping, specific_files=None,
                             include_unchanged=False, target_extras=None):
    """Create a iter_changes-like generator from a git stream.

    source and target are iterators over tuples with:
        (filename, sha, mode)
    """
    if target_extras is None:
        target_extras = set()
    for (oldpath, newpath), (oldmode, newmode), (oldsha, newsha) in changes:
        if oldpath is not None:
            oldpath_decoded = oldpath.decode('utf-8')
        else:
            oldpath_decoded = None
        if newpath is not None:
            newpath_decoded = newpath.decode('utf-8')
        else:
            newpath_decoded = None
        if not (specific_files is None or
                (oldpath_decoded is not None and
                    osutils.is_inside_or_parent_of_any(
                        specific_files, oldpath_decoded)) or
                (newpath_decoded is not None and
                    osutils.is_inside_or_parent_of_any(
                        specific_files, newpath_decoded))):
            continue
        if oldpath is not None and mapping.is_special_file(oldpath):
            continue
        if newpath is not None and mapping.is_special_file(newpath):
            continue
        if oldpath_decoded is None:
            fileid = mapping.generate_file_id(newpath_decoded)
            oldexe = None
            oldkind = None
            oldname = None
            oldparent = None
            oldversioned = False
        else:
            oldversioned = True
            if oldmode:
                oldexe = mode_is_executable(oldmode)
                oldkind = mode_kind(oldmode)
            else:
                oldexe = False
                oldkind = None
            if oldpath_decoded == u'':
                oldparent = None
                oldname = u''
            else:
                (oldparentpath, oldname) = osutils.split(oldpath_decoded)
                oldparent = mapping.generate_file_id(oldparentpath)
            fileid = mapping.generate_file_id(oldpath_decoded)
        if newpath_decoded is None:
            newexe = None
            newkind = None
            newname = None
            newparent = None
            newversioned = False
        else:
            newversioned = (newpath_decoded not in target_extras)
            if newmode:
                newexe = mode_is_executable(newmode)
                newkind = mode_kind(newmode)
            else:
                newexe = False
                newkind = None
            if newpath_decoded == u'':
                newparent = None
                newname = u''
            else:
                newparentpath, newname = osutils.split(newpath_decoded)
                newparent = mapping.generate_file_id(newparentpath)
        if (not include_unchanged and
            oldkind == 'directory' and newkind == 'directory' and
                oldpath_decoded == newpath_decoded):
            continue
        yield (fileid, (oldpath_decoded, newpath_decoded), (oldsha != newsha),
               (oldversioned, newversioned),
               (oldparent, newparent), (oldname, newname),
               (oldkind, newkind), (oldexe, newexe))


class InterGitTrees(_mod_tree.InterTree):
    """InterTree that works between two git trees."""

    _matching_from_tree_format = None
    _matching_to_tree_format = None
    _test_mutable_trees_to_test_trees = None

    @classmethod
    def is_compatible(cls, source, target):
        return (isinstance(source, GitRevisionTree) and
                isinstance(target, GitRevisionTree))

    def compare(self, want_unchanged=False, specific_files=None,
                extra_trees=None, require_versioned=False, include_root=False,
                want_unversioned=False):
        with self.lock_read():
            changes, target_extras = self._iter_git_changes(
                want_unchanged=want_unchanged,
                require_versioned=require_versioned,
                specific_files=specific_files,
                extra_trees=extra_trees,
                want_unversioned=want_unversioned)
            source_fileid_map = self.source._fileid_map
            target_fileid_map = self.target._fileid_map
            return tree_delta_from_git_changes(
                changes, self.target.mapping,
                (source_fileid_map, target_fileid_map),
                specific_files=specific_files,
                include_root=include_root, target_extras=target_extras)

    def iter_changes(self, include_unchanged=False, specific_files=None,
                     pb=None, extra_trees=[], require_versioned=True,
                     want_unversioned=False):
        with self.lock_read():
            changes, target_extras = self._iter_git_changes(
                want_unchanged=include_unchanged,
                require_versioned=require_versioned,
                specific_files=specific_files,
                extra_trees=extra_trees,
                want_unversioned=want_unversioned)
            return changes_from_git_changes(
                changes, self.target.mapping,
                specific_files=specific_files,
                include_unchanged=include_unchanged,
                target_extras=target_extras)

    def _iter_git_changes(self, want_unchanged=False, specific_files=None,
                          require_versioned=False, extra_trees=None,
                          want_unversioned=False):
        raise NotImplementedError(self._iter_git_changes)


class InterGitRevisionTrees(InterGitTrees):
    """InterTree that works between two git revision trees."""

    _matching_from_tree_format = None
    _matching_to_tree_format = None
    _test_mutable_trees_to_test_trees = None

    @classmethod
    def is_compatible(cls, source, target):
        return (isinstance(source, GitRevisionTree) and
                isinstance(target, GitRevisionTree))

    def _iter_git_changes(self, want_unchanged=False, specific_files=None,
                          require_versioned=True, extra_trees=None,
                          want_unversioned=False):
        trees = [self.source]
        if extra_trees is not None:
            trees.extend(extra_trees)
        if specific_files is not None:
            specific_files = self.target.find_related_paths_across_trees(
                specific_files, trees,
                require_versioned=require_versioned)

        if (self.source._repository._git.object_store !=
                self.target._repository._git.object_store):
            store = OverlayObjectStore(
                [self.source._repository._git.object_store,
                    self.target._repository._git.object_store])
        else:
            store = self.source._repository._git.object_store
        return store.tree_changes(
            self.source.tree, self.target.tree, want_unchanged=want_unchanged,
            include_trees=True, change_type_same=True), set()


_mod_tree.InterTree.register_optimiser(InterGitRevisionTrees)


class MutableGitIndexTree(mutabletree.MutableTree):

    def __init__(self):
        self._lock_mode = None
        self._lock_count = 0
        self._versioned_dirs = None
        self._index_dirty = False

    def is_versioned(self, path):
        with self.lock_read():
            path = path.rstrip('/').encode('utf-8')
            (index, subpath) = self._lookup_index(path)
            return (subpath in index or self._has_dir(path))

    def _has_dir(self, path):
        if not isinstance(path, bytes):
            raise TypeError(path)
        if path == b"":
            return True
        if self._versioned_dirs is None:
            self._load_dirs()
        return path in self._versioned_dirs

    def _load_dirs(self):
        if self._lock_mode is None:
            raise errors.ObjectNotLocked(self)
        self._versioned_dirs = set()
        # TODO(jelmer): Browse over all indexes
        for p, i in self._recurse_index_entries():
            self._ensure_versioned_dir(posixpath.dirname(p))

    def _ensure_versioned_dir(self, dirname):
        if not isinstance(dirname, bytes):
            raise TypeError(dirname)
        if dirname in self._versioned_dirs:
            return
        if dirname != b"":
            self._ensure_versioned_dir(posixpath.dirname(dirname))
        self._versioned_dirs.add(dirname)

    def path2id(self, path):
        with self.lock_read():
            path = path.rstrip('/')
            if self.is_versioned(path.rstrip('/')):
                return self._fileid_map.lookup_file_id(
                    osutils.safe_unicode(path))
            return None

    def has_id(self, file_id):
        try:
            self.id2path(file_id)
        except errors.NoSuchId:
            return False
        else:
            return True

    def id2path(self, file_id):
        if file_id is None:
            return ''
        if type(file_id) is not bytes:
            raise TypeError(file_id)
        with self.lock_read():
            try:
                path = self._fileid_map.lookup_path(file_id)
            except ValueError:
                raise errors.NoSuchId(self, file_id)
            if self.is_versioned(path):
                return path
            raise errors.NoSuchId(self, file_id)

    def _set_root_id(self, file_id):
        raise errors.UnsupportedOperation(self._set_root_id, self)

    def get_root_id(self):
        return self.path2id(u"")

    def _add(self, files, ids, kinds):
        for (path, file_id, kind) in zip(files, ids, kinds):
            if file_id is not None:
                raise workingtree.SettingFileIdUnsupported()
            path, can_access = osutils.normalized_filename(path)
            if not can_access:
                raise errors.InvalidNormalization(path)
            self._index_add_entry(path, kind)

    def _read_submodule_head(self, path):
        raise NotImplementedError(self._read_submodule_head)

    def _lookup_index(self, encoded_path):
        if not isinstance(encoded_path, bytes):
            raise TypeError(encoded_path)
        # TODO(jelmer): Look in other indexes
        return self.index, encoded_path

    def _index_del_entry(self, index, path):
        del index[path]
        # TODO(jelmer): Keep track of dirty per index
        self._index_dirty = True

    def _index_add_entry(self, path, kind, flags=0, reference_revision=None):
        if kind == "directory":
            # Git indexes don't contain directories
            return
        if kind == "file":
            blob = Blob()
            try:
                file, stat_val = self.get_file_with_stat(path)
            except (errors.NoSuchFile, IOError):
                # TODO: Rather than come up with something here, use the old
                # index
                file = BytesIO()
                stat_val = os.stat_result(
                    (stat.S_IFREG | 0o644, 0, 0, 0, 0, 0, 0, 0, 0, 0))
            with file:
                blob.set_raw_string(file.read())
            # Add object to the repository if it didn't exist yet
            if blob.id not in self.store:
                self.store.add_object(blob)
            hexsha = blob.id
        elif kind == "symlink":
            blob = Blob()
            try:
                stat_val = self._lstat(path)
            except EnvironmentError:
                # TODO: Rather than come up with something here, use the
                # old index
                stat_val = os.stat_result(
                    (stat.S_IFLNK, 0, 0, 0, 0, 0, 0, 0, 0, 0))
            blob.set_raw_string(
                self.get_symlink_target(path).encode("utf-8"))
            # Add object to the repository if it didn't exist yet
            if blob.id not in self.store:
                self.store.add_object(blob)
            hexsha = blob.id
        elif kind == "tree-reference":
            if reference_revision is not None:
                hexsha = self.branch.lookup_bzr_revision_id(
                    reference_revision)[0]
            else:
                hexsha = self._read_submodule_head(path)
                if hexsha is None:
                    raise errors.NoCommits(path)
            try:
                stat_val = self._lstat(path)
            except EnvironmentError:
                stat_val = os.stat_result(
                    (S_IFGITLINK, 0, 0, 0, 0, 0, 0, 0, 0, 0))
            stat_val = os.stat_result((S_IFGITLINK, ) + stat_val[1:])
        else:
            raise AssertionError("unknown kind '%s'" % kind)
        # Add an entry to the index or update the existing entry
        ensure_normalized_path(path)
        encoded_path = path.encode("utf-8")
        if b'\r' in encoded_path or b'\n' in encoded_path:
            # TODO(jelmer): Why do we need to do this?
            trace.mutter('ignoring path with invalid newline in it: %r', path)
            return
        (index, index_path) = self._lookup_index(encoded_path)
        index[index_path] = index_entry_from_stat(stat_val, hexsha, flags)
        self._index_dirty = True
        if self._versioned_dirs is not None:
            self._ensure_versioned_dir(index_path)

    def _recurse_index_entries(self, index=None, basepath=b""):
        # Iterate over all index entries
        with self.lock_read():
            if index is None:
                index = self.index
            for path, value in index.items():
                yield (posixpath.join(basepath, path), value)
                (ctime, mtime, dev, ino, mode, uid, gid, size, sha,
                 flags) = value
                if S_ISGITLINK(mode):
                    pass  # TODO(jelmer): dive into submodule

    def iter_entries_by_dir(self, specific_files=None, yield_parents=False):
        if yield_parents:
            raise NotImplementedError(self.iter_entries_by_dir)
        with self.lock_read():
            if specific_files is not None:
                specific_files = set(specific_files)
            else:
                specific_files = None
            root_ie = self._get_dir_ie(u"", None)
            ret = {}
            if specific_files is None or u"" in specific_files:
                ret[(u"", u"")] = root_ie
            dir_ids = {u"": root_ie.file_id}
            for path, value in self._recurse_index_entries():
                if self.mapping.is_special_file(path):
                    continue
                path = path.decode("utf-8")
                if specific_files is not None and path not in specific_files:
                    continue
                (parent, name) = posixpath.split(path)
                try:
                    file_ie = self._get_file_ie(name, path, value, None)
                except errors.NoSuchFile:
                    continue
                if yield_parents or specific_files is None:
                    for (dir_path, dir_ie) in self._add_missing_parent_ids(
                            parent, dir_ids):
                        ret[(posixpath.dirname(dir_path), dir_path)] = dir_ie
                file_ie.parent_id = self.path2id(parent)
                ret[(posixpath.dirname(path), path)] = file_ie
            return ((path, ie) for ((_, path), ie) in sorted(viewitems(ret)))

    def iter_references(self):
        # TODO(jelmer): Implement a more efficient version of this
        for path, entry in self.iter_entries_by_dir():
            if entry.kind == 'tree-reference':
                yield path, self.mapping.generate_file_id(b'')

    def _get_dir_ie(self, path, parent_id):
        file_id = self.path2id(path)
        return GitTreeDirectory(file_id,
                                posixpath.basename(path).strip("/"), parent_id)

    def _get_file_ie(self, name, path, value, parent_id):
        if not isinstance(name, text_type):
            raise TypeError(name)
        if not isinstance(path, text_type):
            raise TypeError(path)
        if not isinstance(value, tuple) or len(value) != 10:
            raise TypeError(value)
        (ctime, mtime, dev, ino, mode, uid, gid, size, sha, flags) = value
        file_id = self.path2id(path)
        if not isinstance(file_id, bytes):
            raise TypeError(file_id)
        kind = mode_kind(mode)
        ie = entry_factory[kind](file_id, name, parent_id)
        if kind == 'symlink':
            ie.symlink_target = self.get_symlink_target(path)
        elif kind == 'tree-reference':
            ie.reference_revision = self.get_reference_revision(path)
        else:
            try:
                data = self.get_file_text(path)
            except errors.NoSuchFile:
                data = None
            except IOError as e:
                if e.errno != errno.ENOENT:
                    raise
                data = None
            if data is None:
                data = self.branch.repository._git.object_store[sha].data
            ie.text_sha1 = osutils.sha_string(data)
            ie.text_size = len(data)
            ie.executable = bool(stat.S_ISREG(mode) and stat.S_IEXEC & mode)
        return ie

    def _add_missing_parent_ids(self, path, dir_ids):
        if path in dir_ids:
            return []
        parent = posixpath.dirname(path).strip("/")
        ret = self._add_missing_parent_ids(parent, dir_ids)
        parent_id = dir_ids[parent]
        ie = self._get_dir_ie(path, parent_id)
        dir_ids[path] = ie.file_id
        ret.append((path, ie))
        return ret

    def _comparison_data(self, entry, path):
        if entry is None:
            return None, False, None
        return entry.kind, entry.executable, None

    def _unversion_path(self, path):
        if self._lock_mode is None:
            raise errors.ObjectNotLocked(self)
        encoded_path = path.encode("utf-8")
        count = 0
        (index, subpath) = self._lookup_index(encoded_path)
        try:
            self._index_del_entry(index, encoded_path)
        except KeyError:
            # A directory, perhaps?
            # TODO(jelmer): Deletes that involve submodules?
            for p in list(index):
                if p.startswith(subpath + b"/"):
                    count += 1
                    self._index_del_entry(index, p)
        else:
            count = 1
        self._versioned_dirs = None
        return count

    def unversion(self, paths):
        with self.lock_tree_write():
            for path in paths:
                if self._unversion_path(path) == 0:
                    raise errors.NoSuchFile(path)
            self._versioned_dirs = None
            self.flush()

    def flush(self):
        pass

    def update_basis_by_delta(self, revid, delta):
        # TODO(jelmer): This shouldn't be called, it's inventory specific.
        for (old_path, new_path, file_id, ie) in delta:
            if old_path is not None:
                (index, old_subpath) = self._lookup_index(
                    old_path.encode('utf-8'))
                if old_subpath in index:
                    self._index_del_entry(index, old_subpath)
                    self._versioned_dirs = None
            if new_path is not None and ie.kind != 'directory':
                self._index_add_entry(new_path, ie.kind)
        self.flush()
        self._set_merges_from_parent_ids([])

    def move(self, from_paths, to_dir=None, after=None):
        rename_tuples = []
        with self.lock_tree_write():
            to_abs = self.abspath(to_dir)
            if not os.path.isdir(to_abs):
                raise errors.BzrMoveFailedError('', to_dir,
                                                errors.NotADirectory(to_abs))

            for from_rel in from_paths:
                from_tail = os.path.split(from_rel)[-1]
                to_rel = os.path.join(to_dir, from_tail)
                self.rename_one(from_rel, to_rel, after=after)
                rename_tuples.append((from_rel, to_rel))
            self.flush()
            return rename_tuples

    def rename_one(self, from_rel, to_rel, after=None):
        from_path = from_rel.encode("utf-8")
        to_rel, can_access = osutils.normalized_filename(to_rel)
        if not can_access:
            raise errors.InvalidNormalization(to_rel)
        to_path = to_rel.encode("utf-8")
        with self.lock_tree_write():
            if not after:
                # Perhaps it's already moved?
                after = (
                    not self.has_filename(from_rel) and
                    self.has_filename(to_rel) and
                    not self.is_versioned(to_rel))
            if after:
                if not self.has_filename(to_rel):
                    raise errors.BzrMoveFailedError(
                        from_rel, to_rel, errors.NoSuchFile(to_rel))
                if self.basis_tree().is_versioned(to_rel):
                    raise errors.BzrMoveFailedError(
                        from_rel, to_rel, errors.AlreadyVersionedError(to_rel))

                kind = self.kind(to_rel)
            else:
                try:
                    to_kind = self.kind(to_rel)
                except errors.NoSuchFile:
                    exc_type = errors.BzrRenameFailedError
                    to_kind = None
                else:
                    exc_type = errors.BzrMoveFailedError
                if self.is_versioned(to_rel):
                    raise exc_type(from_rel, to_rel,
                                   errors.AlreadyVersionedError(to_rel))
                if not self.has_filename(from_rel):
                    raise errors.BzrMoveFailedError(
                        from_rel, to_rel, errors.NoSuchFile(from_rel))
                kind = self.kind(from_rel)
                if not self.is_versioned(from_rel) and kind != 'directory':
                    raise exc_type(from_rel, to_rel,
                                   errors.NotVersionedError(from_rel))
                if self.has_filename(to_rel):
                    raise errors.RenameFailedFilesExist(
                        from_rel, to_rel, errors.FileExists(to_rel))

                kind = self.kind(from_rel)

            if not after and kind != 'directory':
                (index, from_subpath) = self._lookup_index(from_path)
                if from_subpath not in index:
                    # It's not a file
                    raise errors.BzrMoveFailedError(
                        from_rel, to_rel,
                        errors.NotVersionedError(path=from_rel))

            if not after:
                try:
                    self._rename_one(from_rel, to_rel)
                except OSError as e:
                    if e.errno == errno.ENOENT:
                        raise errors.BzrMoveFailedError(
                            from_rel, to_rel, errors.NoSuchFile(to_rel))
                    raise
            if kind != 'directory':
                (index, from_index_path) = self._lookup_index(from_path)
                try:
                    self._index_del_entry(index, from_path)
                except KeyError:
                    pass
                self._index_add_entry(to_rel, kind)
            else:
                todo = [(p, i) for (p, i) in self._recurse_index_entries()
                        if p.startswith(from_path + b'/')]
                for child_path, child_value in todo:
                    (child_to_index, child_to_index_path) = self._lookup_index(
                        posixpath.join(to_path, posixpath.relpath(child_path, from_path)))
                    child_to_index[child_to_index_path] = child_value
                    # TODO(jelmer): Mark individual index as dirty
                    self._index_dirty = True
                    (child_from_index, child_from_index_path) = self._lookup_index(
                        child_path)
                    self._index_del_entry(
                        child_from_index, child_from_index_path)

            self._versioned_dirs = None
            self.flush()

    def find_related_paths_across_trees(self, paths, trees=[],
                                        require_versioned=True):
        if paths is None:
            return None

        if require_versioned:
            trees = [self] + (trees if trees is not None else [])
            unversioned = set()
            for p in paths:
                for t in trees:
                    if t.is_versioned(p):
                        break
                else:
                    unversioned.add(p)
            if unversioned:
                raise errors.PathsNotVersionedError(unversioned)

        return filter(self.is_versioned, paths)

    def path_content_summary(self, path):
        """See Tree.path_content_summary."""
        try:
            stat_result = self._lstat(path)
        except OSError as e:
            if getattr(e, 'errno', None) == errno.ENOENT:
                # no file.
                return ('missing', None, None, None)
            # propagate other errors
            raise
        kind = mode_kind(stat_result.st_mode)
        if kind == 'file':
            return self._file_content_summary(path, stat_result)
        elif kind == 'directory':
            # perhaps it looks like a plain directory, but it's really a
            # reference.
            if self._directory_is_tree_reference(path):
                kind = 'tree-reference'
            return kind, None, None, None
        elif kind == 'symlink':
            target = osutils.readlink(self.abspath(path))
            return ('symlink', None, None, target)
        else:
            return (kind, None, None, None)

    def kind(self, relpath):
        kind = osutils.file_kind(self.abspath(relpath))
        if kind == 'directory':
            (index, index_path) = self._lookup_index(relpath.encode('utf-8'))
            if index is None:
                return kind
            try:
                mode = index[index_path].mode
            except KeyError:
                return kind
            else:
                if S_ISGITLINK(mode):
                    return 'tree-reference'
                return 'directory'
        else:
            return kind

    def _live_entry(self, relpath):
        raise NotImplementedError(self._live_entry)


class InterIndexGitTree(InterGitTrees):
    """InterTree that works between a Git revision tree and an index."""

    def __init__(self, source, target):
        super(InterIndexGitTree, self).__init__(source, target)
        self._index = target.index

    @classmethod
    def is_compatible(cls, source, target):
        return (isinstance(source, GitRevisionTree) and
                isinstance(target, MutableGitIndexTree))

    def _iter_git_changes(self, want_unchanged=False, specific_files=None,
                          require_versioned=False, extra_trees=None,
                          want_unversioned=False):
        trees = [self.source]
        if extra_trees is not None:
            trees.extend(extra_trees)
        if specific_files is not None:
            specific_files = self.target.find_related_paths_across_trees(
                specific_files, trees,
                require_versioned=require_versioned)
        # TODO(jelmer): Restrict to specific_files, for performance reasons.
        with self.lock_read():
            return changes_between_git_tree_and_working_copy(
                self.source.store, self.source.tree,
                self.target, want_unchanged=want_unchanged,
                want_unversioned=want_unversioned)


_mod_tree.InterTree.register_optimiser(InterIndexGitTree)


def changes_between_git_tree_and_working_copy(store, from_tree_sha, target,
                                              want_unchanged=False,
                                              want_unversioned=False):
    """Determine the changes between a git tree and a working tree with index.

    """
    extras = set()
    blobs = {}
    # Report dirified directories to commit_tree first, so that they can be
    # replaced with non-empty directories if they have contents.
    dirified = []
    trust_executable = target._supports_executable()
    for path, index_entry in target._recurse_index_entries():
        try:
            live_entry = target._live_entry(path)
        except EnvironmentError as e:
            if e.errno == errno.ENOENT:
                # Entry was removed; keep it listed, but mark it as gone.
                blobs[path] = (ZERO_SHA, 0)
            elif e.errno == errno.EISDIR:
                # Backwards compatibility with Dulwich < 0.19.12;
                # newer versions of Dulwich return either an entry for the
                # submodule or None for directories.
                if S_ISGITLINK(index_entry.mode):
                    blobs[path] = (index_entry.sha, index_entry.mode)
                else:
                    # Entry was turned into a directory
                    dirified.append((path, Tree().id, stat.S_IFDIR))
                    store.add_object(Tree())
            else:
                raise
        else:
<<<<<<< HEAD
            mode = live_entry.mode
            if not trust_executable:
                if mode_is_executable(index_entry.mode):
                    mode |= 0o111
                else:
                    mode &= ~0o111
            blobs[path] = (live_entry.sha, cleanup_mode(mode))
=======
            if live_entry is None:
                # Entry was turned into a directory
                dirified.append((path, Tree().id, stat.S_IFDIR))
                store.add_object(Tree())
            else:
                blobs[path] = (live_entry.sha, cleanup_mode(live_entry.mode))
>>>>>>> 72cfb8ab
    if want_unversioned:
        for e in target.extras():
            st = target._lstat(e)
            try:
                np, accessible = osutils.normalized_filename(e)
            except UnicodeDecodeError:
                raise errors.BadFilenameEncoding(
                    e, osutils._fs_enc)
            if stat.S_ISDIR(st.st_mode):
                blob = Tree()
            else:
                blob = blob_from_path_and_stat(
                    target.abspath(e).encode(osutils._fs_enc), st)
            store.add_object(blob)
            np = np.encode('utf-8')
            blobs[np] = (blob.id, cleanup_mode(st.st_mode))
            extras.add(np)
    to_tree_sha = commit_tree(
        store, dirified + [(p, s, m) for (p, (s, m)) in blobs.items()])
    return store.tree_changes(
        from_tree_sha, to_tree_sha, include_trees=True,
        want_unchanged=want_unchanged, change_type_same=True), extras<|MERGE_RESOLUTION|>--- conflicted
+++ resolved
@@ -1468,22 +1468,18 @@
             else:
                 raise
         else:
-<<<<<<< HEAD
-            mode = live_entry.mode
-            if not trust_executable:
-                if mode_is_executable(index_entry.mode):
-                    mode |= 0o111
-                else:
-                    mode &= ~0o111
-            blobs[path] = (live_entry.sha, cleanup_mode(mode))
-=======
             if live_entry is None:
                 # Entry was turned into a directory
                 dirified.append((path, Tree().id, stat.S_IFDIR))
                 store.add_object(Tree())
             else:
+                mode = live_entry.mode
+                if not trust_executable:
+                    if mode_is_executable(index_entry.mode):
+                        mode |= 0o111
+                    else:
+                        mode &= ~0o111
                 blobs[path] = (live_entry.sha, cleanup_mode(live_entry.mode))
->>>>>>> 72cfb8ab
     if want_unversioned:
         for e in target.extras():
             st = target._lstat(e)
