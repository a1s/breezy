--- conflicted
+++ resolved
@@ -21,7 +21,6 @@
 import base64
 import contextlib
 import stat
-
 from typing import Optional
 
 import fastbencode as bencode
@@ -99,13 +98,7 @@
             elif file_id[i + 1 : i + 2] == b"c":
                 ret.append(b"\x0c"[0])
             else:
-<<<<<<< HEAD
                 raise ValueError(f"unknown escape character {file_id[i + 1 : i + 2]}")
-=======
-                raise ValueError(
-                    "unknown escape character {}".format(file_id[i + 1 : i + 2])
-                )
->>>>>>> ca07defc
             i += 1
         i += 1
     return bytes(ret)
@@ -169,11 +162,7 @@
         super().__init__(foreign_vcs_git)
 
     def __eq__(self, other):
-<<<<<<< HEAD
         return type(self) == type(other) and self.revid_prefix == other.revid_prefix
-=======
-        return type(self) is type(other) and self.revid_prefix == other.revid_prefix
->>>>>>> ca07defc
 
     @classmethod
     def revision_id_foreign_to_bzr(cls, git_rev_id):
@@ -229,11 +218,7 @@
         except KeyError:
             return ""
         else:
-<<<<<<< HEAD
             return f"\ngit-svn-id: {git_svn_id.encode(encoding)}\n"
-=======
-            return "\ngit-svn-id: {}\n".format(git_svn_id.encode(encoding))
->>>>>>> ca07defc
 
     def _generate_hg_message_tail(self, rev):
         extra = {}
@@ -261,11 +246,7 @@
         ):
             return message
         git_svn_id = lines[-2].split(": ", 1)[1]
-<<<<<<< HEAD
         properties["git-svn-id"] = git_svn_id
-=======
-        rev.properties["git-svn-id"] = git_svn_id
->>>>>>> ca07defc
         (url, rev, uuid) = parse_git_svn_id(git_svn_id)
         # FIXME: Convert this to converted-from property somehow..
         return "\n".join(lines[:-2])
@@ -273,19 +254,11 @@
     def _extract_hg_metadata(self, properties, message):
         (message, renames, branch, extra) = extract_hg_metadata(message)
         if branch is not None:
-<<<<<<< HEAD
             properties["hg:extra:branch"] = branch
         for name, value in extra.items():
             properties["hg:extra:" + name] = base64.b64encode(value)
         if renames:
             properties["hg:renames"] = base64.b64encode(
-=======
-            rev.properties["hg:extra:branch"] = branch
-        for name, value in extra.items():
-            rev.properties["hg:extra:" + name] = base64.b64encode(value)
-        if renames:
-            rev.properties["hg:renames"] = base64.b64encode(
->>>>>>> ca07defc
                 bencode.bencode([(new, old) for (old, new) in renames.items()])
             )
         return message
@@ -333,28 +306,15 @@
                     metadata.explicit_parent_ids = rev.parent_ids
             if git_p is not None:
                 if len(git_p) != 40:
-<<<<<<< HEAD
                     raise AssertionError(f"unexpected length for {git_p!r}")
-=======
-                    raise AssertionError("unexpected length for {!r}".format(git_p))
->>>>>>> ca07defc
                 parents.append(git_p)
         commit.parents = parents
         try:
             encoding = rev.properties["git-explicit-encoding"]
-<<<<<<< HEAD
         except KeyError:
             encoding = rev.properties.get("git-implicit-encoding", "utf-8")
         with contextlib.suppress(KeyError):
             commit.encoding = rev.properties["git-explicit-encoding"].encode("ascii")
-=======
-        except KeyError:
-            encoding = rev.properties.get("git-implicit-encoding", "utf-8")
-        try:
-            commit.encoding = rev.properties["git-explicit-encoding"].encode("ascii")
-        except KeyError:
-            pass
->>>>>>> ca07defc
         commit.committer = fix_person_identifier(rev.committer.encode(encoding))
         first_author = rev.get_apparent_authors()[0]
         if "," in first_author and first_author.count(">") > 1:
@@ -378,16 +338,12 @@
             commit.gpgsig = rev.properties["git-gpg-signature"].encode(
                 "utf-8", "surrogateescape"
             )
-<<<<<<< HEAD
         if "git-missing-message" in rev.properties:
             if commit.message != "":
                 raise AssertionError("git-missing-message set but message is not empty")
             commit.message = None
         else:
             commit.message = self._encode_commit_message(rev, rev.message, encoding)
-=======
-        commit.message = self._encode_commit_message(rev, rev.message, encoding)
->>>>>>> ca07defc
         if not isinstance(commit.message, bytes):
             raise TypeError(commit.message)
         if metadata is not None:
@@ -425,11 +381,7 @@
                 )
             )
             i += 1
-<<<<<<< HEAD
             propname = "git-mergetag-%d" % i
-=======
-            propname = f"git-mergetag-{i}"
->>>>>>> ca07defc
         try:
             extra = commit._extra
         except AttributeError:
@@ -446,14 +398,7 @@
         return commit
 
     def get_revision_id(self, commit):
-<<<<<<< HEAD
         encoding = commit.encoding.decode("ascii") if commit.encoding else "utf-8"
-=======
-        if commit.encoding:
-            encoding = commit.encoding.decode("ascii")
-        else:
-            encoding = "utf-8"
->>>>>>> ca07defc
         if commit.message is not None:
             try:
                 message, metadata = self._decode_commit_message(
@@ -474,17 +419,10 @@
         """
         if commit is None:
             raise AssertionError("Commit object can't be None")
-<<<<<<< HEAD
         committer = None
         message = None
         git_metadata = None
         properties = {}
-=======
-        rev = ForeignRevision(
-            commit.id, self, self.revision_id_foreign_to_bzr(commit.id)
-        )
-        rev.git_metadata = None
->>>>>>> ca07defc
 
         def decode_using_encoding(properties, commit, encoding):
             nonlocal committer, message, git_metadata
@@ -494,7 +432,6 @@
                 raise UnknownCommitEncoding(encoding) from err
             try:
                 if commit.committer != commit.author:
-<<<<<<< HEAD
                     properties["author"] = commit.author.decode(encoding)
             except LookupError as err:
                 raise UnknownCommitEncoding(encoding) from err
@@ -506,19 +443,6 @@
             properties["git-explicit-encoding"] = commit.encoding.decode("ascii")
         if commit.encoding is not None and commit.encoding != b"false":
             decode_using_encoding(properties, commit, commit.encoding.decode("ascii"))
-=======
-                    rev.properties["author"] = commit.author.decode(encoding)
-            except LookupError:
-                raise UnknownCommitEncoding(encoding)
-            rev.message, rev.git_metadata = self._decode_commit_message(
-                rev, commit.message, encoding
-            )
-
-        if commit.encoding is not None:
-            rev.properties["git-explicit-encoding"] = commit.encoding.decode("ascii")
-        if commit.encoding is not None and commit.encoding != b"false":
-            decode_using_encoding(rev, commit, commit.encoding.decode("ascii"))
->>>>>>> ca07defc
         else:
             for encoding in ("utf-8", "latin1"):
                 try:
@@ -527,7 +451,6 @@
                     pass
                 else:
                     if encoding != "utf-8":
-<<<<<<< HEAD
                         properties["git-implicit-encoding"] = encoding
                     break
         if commit.commit_time != commit.author_time:
@@ -540,25 +463,10 @@
             properties["commit-timezone-neg-utc"] = ""
         if commit.gpgsig:
             properties["git-gpg-signature"] = commit.gpgsig.decode(
-=======
-                        rev.properties["git-implicit-encoding"] = encoding
-                    break
-        if commit.commit_time != commit.author_time:
-            rev.properties["author-timestamp"] = str(commit.author_time)
-        if commit.commit_timezone != commit.author_timezone:
-            rev.properties["author-timezone"] = f"{int(commit.author_timezone)}"
-        if commit._author_timezone_neg_utc:
-            rev.properties["author-timezone-neg-utc"] = ""
-        if commit._commit_timezone_neg_utc:
-            rev.properties["commit-timezone-neg-utc"] = ""
-        if commit.gpgsig:
-            rev.properties["git-gpg-signature"] = commit.gpgsig.decode(
->>>>>>> ca07defc
                 "utf-8", "surrogateescape"
             )
         if commit.mergetag:
             for i, tag in enumerate(commit.mergetag):
-<<<<<<< HEAD
                 properties["git-mergetag-%d" % i] = tag.as_raw_string().decode(
                     "utf-8", "surrogateescape"
                 )
@@ -567,16 +475,6 @@
         parent_ids = None
         if git_metadata is not None:
             md = git_metadata
-=======
-                rev.properties[f"git-mergetag-{i}"] = tag.as_raw_string().decode(
-                    "utf-8", "surrogateescape"
-                )
-        rev.timestamp = commit.commit_time
-        rev.timezone = commit.commit_timezone
-        rev.parent_ids = None
-        if rev.git_metadata is not None:
-            md = rev.git_metadata
->>>>>>> ca07defc
             roundtrip_revid = md.revision_id
             if md.explicit_parent_ids:
                 parent_ids = md.explicit_parent_ids
@@ -636,7 +534,6 @@
                 commit, [f.decode("ascii", "replace") for f in unknown_extra_fields]
             )
         if extra_lines:
-<<<<<<< HEAD
             properties["git-extra"] = "".join(extra_lines)
 
         if message is None:
@@ -655,9 +552,6 @@
             message=message,
         )
         rev.git_metadata = git_metadata
-=======
-            rev.properties["git-extra"] = "".join(extra_lines)
->>>>>>> ca07defc
         return rev, roundtrip_revid, verifiers
 
 
@@ -695,11 +589,7 @@
         rev, roundtrip_revid, verifiers = super().import_commit(
             commit, lookup_parent_revid, strict
         )
-<<<<<<< HEAD
         rev.properties["converted_revision"] = f"git {commit.id}\n"
-=======
-        rev.properties["converted_revision"] = "git {}\n".format(commit.id)
->>>>>>> ca07defc
         return rev, roundtrip_revid, verifiers
 
 
@@ -797,7 +687,6 @@
         elif file_kind == 6:
             return "tree-reference"
         else:
-<<<<<<< HEAD
             raise AssertionError(
                 "Unknown file kind %d, perms=%o."
                 % (
@@ -807,11 +696,6 @@
             )
     else:
         raise AssertionError(f"Unknown kind, perms={mode!r}.")
-=======
-            raise AssertionError(f"Unknown file kind {file_kind}, perms={oct(mode)}.")
-    else:
-        raise AssertionError("Unknown kind, perms={!r}.".format(mode))
->>>>>>> ca07defc
 
 
 def object_mode(kind, executable):
