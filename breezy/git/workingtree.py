--- conflicted
+++ resolved
@@ -812,30 +812,16 @@
                         else:
                             status = "?"
                             ie = fk_entries[kind]()
-<<<<<<< HEAD
-                        yield posixpath.relpath(path, from_dir), status, kind, ie
+                        yield (posixpath.relpath(path, from_dir), status, kind,
+                               ie)
                     continue
                 if value is not None:
                     ie = self._get_file_ie(name, path, value, dir_ids[parent])
-                    yield posixpath.relpath(path, from_dir), "V", ie.kind, ie
+                    yield (posixpath.relpath(path, from_dir), "V", ie.kind, ie)
                 else:
                     ie = fk_entries[kind]()
-                    yield posixpath.relpath(path, from_dir), ("I" if self.is_ignored(path) else "?"), kind, ie
-=======
-                            file_id = None
-                        yield (
-                            posixpath.relpath(path, from_dir), status, kind,
-                            file_id, ie)
-                    continue
-                if value is not None:
-                    ie = self._get_file_ie(name, path, value, dir_ids[parent])
-                    yield (posixpath.relpath(path, from_dir), "V", ie.kind,
-                           ie.file_id, ie)
-                else:
-                    ie = fk_entries[kind]()
-                    yield (posixpath.relpath(path, from_dir), ("I" if
-                                                               self.is_ignored(path) else "?"), kind, None, ie)
->>>>>>> 51bb8daa
+                    yield (posixpath.relpath(path, from_dir),
+                           ("I" if self.is_ignored(path) else "?"), kind, ie)
 
     def all_file_ids(self):
         raise errors.UnsupportedOperation(self.all_file_ids, self)
