--- conflicted
+++ resolved
@@ -18,11 +18,7 @@
 
 from __future__ import absolute_import
 
-<<<<<<< HEAD
-=======
 import gzip
-from io import BytesIO
->>>>>>> 99338732
 import re
 
 from .. import (
