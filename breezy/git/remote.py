# Copyright (C) 2007-2018 Jelmer Vernooij <jelmer@jelmer.uk>
#
# This program is free software; you can redistribute it and/or modify
# it under the terms of the GNU General Public License as published by
# the Free Software Foundation; either version 2 of the License, or
# (at your option) any later version.
#
# This program is distributed in the hope that it will be useful,
# but WITHOUT ANY WARRANTY; without even the implied warranty of
# MERCHANTABILITY or FITNESS FOR A PARTICULAR PURPOSE.  See the
# GNU General Public License for more details.
#
# You should have received a copy of the GNU General Public License
# along with this program; if not, write to the Free Software
# Foundation, Inc., 51 Franklin Street, Fifth Floor, Boston, MA 02110-1301 USA

"""Remote dirs, repositories and branches."""

import gzip
from io import BytesIO
import re

from .. import (
    config,
    debug,
    errors,
    osutils,
    trace,
    ui,
    urlutils,
    )
from ..push import (
    PushResult,
    )
from ..errors import (
    AlreadyBranchError,
    BzrError,
    DivergedBranches,
    InProcessTransport,
    InvalidRevisionId,
    NoSuchFile,
    NoSuchRevision,
    NoSuchTag,
    NotBranchError,
    NotLocalUrl,
    PermissionDenied,
    UninitializableFormat,
    )
from ..revision import NULL_REVISION
from ..revisiontree import RevisionTree
from ..transport import (
    Transport,
    register_urlparse_netloc_protocol,
    )

from . import (
    lazy_check_versions,
    is_github_url,
    user_agent_for_github,
    )
lazy_check_versions()

from .branch import (
    GitBranch,
    GitBranchFormat,
    GitBranchPushResult,
    GitTags,
    _quick_lookup_revno,
    )
from .dir import (
    GitControlDirFormat,
    GitDir,
    )
from .errors import (
    GitSmartRemoteNotSupported,
    NoSuchRef,
    )
from .mapping import (
    mapping_registry,
    )
from .object_store import (
    get_object_store,
    )
from .push import (
    remote_divergence,
    )
from .repository import (
    GitRepository,
    GitRepositoryFormat,
    )
from .refs import (
    branch_name_to_ref,
    is_peeled,
    ref_to_tag_name,
    tag_name_to_ref,
    )

import dulwich
import dulwich.client
from dulwich.errors import (
    GitProtocolError,
    HangupException,
    )
from dulwich.pack import (
    Pack,
    pack_objects_to_data,
    )
from dulwich.protocol import ZERO_SHA
from dulwich.refs import (
    DictRefsContainer,
    SYMREF,
    )
from dulwich.repo import (
    NotGitRepository,
    )
import os
import select
import tempfile

import urllib.parse as urlparse
from urllib.parse import splituser

# urlparse only supports a limited number of schemes by default
register_urlparse_netloc_protocol('git')
register_urlparse_netloc_protocol('git+ssh')

from dulwich.pack import load_pack_index


class GitPushResult(PushResult):

    def _lookup_revno(self, revid):
        try:
            return _quick_lookup_revno(self.source_branch, self.target_branch,
                                       revid)
        except GitSmartRemoteNotSupported:
            return None

    @property
    def old_revno(self):
        return self._lookup_revno(self.old_revid)

    @property
    def new_revno(self):
        return self._lookup_revno(self.new_revid)


# Don't run any tests on GitSmartTransport as it is not intended to be
# a full implementation of Transport
def get_test_permutations():
    return []


def split_git_url(url):
    """Split a Git URL.

    :param url: Git URL
    :return: Tuple with host, port, username, path.
    """
    parsed_url = urlparse.urlparse(url)
    path = urlparse.unquote(parsed_url.path)
    if path.startswith("/~"):
        path = path[1:]
    return ((parsed_url.hostname or '', parsed_url.port, parsed_url.username, path))


class RemoteGitError(BzrError):

    _fmt = "Remote server error: %(msg)s"


class HeadUpdateFailed(BzrError):

    _fmt = ("Unable to update remote HEAD branch. To update the master "
            "branch, specify the URL %(base_url)s,branch=master.")

    def __init__(self, base_url):
        super(HeadUpdateFailed, self).__init__()
        self.base_url = base_url


def parse_git_error(url, message):
    """Parse a remote git server error and return a bzr exception.

    :param url: URL of the remote repository
    :param message: Message sent by the remote git server
    """
    message = str(message).strip()
    if (message.startswith("Could not find Repository ")
        or message == 'Repository not found.'
            or (message.startswith('Repository ') and
                message.endswith(' not found.'))):
        return NotBranchError(url, message)
    if message == "HEAD failed to update":
        base_url = urlutils.strip_segment_parameters(url)
        return HeadUpdateFailed(base_url)
    if message.startswith('access denied or repository not exported:'):
        extra, path = message.split(':', 1)
        return PermissionDenied(path.strip(), extra)
    if message.endswith('You are not allowed to push code to this project.'):
        return PermissionDenied(url, message)
    if message.endswith(' does not appear to be a git repository'):
        return NotBranchError(url, message)
    if re.match('(.+) is not a valid repository name',
                message.splitlines()[0]):
        return NotBranchError(url, message)
    m = re.match(r'Permission to ([^ ]+) denied to ([^ ]+)\.', message)
    if m:
        return PermissionDenied(m.group(1), 'denied to %s' % m.group(2))
    # Don't know, just return it to the user as-is
    return RemoteGitError(message)


class GitSmartTransport(Transport):

    def __init__(self, url, _client=None):
        Transport.__init__(self, url)
        (self._host, self._port, self._username, self._path) = \
            split_git_url(url)
        if 'transport' in debug.debug_flags:
            trace.mutter('host: %r, user: %r, port: %r, path: %r',
                         self._host, self._username, self._port, self._path)
        self._client = _client
        self._stripped_path = self._path.rsplit(",", 1)[0]

    def external_url(self):
        return self.base

    def has(self, relpath):
        return False

    def _get_client(self):
        raise NotImplementedError(self._get_client)

    def _get_path(self):
        return self._stripped_path

    def get(self, path):
        raise NoSuchFile(path)

    def abspath(self, relpath):
        return urlutils.join(self.base, relpath)

    def clone(self, offset=None):
        """See Transport.clone()."""
        if offset is None:
            newurl = self.base
        else:
            newurl = urlutils.join(self.base, offset)

        return self.__class__(newurl, self._client)


class TCPGitSmartTransport(GitSmartTransport):

    _scheme = 'git'

    def _get_client(self):
        if self._client is not None:
            ret = self._client
            self._client = None
            return ret
        if self._host == '':
            # return dulwich.client.LocalGitClient()
            return dulwich.client.SubprocessGitClient()
        return dulwich.client.TCPGitClient(
            self._host, self._port, report_activity=self._report_activity)


class SSHSocketWrapper(object):

    def __init__(self, sock):
        self.sock = sock

    def read(self, len=None):
        return self.sock.recv(len)

    def write(self, data):
        return self.sock.write(data)

    def can_read(self):
        return len(select.select([self.sock.fileno()], [], [], 0)[0]) > 0


class DulwichSSHVendor(dulwich.client.SSHVendor):

    def __init__(self):
        from ..transport import ssh
        self.bzr_ssh_vendor = ssh._get_ssh_vendor()

    def run_command(self, host, command, username=None, port=None):
        connection = self.bzr_ssh_vendor.connect_ssh(
            username=username, password=None, port=port, host=host,
            command=command)
        (kind, io_object) = connection.get_sock_or_pipes()
        if kind == 'socket':
            return SSHSocketWrapper(io_object)
        else:
            raise AssertionError("Unknown io object kind %r'" % kind)


# dulwich.client.get_ssh_vendor = DulwichSSHVendor


class SSHGitSmartTransport(GitSmartTransport):

    _scheme = 'git+ssh'

    def _get_path(self):
        path = self._stripped_path
        if path.startswith("/~/"):
            return path[3:]
        return path

    def _get_client(self):
        if self._client is not None:
            ret = self._client
            self._client = None
            return ret
        location_config = config.LocationConfig(self.base)
        client = dulwich.client.SSHGitClient(
            self._host, self._port, self._username,
            report_activity=self._report_activity)
        # Set up alternate pack program paths
        upload_pack = location_config.get_user_option('git_upload_pack')
        if upload_pack:
            client.alternative_paths["upload-pack"] = upload_pack
        receive_pack = location_config.get_user_option('git_receive_pack')
        if receive_pack:
            client.alternative_paths["receive-pack"] = receive_pack
        return client


class RemoteGitBranchFormat(GitBranchFormat):

    def get_format_description(self):
        return 'Remote Git Branch'

    @property
    def _matchingcontroldir(self):
        return RemoteGitControlDirFormat()

    def initialize(self, a_controldir, name=None, repository=None,
                   append_revisions_only=None):
        raise UninitializableFormat(self)


class DefaultProgressReporter(object):

    _GIT_PROGRESS_PARTIAL_RE = re.compile(r"(.*?): +(\d+)% \((\d+)/(\d+)\)")
    _GIT_PROGRESS_TOTAL_RE = re.compile(r"(.*?): (\d+)")

    def __init__(self, pb):
        self.pb = pb

    def progress(self, text):
        text = text.rstrip(b"\r\n")
        text = text.decode('utf-8')
        if text.lower().startswith('error: '):
            trace.show_error('git: %s', text[len(b'error: '):])
        else:
            trace.mutter("git: %s", text)
            g = self._GIT_PROGRESS_PARTIAL_RE.match(text)
            if g is not None:
                (text, pct, current, total) = g.groups()
                self.pb.update(text, int(current), int(total))
            else:
                g = self._GIT_PROGRESS_TOTAL_RE.match(text)
                if g is not None:
                    (text, total) = g.groups()
                    self.pb.update(text, None, int(total))
                else:
                    trace.note("%s", text)


class RemoteGitDir(GitDir):

    def __init__(self, transport, format, client, client_path):
        self._format = format
        self.root_transport = transport
        self.transport = transport
        self._mode_check_done = None
        self._client = client
        self._client_path = client_path
        self.base = self.root_transport.base
        self._refs = None

    @property
    def _gitrepository_class(self):
        return RemoteGitRepository

    def archive(self, format, committish, write_data, progress=None,
                write_error=None, subdirs=None, prefix=None):
        if progress is None:
            pb = ui.ui_factory.nested_progress_bar()
            progress = DefaultProgressReporter(pb).progress
        else:
            pb = None
        def progress_wrapper(message):
            if message.startswith(b"fatal: Unknown archive format \'"):
                format = message.strip()[len(b"fatal: Unknown archive format '"):-1]
                raise errors.NoSuchExportFormat(format.decode('ascii'))
            return progress(message)
        try:
            self._client.archive(
                self._client_path, committish, write_data, progress_wrapper,
                write_error,
                format=(format.encode('ascii') if format else None),
                subdirs=subdirs,
                prefix=(prefix.encode('utf-8') if prefix else None))
        except GitProtocolError as e:
            raise parse_git_error(self.transport.external_url(), e)
        finally:
            if pb is not None:
                pb.finished()

    def fetch_pack(self, determine_wants, graph_walker, pack_data,
                   progress=None):
        if progress is None:
            pb = ui.ui_factory.nested_progress_bar()
            progress = DefaultProgressReporter(pb).progress
        else:
            pb = None
        try:
            result = self._client.fetch_pack(
                self._client_path, determine_wants, graph_walker, pack_data,
                progress)
            if result.refs is None:
                result.refs = {}
            self._refs = remote_refs_dict_to_container(
                result.refs, result.symrefs)
            return result
        except GitProtocolError as e:
            raise parse_git_error(self.transport.external_url(), e)
        finally:
            if pb is not None:
                pb.finished()

    def send_pack(self, get_changed_refs, generate_pack_data, progress=None):
        if progress is None:
            pb = ui.ui_factory.nested_progress_bar()
            progress = DefaultProgressReporter(pb).progress
        else:
            pb = None

        def get_changed_refs_wrapper(remote_refs):
            if self._refs is not None:
                update_refs_container(self._refs, remote_refs)
            return get_changed_refs(remote_refs)
        try:
            return self._client.send_pack(
                self._client_path, get_changed_refs_wrapper,
                generate_pack_data, progress)
        except GitProtocolError as e:
            raise parse_git_error(self.transport.external_url(), e)
        finally:
            if pb is not None:
                pb.finished()

    def create_branch(self, name=None, repository=None,
                      append_revisions_only=None, ref=None):
        refname = self._get_selected_ref(name, ref)
        if refname != b'HEAD' and refname in self.get_refs_container():
            raise AlreadyBranchError(self.user_url)
        ref_chain, unused_sha = self.get_refs_container().follow(
            self._get_selected_ref(name))
        if ref_chain and ref_chain[0] == b'HEAD':
            refname = ref_chain[1]
        repo = self.open_repository()
        return RemoteGitBranch(self, repo, refname)

    def destroy_branch(self, name=None):
        refname = self._get_selected_ref(name)

        def get_changed_refs(old_refs):
            ret = {}
            if refname not in old_refs:
                raise NotBranchError(self.user_url)
            ret[refname] = dulwich.client.ZERO_SHA
            return ret

        def generate_pack_data(have, want, ofs_delta=False):
            return pack_objects_to_data([])
        self.send_pack(get_changed_refs, generate_pack_data)

    @property
    def user_url(self):
        return self.control_url

    @property
    def user_transport(self):
        return self.root_transport

    @property
    def control_url(self):
        return self.control_transport.base

    @property
    def control_transport(self):
        return self.root_transport

    def open_repository(self):
        return RemoteGitRepository(self)

    def get_branch_reference(self, name=None):
        ref = branch_name_to_ref(name)
        val = self.get_refs_container().read_ref(ref)
        if val.startswith(SYMREF):
            return val[len(SYMREF):]
        return None

    def open_branch(self, name=None, unsupported=False,
                    ignore_fallbacks=False, ref=None, possible_transports=None,
                    nascent_ok=False):
        repo = self.open_repository()
        ref = self._get_selected_ref(name, ref)
        try:
            if not nascent_ok and ref not in self.get_refs_container():
                raise NotBranchError(
                    self.root_transport.base, controldir=self)
        except NotGitRepository:
            raise NotBranchError(self.root_transport.base,
                                 controldir=self)
        ref_chain, unused_sha = self.get_refs_container().follow(ref)
        return RemoteGitBranch(self, repo, ref_chain[-1])

    def open_workingtree(self, recommend_upgrade=False):
        raise NotLocalUrl(self.transport.base)

    def has_workingtree(self):
        return False

    def get_peeled(self, name):
        return self.get_refs_container().get_peeled(name)

    def get_refs_container(self):
        if self._refs is not None:
            return self._refs
        result = self.fetch_pack(lambda x: None, None,
                                 lambda x: None,
                                 lambda x: trace.mutter("git: %s" % x))
        self._refs = remote_refs_dict_to_container(
            result.refs, result.symrefs)
        return self._refs

    def push_branch(self, source, revision_id=None, overwrite=False,
                    remember=False, create_prefix=False, lossy=False,
                    name=None, tag_selector=None):
        """Push the source branch into this ControlDir."""
        if revision_id is None:
            # No revision supplied by the user, default to the branch
            # revision
            revision_id = source.last_revision()

        push_result = GitPushResult()
        push_result.workingtree_updated = None
        push_result.master_branch = None
        push_result.source_branch = source
        push_result.stacked_on = None
        push_result.branch_push_result = None
        repo = self.find_repository()
        refname = self._get_selected_ref(name)
        ref_chain, old_sha = self.get_refs_container().follow(refname)
        if ref_chain:
            actual_refname = ref_chain[-1]
        else:
            actual_refname = refname
        if isinstance(source, GitBranch) and lossy:
            raise errors.LossyPushToSameVCS(source.controldir, self)
        source_store = get_object_store(source.repository)
        fetch_tags = source.get_config_stack().get('branch.fetch_tags')
        def get_changed_refs(remote_refs):
            if self._refs is not None:
                update_refs_container(self._refs, remote_refs)
            ret = {}
            # TODO(jelmer): Unpeel if necessary
            push_result.new_original_revid = revision_id
            if lossy:
                new_sha = source_store._lookup_revision_sha1(revision_id)
            else:
                try:
                    new_sha = repo.lookup_bzr_revision_id(revision_id)[0]
                except errors.NoSuchRevision:
                    raise errors.NoRoundtrippingSupport(
                        source, self.open_branch(name=name, nascent_ok=True))
            if not overwrite:
                if remote_divergence(old_sha, new_sha, source_store):
                    raise DivergedBranches(
                        source, self.open_branch(name, nascent_ok=True))
            ret[actual_refname] = new_sha
            if fetch_tags:
<<<<<<< HEAD
                for tagname, revid in source.tags.get_tag_dict().items():
=======
                for tagname, revid in viewitems(source.tags.get_tag_dict()):
                    if tag_selector and not tag_selector(tagname):
                        continue
>>>>>>> 730df894
                    if lossy:
                        try:
                            new_sha = source_store._lookup_revision_sha1(revid)
                        except KeyError:
                            if source.repository.has_revision(revid):
                                raise
                    else:
                        try:
                            new_sha = repo.lookup_bzr_revision_id(revid)[0]
                        except errors.NoSuchRevision:
                            continue
                    ret[tag_name_to_ref(tagname)] = new_sha
            return ret
        with source_store.lock_read():
            if lossy:
                generate_pack_data = source_store.generate_lossy_pack_data
            else:
                generate_pack_data = source_store.generate_pack_data
            new_refs = self.send_pack(get_changed_refs, generate_pack_data)
        push_result.new_revid = repo.lookup_foreign_revision_id(
            new_refs[actual_refname])
        if old_sha is not None:
            push_result.old_revid = repo.lookup_foreign_revision_id(old_sha)
        else:
            push_result.old_revid = NULL_REVISION
        if self._refs is not None:
            update_refs_container(self._refs, new_refs)
        push_result.target_branch = self.open_branch(name)
        if old_sha is not None:
            push_result.branch_push_result = GitBranchPushResult()
            push_result.branch_push_result.source_branch = source
            push_result.branch_push_result.target_branch = (
                push_result.target_branch)
            push_result.branch_push_result.local_branch = None
            push_result.branch_push_result.master_branch = (
                push_result.target_branch)
            push_result.branch_push_result.old_revid = push_result.old_revid
            push_result.branch_push_result.new_revid = push_result.new_revid
            push_result.branch_push_result.new_original_revid = (
                push_result.new_original_revid)
        if source.get_push_location() is None or remember:
            source.set_push_location(push_result.target_branch.base)
        return push_result

    def _find_commondir(self):
        # There is no way to find the commondir, if there is any.
        return self


class EmptyObjectStoreIterator(dict):

    def iterobjects(self):
        return []


class TemporaryPackIterator(Pack):

    def __init__(self, path, resolve_ext_ref):
        super(TemporaryPackIterator, self).__init__(
            path, resolve_ext_ref=resolve_ext_ref)
        self._idx_load = lambda: self._idx_load_or_generate(self._idx_path)

    def _idx_load_or_generate(self, path):
        if not os.path.exists(path):
            with ui.ui_factory.nested_progress_bar() as pb:
                def report_progress(cur, total):
                    pb.update("generating index", cur, total)
                self.data.create_index(path, progress=report_progress)
        return load_pack_index(path)

    def __del__(self):
        if self._idx is not None:
            self._idx.close()
            os.remove(self._idx_path)
        if self._data is not None:
            self._data.close()
            os.remove(self._data_path)


class BzrGitHttpClient(dulwich.client.HttpGitClient):

    def __init__(self, transport, *args, **kwargs):
        self.transport = transport
        url = urlutils.URL.from_string(transport.external_url())
        url.user = url.quoted_user = None
        url.password = url.quoted_password = None
        url = urlutils.strip_segment_parameters(str(url))
        super(BzrGitHttpClient, self).__init__(url, *args, **kwargs)

    def _http_request(self, url, headers=None, data=None,
                      allow_compression=False):
        """Perform HTTP request.

        :param url: Request URL.
        :param headers: Optional custom headers to override defaults.
        :param data: Request data.
        :param allow_compression: Allow GZipped communication.
        :return: Tuple (`response`, `read`), where response is an `urllib3`
            response object with additional `content_type` and
            `redirect_location` properties, and `read` is a consumable read
            method for the response data.
        """
        if is_github_url(url):
            headers['User-agent'] = user_agent_for_github()
        headers["Pragma"] = "no-cache"
        if allow_compression:
            headers["Accept-Encoding"] = "gzip"
        else:
            headers["Accept-Encoding"] = "identity"

        response = self.transport.request(
            ('GET' if data is None else 'POST'),
            url,
            body=data,
            headers=headers, retries=8)

        if response.status == 404:
            raise NotGitRepository()
        elif response.status != 200:
            raise GitProtocolError("unexpected http resp %d for %s" %
                                   (response.code, url))

        # TODO: Optimization available by adding `preload_content=False` to the
        # request and just passing the `read` method on instead of going via
        # `BytesIO`, if we can guarantee that the entire response is consumed
        # before issuing the next to still allow for connection reuse from the
        # pool.
        if response.getheader("Content-Encoding") == "gzip":
            read = gzip.GzipFile(fileobj=BytesIO(response.read())).read
        else:
            read = response.read

        class WrapResponse(object):

            def __init__(self, response):
                self._response = response
                self.status = response.status
                self.content_type = response.getheader("Content-Type")
                self.redirect_location = response._actual.geturl()

            def readlines(self):
                return self._response.readlines()

            def close(self):
                pass

        return WrapResponse(response), read


def _git_url_and_path_from_transport(external_url):
    url = urlutils.strip_segment_parameters(external_url)
    return urlparse.urlsplit(url)


class RemoteGitControlDirFormat(GitControlDirFormat):
    """The .git directory control format."""

    supports_workingtrees = False

    @classmethod
    def _known_formats(self):
        return set([RemoteGitControlDirFormat()])

    def get_branch_format(self):
        return RemoteGitBranchFormat()

    @property
    def repository_format(self):
        return GitRepositoryFormat()

    def is_initializable(self):
        return False

    def is_supported(self):
        return True

    def open(self, transport, _found=None):
        """Open this directory.

        """
        split_url = _git_url_and_path_from_transport(transport.external_url())
        if isinstance(transport, GitSmartTransport):
            client = transport._get_client()
        elif split_url.scheme in ("http", "https"):
            client = BzrGitHttpClient(transport)
        elif split_url.scheme in ('file', ):
            client = dulwich.client.LocalGitClient()
        else:
            raise NotBranchError(transport.base)
        if not _found:
            pass  # TODO(jelmer): Actually probe for something
        return RemoteGitDir(transport, self, client, split_url.path)

    def get_format_description(self):
        return "Remote Git Repository"

    def initialize_on_transport(self, transport):
        raise UninitializableFormat(self)

    def supports_transport(self, transport):
        try:
            external_url = transport.external_url()
        except InProcessTransport:
            raise NotBranchError(path=transport.base)
        return (external_url.startswith("http:")
                or external_url.startswith("https:")
                or external_url.startswith("git+")
                or external_url.startswith("git:"))


class GitRemoteRevisionTree(RevisionTree):

    def archive(self, format, name, root=None, subdir=None, force_mtime=None):
        """Create an archive of this tree.

        :param format: Format name (e.g. 'tar')
        :param name: target file name
        :param root: Root directory name (or None)
        :param subdir: Subdirectory to export (or None)
        :return: Iterator over archive chunks
        """
        commit = self._repository.lookup_bzr_revision_id(
            self.get_revision_id())[0]
        f = tempfile.SpooledTemporaryFile()
        # git-upload-archive(1) generaly only supports refs. So let's see if we
        # can find one.
        reverse_refs = {
            v: k for (k, v) in
            self._repository.controldir.get_refs_container().as_dict().items()}
        try:
            committish = reverse_refs[commit]
        except KeyError:
            # No? Maybe the user has uploadArchive.allowUnreachable enabled.
            # Let's hope for the best.
            committish = commit
        self._repository.archive(
            format, committish, f.write,
            subdirs=([subdir] if subdir else None),
            prefix=(root + '/') if root else '')
        f.seek(0)
        return osutils.file_iterator(f)

    def is_versioned(self, path):
        raise GitSmartRemoteNotSupported(self.is_versioned, self)

    def has_filename(self, path):
        raise GitSmartRemoteNotSupported(self.has_filename, self)

    def get_file_text(self, path):
        raise GitSmartRemoteNotSupported(self.get_file_text, self)

    def list_files(self, include_root=False, from_dir=None, recursive=True):
        raise GitSmartRemoteNotSupported(self.list_files, self)


class RemoteGitRepository(GitRepository):

    supports_random_access = False

    @property
    def user_url(self):
        return self.control_url

    def get_parent_map(self, revids):
        raise GitSmartRemoteNotSupported(self.get_parent_map, self)

    def archive(self, *args, **kwargs):
        return self.controldir.archive(*args, **kwargs)

    def fetch_pack(self, determine_wants, graph_walker, pack_data,
                   progress=None):
        return self.controldir.fetch_pack(
            determine_wants, graph_walker, pack_data, progress)

    def send_pack(self, get_changed_refs, generate_pack_data):
        return self.controldir.send_pack(get_changed_refs, generate_pack_data)

    def fetch_objects(self, determine_wants, graph_walker, resolve_ext_ref,
                      progress=None):
        fd, path = tempfile.mkstemp(suffix=".pack")
        try:
            self.fetch_pack(determine_wants, graph_walker,
                            lambda x: os.write(fd, x), progress)
        finally:
            os.close(fd)
        if os.path.getsize(path) == 0:
            return EmptyObjectStoreIterator()
        return TemporaryPackIterator(path[:-len(".pack")], resolve_ext_ref)

    def lookup_bzr_revision_id(self, bzr_revid, mapping=None):
        # This won't work for any round-tripped bzr revisions, but it's a
        # start..
        try:
            return mapping_registry.revision_id_bzr_to_foreign(bzr_revid)
        except InvalidRevisionId:
            raise NoSuchRevision(self, bzr_revid)

    def lookup_foreign_revision_id(self, foreign_revid, mapping=None):
        """Lookup a revision id.

        """
        if mapping is None:
            mapping = self.get_mapping()
        # Not really an easy way to parse foreign revids here..
        return mapping.revision_id_foreign_to_bzr(foreign_revid)

    def revision_tree(self, revid):
        return GitRemoteRevisionTree(self, revid)

    def get_revisions(self, revids):
        raise GitSmartRemoteNotSupported(self.get_revisions, self)

    def has_revisions(self, revids):
        raise GitSmartRemoteNotSupported(self.get_revisions, self)


class RemoteGitTagDict(GitTags):

    def set_tag(self, name, revid):
        sha = self.branch.lookup_bzr_revision_id(revid)[0]
        self._set_ref(name, sha)

    def delete_tag(self, name):
        self._set_ref(name, dulwich.client.ZERO_SHA)

    def _set_ref(self, name, sha):
        ref = tag_name_to_ref(name)

        def get_changed_refs(old_refs):
            ret = {}
            if sha == dulwich.client.ZERO_SHA and ref not in old_refs:
                raise NoSuchTag(name)
            ret[ref] = sha
            return ret

        def generate_pack_data(have, want, ofs_delta=False):
            return pack_objects_to_data([])
        self.repository.send_pack(get_changed_refs, generate_pack_data)


class RemoteGitBranch(GitBranch):

    def __init__(self, controldir, repository, name):
        self._sha = None
        super(RemoteGitBranch, self).__init__(controldir, repository, name,
                                              RemoteGitBranchFormat())

    def last_revision_info(self):
        raise GitSmartRemoteNotSupported(self.last_revision_info, self)

    @property
    def user_url(self):
        return self.control_url

    @property
    def control_url(self):
        return self.base

    def revision_id_to_revno(self, revision_id):
        raise GitSmartRemoteNotSupported(self.revision_id_to_revno, self)

    def last_revision(self):
        return self.lookup_foreign_revision_id(self.head)

    @property
    def head(self):
        if self._sha is not None:
            return self._sha
        refs = self.controldir.get_refs_container()
        name = branch_name_to_ref(self.name)
        try:
            self._sha = refs[name]
        except KeyError:
            raise NoSuchRef(name, self.repository.user_url, refs)
        return self._sha

    def _synchronize_history(self, destination, revision_id):
        """See Branch._synchronize_history()."""
        if revision_id is None:
            revision_id = self.last_revision()
        destination.generate_revision_history(revision_id)

    def _get_parent_location(self):
        return None

    def get_push_location(self):
        return None

    def set_push_location(self, url):
        pass

    def _iter_tag_refs(self):
        """Iterate over the tag refs.

        :param refs: Refs dictionary (name -> git sha1)
        :return: iterator over (ref_name, tag_name, peeled_sha1, unpeeled_sha1)
        """
        refs = self.controldir.get_refs_container()
        for ref_name, unpeeled in refs.as_dict().items():
            try:
                tag_name = ref_to_tag_name(ref_name)
            except (ValueError, UnicodeDecodeError):
                continue
            peeled = refs.get_peeled(ref_name)
            if peeled is None:
                # Let's just hope it's a commit
                peeled = unpeeled
            if not isinstance(tag_name, str):
                raise TypeError(tag_name)
            yield (ref_name, tag_name, peeled, unpeeled)

    def set_last_revision_info(self, revno, revid):
        self.generate_revision_history(revid)

    def generate_revision_history(self, revision_id, last_rev=None,
                                  other_branch=None):
        sha = self.lookup_bzr_revision_id(revision_id)[0]
        def get_changed_refs(old_refs):
            return {self.ref: sha}
        def generate_pack_data(have, want, ofs_delta=False):
            return pack_objects_to_data([])
        self.repository.send_pack(get_changed_refs, generate_pack_data)
        self._sha = sha


def remote_refs_dict_to_container(refs_dict, symrefs_dict={}):
    base = {}
    peeled = {}
    for k, v in refs_dict.items():
        if is_peeled(k):
            peeled[k[:-3]] = v
        else:
            base[k] = v
    for name, target in symrefs_dict.items():
        base[name] = SYMREF + target
    ret = DictRefsContainer(base)
    ret._peeled = peeled
    return ret


def update_refs_container(container, refs_dict):
    peeled = {}
    base = {}
    for k, v in refs_dict.items():
        if is_peeled(k):
            peeled[k[:-3]] = v
        else:
            base[k] = v
    container._peeled = peeled
    container._refs.update(base)<|MERGE_RESOLUTION|>--- conflicted
+++ resolved
@@ -589,13 +589,9 @@
                         source, self.open_branch(name, nascent_ok=True))
             ret[actual_refname] = new_sha
             if fetch_tags:
-<<<<<<< HEAD
                 for tagname, revid in source.tags.get_tag_dict().items():
-=======
-                for tagname, revid in viewitems(source.tags.get_tag_dict()):
                     if tag_selector and not tag_selector(tagname):
                         continue
->>>>>>> 730df894
                     if lossy:
                         try:
                             new_sha = source_store._lookup_revision_sha1(revid)
