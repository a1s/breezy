--- conflicted
+++ resolved
@@ -599,16 +599,11 @@
         except NotGitRepository:
             raise NotBranchError(self.root_transport.base,
                                  controldir=self)
-<<<<<<< HEAD
-        ref_chain, sha = self.get_refs_container().follow(ref)
-        return RemoteGitBranch(self, repo, ref_chain[-1], sha)
-=======
         try:
-            ref_chain, unused_sha = self.get_refs_container().follow(ref)
+            ref_chain, sha = self.get_refs_container().follow(ref)
         except SymrefLoop:
             raise BranchReferenceLoop(self)
-        return RemoteGitBranch(self, repo, ref_chain[-1])
->>>>>>> 412efb5e
+        return RemoteGitBranch(self, repo, ref_chain[-1], sha)
 
     def open_workingtree(self, recommend_upgrade=False):
         raise NotLocalUrl(self.transport.base)
@@ -1049,13 +1044,8 @@
 
 class RemoteGitBranch(GitBranch):
 
-<<<<<<< HEAD
     def __init__(self, controldir, repository, ref, sha):
         self._sha = sha
-=======
-    def __init__(self, controldir, repository, ref):
-        self._sha = None
->>>>>>> 412efb5e
         super(RemoteGitBranch, self).__init__(controldir, repository, ref,
                                               RemoteGitBranchFormat())
 
@@ -1078,16 +1068,6 @@
 
     @property
     def head(self):
-<<<<<<< HEAD
-=======
-        if self._sha is not None:
-            return self._sha
-        refs = self.controldir.get_refs_container()
-        try:
-            self._sha = refs[self.ref]
-        except KeyError:
-            raise NoSuchRef(self.ref, self.repository.user_url, refs)
->>>>>>> 412efb5e
         return self._sha
 
     def _synchronize_history(self, destination, revision_id):
