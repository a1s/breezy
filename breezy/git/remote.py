# Copyright (C) 2007-2018 Jelmer Vernooij <jelmer@jelmer.uk>
#
# This program is free software; you can redistribute it and/or modify
# it under the terms of the GNU General Public License as published by
# the Free Software Foundation; either version 2 of the License, or
# (at your option) any later version.
#
# This program is distributed in the hope that it will be useful,
# but WITHOUT ANY WARRANTY; without even the implied warranty of
# MERCHANTABILITY or FITNESS FOR A PARTICULAR PURPOSE.  See the
# GNU General Public License for more details.
#
# You should have received a copy of the GNU General Public License
# along with this program; if not, write to the Free Software
# Foundation, Inc., 51 Franklin Street, Fifth Floor, Boston, MA 02110-1301 USA

"""Remote dirs, repositories and branches."""

from __future__ import absolute_import

import gzip
import re

from .. import (
    config,
    debug,
    errors,
    osutils,
    trace,
    ui,
    urlutils,
    )
from ..push import (
    PushResult,
    )
from ..errors import (
    AlreadyBranchError,
    BzrError,
    DivergedBranches,
    InProcessTransport,
    InvalidRevisionId,
    NoSuchFile,
    NoSuchRevision,
    NoSuchTag,
    NotBranchError,
    NotLocalUrl,
    PermissionDenied,
    UninitializableFormat,
    )
from ..revisiontree import RevisionTree
from ..sixish import (
    text_type,
    viewitems,
    )
from ..transport import (
    Transport,
    register_urlparse_netloc_protocol,
    )

from . import (
    lazy_check_versions,
    user_agent_for_github,
    )
lazy_check_versions()

from .branch import (
    GitBranch,
    GitBranchFormat,
    GitBranchPushResult,
    GitTags,
    _quick_lookup_revno,
    )
from .dir import (
    GitControlDirFormat,
    GitDir,
    )
from .errors import (
    GitSmartRemoteNotSupported,
    NoSuchRef,
    )
from .mapping import (
    mapping_registry,
    )
from .object_store import (
    get_object_store,
    )
from .push import (
    remote_divergence,
    )
from .repository import (
    GitRepository,
    )
from .refs import (
    branch_name_to_ref,
    is_peeled,
    ref_to_tag_name,
    tag_name_to_ref,
    )

import dulwich
import dulwich.client
from dulwich.errors import (
    GitProtocolError,
    HangupException,
    )
from dulwich.pack import (
    Pack,
    pack_objects_to_data,
    )
from dulwich.protocol import ZERO_SHA
from dulwich.refs import (
    DictRefsContainer,
    SYMREF,
    )
from dulwich.repo import (
    NotGitRepository,
    )
import os
import select
import tempfile

try:
    import urllib.parse as urlparse
    from urllib.parse import splituser, splitnport
except ImportError:
    import urlparse
    from urllib import splituser, splitnport

# urlparse only supports a limited number of schemes by default
register_urlparse_netloc_protocol('git')
register_urlparse_netloc_protocol('git+ssh')

from dulwich.pack import load_pack_index


class GitPushResult(PushResult):

    def _lookup_revno(self, revid):
        try:
            return _quick_lookup_revno(self.source_branch, self.target_branch,
                                       revid)
        except GitSmartRemoteNotSupported:
            return None

    @property
    def old_revno(self):
        return self._lookup_revno(self.old_revid)

    @property
    def new_revno(self):
        return self._lookup_revno(self.new_revid)


# Don't run any tests on GitSmartTransport as it is not intended to be
# a full implementation of Transport
def get_test_permutations():
    return []


def split_git_url(url):
    """Split a Git URL.

    :param url: Git URL
    :return: Tuple with host, port, username, path.
    """
    (scheme, netloc, loc, _, _) = urlparse.urlsplit(url)
    path = urlparse.unquote(loc)
    if path.startswith("/~"):
        path = path[1:]
    (username, hostport) = splituser(netloc)
    (host, port) = splitnport(hostport, None)
    return (host, port, username, path)


class RemoteGitError(BzrError):

    _fmt = "Remote server error: %(msg)s"


class HeadUpdateFailed(BzrError):

    _fmt = ("Unable to update remote HEAD branch. To update the master "
            "branch, specify the URL %(base_url)s,branch=master.")

    def __init__(self, base_url):
        super(HeadUpdateFailed, self).__init__()
        self.base_url = base_url


def parse_git_error(url, message):
    """Parse a remote git server error and return a bzr exception.

    :param url: URL of the remote repository
    :param message: Message sent by the remote git server
    """
    message = str(message).strip()
    if (message.startswith("Could not find Repository ")
        or message == 'Repository not found.'
            or (message.startswith('Repository ') and
                message.endswith(' not found.'))):
        return NotBranchError(url, message)
    if message == "HEAD failed to update":
        base_url, _ = urlutils.split_segment_parameters(url)
        return HeadUpdateFailed(base_url)
    if message.startswith('access denied or repository not exported:'):
        extra, path = message.split(': ', 1)
        return PermissionDenied(path, extra)
    if message.endswith('You are not allowed to push code to this project.'):
        return PermissionDenied(url, message)
    if message.endswith(' does not appear to be a git repository'):
        return NotBranchError(url, message)
    m = re.match(r'Permission to ([^ ]+) denied to ([^ ]+)\.', message)
    if m:
        return PermissionDenied(m.group(1), 'denied to %s' % m.group(2))
    # Don't know, just return it to the user as-is
    return RemoteGitError(message)


class GitSmartTransport(Transport):

    def __init__(self, url, _client=None):
        Transport.__init__(self, url)
        (self._host, self._port, self._username, self._path) = \
            split_git_url(url)
        if 'transport' in debug.debug_flags:
            trace.mutter('host: %r, user: %r, port: %r, path: %r',
                         self._host, self._username, self._port, self._path)
        self._client = _client
        self._stripped_path = self._path.rsplit(",", 1)[0]

    def external_url(self):
        return self.base

    def has(self, relpath):
        return False

    def _get_client(self):
        raise NotImplementedError(self._get_client)

    def _get_path(self):
        return self._stripped_path

    def get(self, path):
        raise NoSuchFile(path)

    def abspath(self, relpath):
        return urlutils.join(self.base, relpath)

    def clone(self, offset=None):
        """See Transport.clone()."""
        if offset is None:
            newurl = self.base
        else:
            newurl = urlutils.join(self.base, offset)

        return self.__class__(newurl, self._client)


class TCPGitSmartTransport(GitSmartTransport):

    _scheme = 'git'

    def _get_client(self):
        if self._client is not None:
            ret = self._client
            self._client = None
            return ret
        if self._host == '':
            # return dulwich.client.LocalGitClient()
            return dulwich.client.SubprocessGitClient()
        return dulwich.client.TCPGitClient(
            self._host, self._port, report_activity=self._report_activity)


class SSHSocketWrapper(object):

    def __init__(self, sock):
        self.sock = sock

    def read(self, len=None):
        return self.sock.recv(len)

    def write(self, data):
        return self.sock.write(data)

    def can_read(self):
        return len(select.select([self.sock.fileno()], [], [], 0)[0]) > 0


class DulwichSSHVendor(dulwich.client.SSHVendor):

    def __init__(self):
        from ..transport import ssh
        self.bzr_ssh_vendor = ssh._get_ssh_vendor()

    def run_command(self, host, command, username=None, port=None):
        connection = self.bzr_ssh_vendor.connect_ssh(
            username=username, password=None, port=port, host=host,
            command=command)
        (kind, io_object) = connection.get_sock_or_pipes()
        if kind == 'socket':
            return SSHSocketWrapper(io_object)
        else:
            raise AssertionError("Unknown io object kind %r'" % kind)


# dulwich.client.get_ssh_vendor = DulwichSSHVendor


class SSHGitSmartTransport(GitSmartTransport):

    _scheme = 'git+ssh'

    def _get_path(self):
        path = self._stripped_path
        if path.startswith("/~/"):
            return path[3:]
        return path

    def _get_client(self):
        if self._client is not None:
            ret = self._client
            self._client = None
            return ret
        location_config = config.LocationConfig(self.base)
        client = dulwich.client.SSHGitClient(
            self._host, self._port, self._username,
            report_activity=self._report_activity)
        # Set up alternate pack program paths
        upload_pack = location_config.get_user_option('git_upload_pack')
        if upload_pack:
            client.alternative_paths["upload-pack"] = upload_pack
        receive_pack = location_config.get_user_option('git_receive_pack')
        if receive_pack:
            client.alternative_paths["receive-pack"] = receive_pack
        return client


class RemoteGitBranchFormat(GitBranchFormat):

    def get_format_description(self):
        return 'Remote Git Branch'

    @property
    def _matchingcontroldir(self):
        return RemoteGitControlDirFormat()

    def initialize(self, a_controldir, name=None, repository=None,
                   append_revisions_only=None):
        raise UninitializableFormat(self)


class DefaultProgressReporter(object):

    _GIT_PROGRESS_PARTIAL_RE = re.compile(r"(.*?): +(\d+)% \((\d+)/(\d+)\)")
    _GIT_PROGRESS_TOTAL_RE = re.compile(r"(.*?): (\d+)")

    def __init__(self, pb):
        self.pb = pb

    def progress(self, text):
        text = text.rstrip(b"\r\n")
        text = text.decode('utf-8')
        if text.lower().startswith('error: '):
            trace.show_error('git: %s', text[len(b'error: '):])
        else:
            trace.mutter("git: %s", text)
            g = self._GIT_PROGRESS_PARTIAL_RE.match(text)
            if g is not None:
                (text, pct, current, total) = g.groups()
                self.pb.update(text, int(current), int(total))
            else:
                g = self._GIT_PROGRESS_TOTAL_RE.match(text)
                if g is not None:
                    (text, total) = g.groups()
                    self.pb.update(text, None, int(total))
                else:
                    trace.note("%s", text)


class RemoteGitDir(GitDir):

    def __init__(self, transport, format, client, client_path):
        self._format = format
        self.root_transport = transport
        self.transport = transport
        self._mode_check_done = None
        self._client = client
        self._client_path = client_path
        self.base = self.root_transport.base
        self._refs = None

    @property
    def _gitrepository_class(self):
        return RemoteGitRepository

    def archive(self, format, committish, write_data, progress=None,
                write_error=None, subdirs=None, prefix=None):
        if progress is None:
            pb = ui.ui_factory.nested_progress_bar()
            progress = DefaultProgressReporter(pb).progress
        else:
            pb = None
        def progress_wrapper(message):
            if message.startswith(b"fatal: Unknown archive format \'"):
                format = message.strip()[len(b"fatal: Unknown archive format '"):-1]
                raise errors.NoSuchExportFormat(format.decode('ascii'))
            return progress(message)
        try:
            self._client.archive(
                self._client_path, committish, write_data, progress_wrapper,
                write_error,
                format=(format.encode('ascii') if format else None),
                subdirs=subdirs,
                prefix=(prefix.encode('utf-8') if prefix else None))
        except GitProtocolError as e:
            raise parse_git_error(self.transport.external_url(), e)
        finally:
            if pb is not None:
                pb.finished()

    def fetch_pack(self, determine_wants, graph_walker, pack_data,
                   progress=None):
        if progress is None:
            pb = ui.ui_factory.nested_progress_bar()
            progress = DefaultProgressReporter(pb).progress
        else:
            pb = None
        try:
            result = self._client.fetch_pack(
                self._client_path, determine_wants, graph_walker, pack_data,
                progress)
            if result.refs is None:
                result.refs = {}
            self._refs = remote_refs_dict_to_container(
                result.refs, result.symrefs)
            return result
        except GitProtocolError as e:
            raise parse_git_error(self.transport.external_url(), e)
        finally:
            if pb is not None:
                pb.finished()

    def send_pack(self, get_changed_refs, generate_pack_data, progress=None):
        if progress is None:
            pb = ui.ui_factory.nested_progress_bar()
            progress = DefaultProgressReporter(pb).progress
        else:
            pb = None

        def get_changed_refs_wrapper(refs):
            # TODO(jelmer): This drops symref information
            self._refs = remote_refs_dict_to_container(refs)
            return get_changed_refs(refs)
        try:
            return self._client.send_pack(
                self._client_path, get_changed_refs_wrapper,
                generate_pack_data, progress)
        except GitProtocolError as e:
            raise parse_git_error(self.transport.external_url(), e)
        finally:
            if pb is not None:
                pb.finished()

    def create_branch(self, name=None, repository=None,
                      append_revisions_only=None, ref=None):
        refname = self._get_selected_ref(name, ref)
        if refname != b'HEAD' and refname in self.get_refs_container():
            raise AlreadyBranchError(self.user_url)
        if refname in self.get_refs_container():
            ref_chain, unused_sha = self.get_refs_container().follow(
                self._get_selected_ref(None))
            if ref_chain[0] == b'HEAD':
                refname = ref_chain[1]
        repo = self.open_repository()
        return RemoteGitBranch(self, repo, refname)

    def destroy_branch(self, name=None):
        refname = self._get_selected_ref(name)

        def get_changed_refs(old_refs):
            ret = {}
            if refname not in old_refs:
                raise NotBranchError(self.user_url)
            ret[refname] = dulwich.client.ZERO_SHA
            return ret

        def generate_pack_data(have, want, ofs_delta=False):
            return pack_objects_to_data([])
        self.send_pack(get_changed_refs, generate_pack_data)

    @property
    def user_url(self):
        return self.control_url

    @property
    def user_transport(self):
        return self.root_transport

    @property
    def control_url(self):
        return self.control_transport.base

    @property
    def control_transport(self):
        return self.root_transport

    def open_repository(self):
        return RemoteGitRepository(self)

    def get_branch_reference(self, name=None):
        ref = branch_name_to_ref(name)
        val = self.get_refs_container().read_ref(ref)
        if val.startswith(SYMREF):
            return val[len(SYMREF):]
        return None

    def open_branch(self, name=None, unsupported=False,
                    ignore_fallbacks=False, ref=None, possible_transports=None,
                    nascent_ok=False):
        repo = self.open_repository()
        ref = self._get_selected_ref(name, ref)
        try:
            if not nascent_ok and ref not in self.get_refs_container():
                raise NotBranchError(
                    self.root_transport.base, controldir=self)
        except NotGitRepository:
            raise NotBranchError(self.root_transport.base,
                                 controldir=self)
        ref_chain, unused_sha = self.get_refs_container().follow(ref)
        return RemoteGitBranch(self, repo, ref_chain[-1])

    def open_workingtree(self, recommend_upgrade=False):
        raise NotLocalUrl(self.transport.base)

    def has_workingtree(self):
        return False

    def get_peeled(self, name):
        return self.get_refs_container().get_peeled(name)

    def get_refs_container(self):
        if self._refs is not None:
            return self._refs
        result = self.fetch_pack(lambda x: None, None,
                                 lambda x: None,
                                 lambda x: trace.mutter("git: %s" % x))
        self._refs = remote_refs_dict_to_container(
            result.refs, result.symrefs)
        return self._refs

    def push_branch(self, source, revision_id=None, overwrite=False,
                    remember=False, create_prefix=False, lossy=False,
                    name=None):
        """Push the source branch into this ControlDir."""
        if revision_id is None:
            # No revision supplied by the user, default to the branch
            # revision
            revision_id = source.last_revision()

        push_result = GitPushResult()
        push_result.workingtree_updated = None
        push_result.master_branch = None
        push_result.source_branch = source
        push_result.stacked_on = None
        push_result.branch_push_result = None
        repo = self.find_repository()
        refname = self._get_selected_ref(name)
        if isinstance(source, GitBranch) and lossy:
            raise errors.LossyPushToSameVCS(source.controldir, self)
        source_store = get_object_store(source.repository)
        fetch_tags = source.get_config_stack().get('branch.fetch_tags')
        def get_changed_refs(refs):
            self._refs = remote_refs_dict_to_container(refs)
            ret = {}
            # TODO(jelmer): Unpeel if necessary
            push_result.new_original_revid = revision_id
            if lossy:
                new_sha = source_store._lookup_revision_sha1(revision_id)
            else:
                try:
                    new_sha = repo.lookup_bzr_revision_id(revision_id)[0]
                except errors.NoSuchRevision:
                    raise errors.NoRoundtrippingSupport(
                        source, self.open_branch(name=name, nascent_ok=True))
            if not overwrite:
                if remote_divergence(ret.get(refname), new_sha,
                                     source_store):
                    raise DivergedBranches(
                        source, self.open_branch(name, nascent_ok=True))
            ret[refname] = new_sha
            if fetch_tags:
                for tagname, revid in viewitems(source.tags.get_tag_dict()):
                    if lossy:
                        new_sha = source_store._lookup_revision_sha1(revid)
                    else:
                        try:
                            new_sha = repo.lookup_bzr_revision_id(revid)[0]
                        except errors.NoSuchRevision:
                            continue
                    ret[tag_name_to_ref(tagname)] = new_sha
            return ret
        with source_store.lock_read():
            if lossy:
                generate_pack_data = source_store.generate_lossy_pack_data
            else:
                generate_pack_data = source_store.generate_pack_data
            new_refs = self.send_pack(get_changed_refs, generate_pack_data)
        push_result.new_revid = repo.lookup_foreign_revision_id(
            new_refs[refname])
        try:
            old_remote = self._refs[refname]
        except KeyError:
            old_remote = ZERO_SHA
        push_result.old_revid = repo.lookup_foreign_revision_id(old_remote)
        self._refs = remote_refs_dict_to_container(new_refs)
        push_result.target_branch = self.open_branch(name)
        if old_remote != ZERO_SHA:
            push_result.branch_push_result = GitBranchPushResult()
            push_result.branch_push_result.source_branch = source
            push_result.branch_push_result.target_branch = (
                push_result.target_branch)
            push_result.branch_push_result.local_branch = None
            push_result.branch_push_result.master_branch = (
                push_result.target_branch)
            push_result.branch_push_result.old_revid = push_result.old_revid
            push_result.branch_push_result.new_revid = push_result.new_revid
            push_result.branch_push_result.new_original_revid = (
                push_result.new_original_revid)
        if source.get_push_location() is None or remember:
            source.set_push_location(push_result.target_branch.base)
        return push_result

    def _find_commondir(self):
        # There is no way to find the commondir, if there is any.
        return self


class EmptyObjectStoreIterator(dict):

    def iterobjects(self):
        return []


class TemporaryPackIterator(Pack):

    def __init__(self, path, resolve_ext_ref):
        super(TemporaryPackIterator, self).__init__(
            path, resolve_ext_ref=resolve_ext_ref)
        self._idx_load = lambda: self._idx_load_or_generate(self._idx_path)

    def _idx_load_or_generate(self, path):
        if not os.path.exists(path):
            with ui.ui_factory.nested_progress_bar() as pb:
                def report_progress(cur, total):
                    pb.update("generating index", cur, total)
                self.data.create_index(path,
<<<<<<< HEAD
                    progress=report_progress)
=======
                                       progress=report_progress)
            finally:
                pb.finished()
>>>>>>> 8aae3934
        return load_pack_index(path)

    def __del__(self):
        if self._idx is not None:
            self._idx.close()
            os.remove(self._idx_path)
        if self._data is not None:
            self._data.close()
            os.remove(self._data_path)


class BzrGitHttpClient(dulwich.client.HttpGitClient):

    def __init__(self, transport, *args, **kwargs):
        self.transport = transport
        url = urlutils.URL.from_string(transport.external_url())
        url.user = url.quoted_user = None
        url.password = url.quoted_password = None
        super(BzrGitHttpClient, self).__init__(str(url), *args, **kwargs)

    def _http_request(self, url, headers=None, data=None,
                      allow_compression=False):
        """Perform HTTP request.

        :param url: Request URL.
        :param headers: Optional custom headers to override defaults.
        :param data: Request data.
        :param allow_compression: Allow GZipped communication.
        :return: Tuple (`response`, `read`), where response is an `urllib3`
            response object with additional `content_type` and
            `redirect_location` properties, and `read` is a consumable read
            method for the response data.
        """
        headers['User-agent'] = user_agent_for_github()
        headers["Pragma"] = "no-cache"
        if allow_compression:
            headers["Accept-Encoding"] = "gzip"
        else:
            headers["Accept-Encoding"] = "identity"

        response = self.transport.request(
            ('GET' if data is None else 'POST'),
            body=data,
            headers=headers, retries=8)

        if response.status == 404:
            raise NotGitRepository()
        elif response.status != 200:
            raise GitProtocolError("unexpected http resp %d for %s" %
                                   (response.code, url))

        # TODO: Optimization available by adding `preload_content=False` to the
        # request and just passing the `read` method on instead of going via
        # `BytesIO`, if we can guarantee that the entire response is consumed
        # before issuing the next to still allow for connection reuse from the
        # pool.
        if response.getheader("Content-Encoding") == "gzip":
            read = gzip.GzipFile(fileobj=response).read
        else:
            read = response.read

        class WrapResponse(object):

            def __init__(self, response):
                self._response = response
                self.status = response.code
                self.content_type = response.getheader("Content-Type")
                self.redirect_location = response.geturl()

            def readlines(self):
                return self._response.readlines()

            def close(self):
                self._response.close()

        return WrapResponse(response), read


class RemoteGitControlDirFormat(GitControlDirFormat):
    """The .git directory control format."""

    supports_workingtrees = False

    @classmethod
    def _known_formats(self):
        return set([RemoteGitControlDirFormat()])

    def get_branch_format(self):
        return RemoteGitBranchFormat()

    def is_initializable(self):
        return False

    def is_supported(self):
        return True

    def open(self, transport, _found=None):
        """Open this directory.

        """
        # we dont grok readonly - git isn't integrated with transport.
        url = transport.base
        if url.startswith('readonly+'):
            url = url[len('readonly+'):]
        scheme = urlparse.urlsplit(transport.external_url())[0]
        if isinstance(transport, GitSmartTransport):
            client = transport._get_client()
            client_path = transport._get_path()
        elif scheme in ("http", "https"):
            client = BzrGitHttpClient(transport)
            client_path, _ = urlutils.split_segment_parameters(transport._path)
        elif scheme == 'file':
            client = dulwich.client.LocalGitClient()
            client_path = transport.local_abspath('.')
        else:
            raise NotBranchError(transport.base)
        if not _found:
            pass  # TODO(jelmer): Actually probe for something
        return RemoteGitDir(transport, self, client, client_path)

    def get_format_description(self):
        return "Remote Git Repository"

    def initialize_on_transport(self, transport):
        raise UninitializableFormat(self)

    def supports_transport(self, transport):
        try:
            external_url = transport.external_url()
        except InProcessTransport:
            raise NotBranchError(path=transport.base)
        return (external_url.startswith("http:")
                or external_url.startswith("https:")
                or external_url.startswith("git+")
                or external_url.startswith("git:"))


class GitRemoteRevisionTree(RevisionTree):

    def archive(self, format, name, root=None, subdir=None, force_mtime=None):
        """Create an archive of this tree.

        :param format: Format name (e.g. 'tar')
        :param name: target file name
        :param root: Root directory name (or None)
        :param subdir: Subdirectory to export (or None)
        :return: Iterator over archive chunks
        """
        commit = self._repository.lookup_bzr_revision_id(
            self.get_revision_id())[0]
        f = tempfile.SpooledTemporaryFile()
        # git-upload-archive(1) generaly only supports refs. So let's see if we
        # can find one.
        reverse_refs = {
            v: k for (k, v) in
            self._repository.controldir.get_refs_container().as_dict().items()}
        try:
            committish = reverse_refs[commit]
        except KeyError:
            # No? Maybe the user has uploadArchive.allowUnreachable enabled.
            # Let's hope for the best.
            committish = commit
        self._repository.archive(
            format, committish, f.write,
            subdirs=([subdir] if subdir else None),
            prefix=(root + '/') if root else '')
        f.seek(0)
        return osutils.file_iterator(f)

    def is_versioned(self, path):
        raise GitSmartRemoteNotSupported(self.is_versioned, self)

    def has_filename(self, path):
        raise GitSmartRemoteNotSupported(self.has_filename, self)

    def get_file_text(self, path):
        raise GitSmartRemoteNotSupported(self.get_file_text, self)


class RemoteGitRepository(GitRepository):

    supports_random_access = False

    @property
    def user_url(self):
        return self.control_url

    def get_parent_map(self, revids):
        raise GitSmartRemoteNotSupported(self.get_parent_map, self)

    def archive(self, *args, **kwargs):
        return self.controldir.archive(*args, **kwargs)

    def fetch_pack(self, determine_wants, graph_walker, pack_data,
                   progress=None):
        return self.controldir.fetch_pack(
            determine_wants, graph_walker, pack_data, progress)

    def send_pack(self, get_changed_refs, generate_pack_data):
        return self.controldir.send_pack(get_changed_refs, generate_pack_data)

    def fetch_objects(self, determine_wants, graph_walker, resolve_ext_ref,
                      progress=None):
        fd, path = tempfile.mkstemp(suffix=".pack")
        try:
            self.fetch_pack(determine_wants, graph_walker,
                            lambda x: os.write(fd, x), progress)
        finally:
            os.close(fd)
        if os.path.getsize(path) == 0:
            return EmptyObjectStoreIterator()
        return TemporaryPackIterator(path[:-len(".pack")], resolve_ext_ref)

    def lookup_bzr_revision_id(self, bzr_revid, mapping=None):
        # This won't work for any round-tripped bzr revisions, but it's a
        # start..
        try:
            return mapping_registry.revision_id_bzr_to_foreign(bzr_revid)
        except InvalidRevisionId:
            raise NoSuchRevision(self, bzr_revid)

    def lookup_foreign_revision_id(self, foreign_revid, mapping=None):
        """Lookup a revision id.

        """
        if mapping is None:
            mapping = self.get_mapping()
        # Not really an easy way to parse foreign revids here..
        return mapping.revision_id_foreign_to_bzr(foreign_revid)

    def revision_tree(self, revid):
        return GitRemoteRevisionTree(self, revid)

    def get_revisions(self, revids):
        raise GitSmartRemoteNotSupported(self.get_revisions, self)

    def has_revisions(self, revids):
        raise GitSmartRemoteNotSupported(self.get_revisions, self)


class RemoteGitTagDict(GitTags):

    def set_tag(self, name, revid):
        sha = self.branch.lookup_bzr_revision_id(revid)[0]
        self._set_ref(name, sha)

    def delete_tag(self, name):
        self._set_ref(name, dulwich.client.ZERO_SHA)

    def _set_ref(self, name, sha):
        ref = tag_name_to_ref(name)

        def get_changed_refs(old_refs):
            ret = {}
            if sha == dulwich.client.ZERO_SHA and ref not in old_refs:
                raise NoSuchTag(name)
            ret[ref] = sha
            return ret

        def generate_pack_data(have, want, ofs_delta=False):
            return pack_objects_to_data([])
        self.repository.send_pack(get_changed_refs, generate_pack_data)


class RemoteGitBranch(GitBranch):

    def __init__(self, controldir, repository, name):
        self._sha = None
        super(RemoteGitBranch, self).__init__(controldir, repository, name,
                                              RemoteGitBranchFormat())

    def last_revision_info(self):
        raise GitSmartRemoteNotSupported(self.last_revision_info, self)

    @property
    def user_url(self):
        return self.control_url

    @property
    def control_url(self):
        return self.base

    def revision_id_to_revno(self, revision_id):
        raise GitSmartRemoteNotSupported(self.revision_id_to_revno, self)

    def last_revision(self):
        return self.lookup_foreign_revision_id(self.head)

    @property
    def head(self):
        if self._sha is not None:
            return self._sha
        refs = self.controldir.get_refs_container()
        name = branch_name_to_ref(self.name)
        try:
            self._sha = refs[name]
        except KeyError:
            raise NoSuchRef(name, self.repository.user_url, refs)
        return self._sha

    def _synchronize_history(self, destination, revision_id):
        """See Branch._synchronize_history()."""
        if revision_id is None:
            revision_id = self.last_revision()
        destination.generate_revision_history(revision_id)

    def _get_parent_location(self):
        return None

    def get_push_location(self):
        return None

    def set_push_location(self, url):
        pass

    def _iter_tag_refs(self):
        """Iterate over the tag refs.

        :param refs: Refs dictionary (name -> git sha1)
        :return: iterator over (ref_name, tag_name, peeled_sha1, unpeeled_sha1)
        """
        refs = self.controldir.get_refs_container()
        for ref_name, unpeeled in refs.as_dict().items():
            try:
                tag_name = ref_to_tag_name(ref_name)
            except (ValueError, UnicodeDecodeError):
                continue
            peeled = refs.get_peeled(ref_name)
            if peeled is None:
                # Let's just hope it's a commit
                peeled = unpeeled
            if not isinstance(tag_name, text_type):
                raise TypeError(tag_name)
            yield (ref_name, tag_name, peeled, unpeeled)

    def set_last_revision_info(self, revno, revid):
        self.generate_revision_history(revid)

    def generate_revision_history(self, revision_id, last_rev=None,
                                  other_branch=None):
        sha = self.lookup_bzr_revision_id(revision_id)[0]
        def get_changed_refs(old_refs):
            return {self.ref: sha}
        def generate_pack_data(have, want, ofs_delta=False):
            return pack_objects_to_data([])
        self.repository.send_pack(get_changed_refs, generate_pack_data)
        self._sha = sha


def remote_refs_dict_to_container(refs_dict, symrefs_dict={}):
    base = {}
    peeled = {}
    for k, v in refs_dict.items():
        if is_peeled(k):
            peeled[k[:-3]] = v
        else:
            base[k] = v
    for name, target in symrefs_dict.items():
        base[name] = SYMREF + target
    ret = DictRefsContainer(base)
    ret._peeled = peeled
    return ret<|MERGE_RESOLUTION|>--- conflicted
+++ resolved
@@ -654,14 +654,7 @@
             with ui.ui_factory.nested_progress_bar() as pb:
                 def report_progress(cur, total):
                     pb.update("generating index", cur, total)
-                self.data.create_index(path,
-<<<<<<< HEAD
-                    progress=report_progress)
-=======
-                                       progress=report_progress)
-            finally:
-                pb.finished()
->>>>>>> 8aae3934
+                self.data.create_index(path, progress=report_progress)
         return load_pack_index(path)
 
     def __del__(self):
