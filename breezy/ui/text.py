--- conflicted
+++ resolved
@@ -66,13 +66,8 @@
         terminal.
         """
         is_tty = self.ui.raw_stdin.isatty()
-<<<<<<< HEAD
-        if (os.environ.get('BRZ_TEXTUI_INPUT') != 'line-based'
-                and self.ui.raw_stdin == sys.stdin and is_tty):
-=======
         if (os.environ.get('BRZ_TEXTUI_INPUT') != 'line-based' and
-                self.ui.raw_stdin == getattr(sys.stdin, 'buffer', sys.stdin) and is_tty):
->>>>>>> 7f766ea8
+                self.ui.raw_stdin == _unwrap_stream(sys.stdin) and is_tty):
             self.line_based = False
             self.echo_back = True
         else:
