--- conflicted
+++ resolved
@@ -94,14 +94,8 @@
 
     def revision_id(self):
         """Id of revision that last changed this file."""
-<<<<<<< HEAD
         if self._revision_id is None and self._tree is not None:
             self._revision_id = self._tree.get_file_revision(self._relpath)
-=======
-        if self._revision_id is None:
-            if self._tree is not None:
-                self._revision_id = self._tree.get_file_revision(self._relpath)
->>>>>>> ca07defc
         return self._revision_id
 
     def revision(self):
@@ -116,7 +110,7 @@
         return self._revision
 
 
-def filtered_input_file(f, filters) -> Tuple[BytesIO, int]:
+def filtered_input_file(f, filters) -> tuple[BytesIO, int]:
     """Get an input file that converts external to internal content.
 
     Args:
@@ -173,13 +167,9 @@
 
 
 # The registry of filter stacks indexed by name.
-<<<<<<< HEAD
 filter_stacks_registry = registry.Registry[
-    str, Callable[[str], List[ContentFilter]], None
+    str, Callable[[str], list[ContentFilter]], None
 ]()
-=======
-filter_stacks_registry = registry.Registry[str, Callable[[str], list[ContentFilter]]]()
->>>>>>> ca07defc
 
 
 # Cache of preferences -> stack
