# Copyright (C) 2005-2011 Canonical Ltd
#
# This program is free software; you can redistribute it and/or modify
# it under the terms of the GNU General Public License as published by
# the Free Software Foundation; either version 2 of the License, or
# (at your option) any later version.
#
# This program is distributed in the hope that it will be useful,
# but WITHOUT ANY WARRANTY; without even the implied warranty of
# MERCHANTABILITY or FITNESS FOR A PARTICULAR PURPOSE.  See the
# GNU General Public License for more details.
#
# You should have received a copy of the GNU General Public License
# along with this program; if not, write to the Free Software
# Foundation, Inc., 51 Franklin Street, Fifth Floor, Boston, MA 02110-1301 USA

"""WorkingTree object and friends.

A WorkingTree represents the editable working copy of a branch.
Operations which represent the WorkingTree are also done here,
such as renaming or adding files.

At the moment every WorkingTree has its own branch.  Remote
WorkingTrees aren't supported.

To get a WorkingTree, call controldir.open_workingtree() or
WorkingTree.open(dir).
"""

from __future__ import absolute_import

import errno
import os
import re
import shutil
import sys

import breezy

from .lazy_import import lazy_import
lazy_import(globals(), """
import stat

from breezy import (
    branch,
    conflicts as _mod_conflicts,
    controldir,
    errors,
    filters as _mod_filters,
    generate_ids,
    merge,
    revision as _mod_revision,
    transform,
    transport,
    ui,
    views,
    )
""")

from . import (
    osutils,
    )
from .i18n import gettext
from . import mutabletree
from .sixish import (
    text_type,
    )
from .trace import mutter, note


ERROR_PATH_NOT_FOUND = 3    # WindowsError errno code, equivalent to ENOENT


class SettingFileIdUnsupported(errors.BzrError):

    _fmt = "This format does not support setting file ids."


class ShelvingUnsupported(errors.BzrError):

    _fmt = "This format does not support shelving changes."


class WorkingTree(mutabletree.MutableTree,
    controldir.ControlComponent):
    """Working copy tree.

    :ivar basedir: The root of the tree on disk. This is a unicode path object
        (as opposed to a URL).
    """

    # override this to set the strategy for storing views
    def _make_views(self):
        return views.DisabledViews(self)

    def __init__(self, basedir='.',
                 branch=None,
                 _internal=False,
                 _transport=None,
                 _format=None,
                 _controldir=None):
        """Construct a WorkingTree instance. This is not a public API.

        :param branch: A branch to override probing for the branch.
        """
        self._format = _format
        self.controldir = _controldir
        if not _internal:
            raise errors.BzrError("Please use controldir.open_workingtree or "
                "WorkingTree.open() to obtain a WorkingTree.")
        basedir = osutils.safe_unicode(basedir)
        mutter("opening working tree %r", basedir)
        if branch is not None:
            self._branch = branch
        else:
            self._branch = self.controldir.open_branch()
        self.basedir = osutils.realpath(basedir)
        self._transport = _transport
        self._rules_searcher = None
        self.views = self._make_views()

    @property
    def user_transport(self):
        return self.controldir.user_transport

    @property
    def control_transport(self):
        return self._transport

    def is_control_filename(self, filename):
        """True if filename is the name of a control file in this tree.

        :param filename: A filename within the tree. This is a relative path
            from the root of this tree.

        This is true IF and ONLY IF the filename is part of the meta data
        that bzr controls in this tree. I.E. a random .bzr directory placed
        on disk will not be a control file for this tree.
        """
        return self.controldir.is_control_filename(filename)

    branch = property(
        fget=lambda self: self._branch,
        doc="""The branch this WorkingTree is connected to.

            This cannot be set - it is reflective of the actual disk structure
            the working tree has been constructed from.
            """)

    def has_versioned_directories(self):
        """See `Tree.has_versioned_directories`."""
        return self._format.supports_versioned_directories

    def supports_merge_modified(self):
        """Indicate whether this workingtree supports storing merge_modified.
        """
        return self._format.supports_merge_modified

    def _supports_executable(self):
        if sys.platform == 'win32':
            return False
        # FIXME: Ideally this should check the file system
        return True

    def break_lock(self):
        """Break a lock if one is present from another instance.

        Uses the ui factory to ask for confirmation if the lock may be from
        an active process.

        This will probe the repository for its lock as well.
        """
        raise NotImplementedError(self.break_lock)

    def requires_rich_root(self):
        return self._format.requires_rich_root

    def supports_tree_reference(self):
        return False

    def supports_content_filtering(self):
        return self._format.supports_content_filtering()

    def supports_views(self):
        return self.views.supports_views()

    def supports_setting_file_ids(self):
        return self._format.supports_setting_file_ids

    def get_config_stack(self):
        """Retrieve the config stack for this tree.

        :return: A ``breezy.config.Stack``
        """
        # For the moment, just provide the branch config stack.
        return self.branch.get_config_stack()

    @staticmethod
    def open(path=None, _unsupported=False):
        """Open an existing working tree at path.

        """
        if path is None:
            path = osutils.getcwd()
        control = controldir.ControlDir.open(path, _unsupported=_unsupported)
        return control.open_workingtree(unsupported=_unsupported)

    @staticmethod
    def open_containing(path=None):
        """Open an existing working tree which has its root about path.

        This probes for a working tree at path and searches upwards from there.

        Basically we keep looking up until we find the control directory or
        run into /.  If there isn't one, raises NotBranchError.
        TODO: give this a new exception.
        If there is one, it is returned, along with the unused portion of path.

        :return: The WorkingTree that contains 'path', and the rest of path
        """
        if path is None:
            path = osutils.getcwd()
        control, relpath = controldir.ControlDir.open_containing(path)
        return control.open_workingtree(), relpath

    @staticmethod
    def open_containing_paths(file_list, default_directory=None,
                              canonicalize=True, apply_view=True):
        """Open the WorkingTree that contains a set of paths.

        Fail if the paths given are not all in a single tree.

        This is used for the many command-line interfaces that take a list of
        any number of files and that require they all be in the same tree.
        """
        if default_directory is None:
            default_directory = u'.'
        # recommended replacement for builtins.internal_tree_files
        if file_list is None or len(file_list) == 0:
            tree = WorkingTree.open_containing(default_directory)[0]
            # XXX: doesn't really belong here, and seems to have the strange
            # side effect of making it return a bunch of files, not the whole
            # tree -- mbp 20100716
            if tree.supports_views() and apply_view:
                view_files = tree.views.lookup_view()
                if view_files:
                    file_list = view_files
                    view_str = views.view_display_str(view_files)
                    note(gettext("Ignoring files outside view. View is %s") % view_str)
            return tree, file_list
        if default_directory == u'.':
            seed = file_list[0]
        else:
            seed = default_directory
            file_list = [osutils.pathjoin(default_directory, f)
                         for f in file_list]
        tree = WorkingTree.open_containing(seed)[0]
        return tree, tree.safe_relpath_files(file_list, canonicalize,
                                             apply_view=apply_view)

    def safe_relpath_files(self, file_list, canonicalize=True, apply_view=True):
        """Convert file_list into a list of relpaths in tree.

        :param self: A tree to operate on.
        :param file_list: A list of user provided paths or None.
        :param apply_view: if True and a view is set, apply it or check that
            specified files are within it
        :return: A list of relative paths.
        :raises errors.PathNotChild: When a provided path is in a different self
            than self.
        """
        if file_list is None:
            return None
        if self.supports_views() and apply_view:
            view_files = self.views.lookup_view()
        else:
            view_files = []
        new_list = []
        # self.relpath exists as a "thunk" to osutils, but canonical_relpath
        # doesn't - fix that up here before we enter the loop.
        if canonicalize:
            fixer = lambda p: osutils.canonical_relpath(self.basedir, p)
        else:
            fixer = self.relpath
        for filename in file_list:
            relpath = fixer(osutils.dereference_path(filename))
            if view_files and not osutils.is_inside_any(view_files, relpath):
                raise views.FileOutsideView(filename, view_files)
            new_list.append(relpath)
        return new_list

    @staticmethod
    def open_downlevel(path=None):
        """Open an unsupported working tree.

        Only intended for advanced situations like upgrading part of a controldir.
        """
        return WorkingTree.open(path, _unsupported=True)

    @staticmethod
    def find_trees(location):
        def list_current(transport):
            return [d for d in transport.list_dir('')
                    if not controldir.is_control_filename(d)]
        def evaluate(controldir):
            try:
                tree = controldir.open_workingtree()
            except errors.NoWorkingTree:
                return True, None
            else:
                return True, tree
        t = transport.get_transport(location)
        iterator = controldir.ControlDir.find_controldirs(t, evaluate=evaluate,
                                              list_current=list_current)
        return [tr for tr in iterator if tr is not None]

    def __repr__(self):
        return "<%s of %s>" % (self.__class__.__name__,
                               getattr(self, 'basedir', None))

    def abspath(self, filename):
        return osutils.pathjoin(self.basedir, filename)

    def basis_tree(self):
        """Return RevisionTree for the current last revision.

        If the left most parent is a ghost then the returned tree will be an
        empty tree - one obtained by calling
        repository.revision_tree(NULL_REVISION).
        """
        try:
            revision_id = self.get_parent_ids()[0]
        except IndexError:
            # no parents, return an empty revision tree.
            # in the future this should return the tree for
            # 'empty:' - the implicit root empty tree.
            return self.branch.repository.revision_tree(
                       _mod_revision.NULL_REVISION)
        try:
            return self.revision_tree(revision_id)
        except errors.NoSuchRevision:
            pass
        # No cached copy available, retrieve from the repository.
        # FIXME? RBC 20060403 should we cache the tree locally
        # at this point ?
        try:
            return self.branch.repository.revision_tree(revision_id)
        except (errors.RevisionNotPresent, errors.NoSuchRevision):
            # the basis tree *may* be a ghost or a low level error may have
            # occurred. If the revision is present, its a problem, if its not
            # its a ghost.
            if self.branch.repository.has_revision(revision_id):
                raise
            # the basis tree is a ghost so return an empty tree.
            return self.branch.repository.revision_tree(
                       _mod_revision.NULL_REVISION)

    def relpath(self, path):
        """Return the local path portion from a given path.

        The path may be absolute or relative. If its a relative path it is
        interpreted relative to the python current working directory.
        """
        return osutils.relpath(self.basedir, path)

    def has_filename(self, filename):
        return osutils.lexists(self.abspath(filename))

    def get_file(self, path, file_id=None, filtered=True):
        return self.get_file_with_stat(path, file_id, filtered=filtered)[0]

    def get_file_with_stat(self, path, file_id=None, filtered=True,
                           _fstat=osutils.fstat):
        """See Tree.get_file_with_stat."""
        abspath = self.abspath(path)
<<<<<<< HEAD
        file_obj = open(abspath, 'rb')
=======
        try:
            file_obj = open(abspath, 'rb')
        except EnvironmentError as e:
            if e.errno == errno.ENOENT:
                raise errors.NoSuchFile(path)
            raise
>>>>>>> 8961b365
        stat_value = _fstat(file_obj.fileno())
        if filtered and self.supports_content_filtering():
            filters = self._content_filter_stack(path)
            file_obj = _mod_filters.filtered_input_file(file_obj, filters)
        return (file_obj, stat_value)

    def get_file_text(self, path, file_id=None, filtered=True):
        my_file = self.get_file(path, file_id, filtered=filtered)
        try:
            return my_file.read()
        finally:
            my_file.close()

    def get_file_lines(self, path, file_id=None, filtered=True):
        """See Tree.get_file_lines()"""
        file = self.get_file(path, file_id, filtered=filtered)
        try:
            return file.readlines()
        finally:
            file.close()

    def get_parent_ids(self):
        """See Tree.get_parent_ids.

        This implementation reads the pending merges list and last_revision
        value and uses that to decide what the parents list should be.
        """
        last_rev = _mod_revision.ensure_null(self._last_revision())
        if _mod_revision.NULL_REVISION == last_rev:
            parents = []
        else:
            parents = [last_rev]
        try:
            merges_bytes = self._transport.get_bytes('pending-merges')
        except errors.NoSuchFile:
            pass
        else:
            for l in osutils.split_lines(merges_bytes):
                revision_id = l.rstrip('\n')
                parents.append(revision_id)
        return parents

    def get_root_id(self):
        """Return the id of this trees root"""
        raise NotImplementedError(self.get_root_id)

    def clone(self, to_controldir, revision_id=None):
        """Duplicate this working tree into to_bzr, including all state.

        Specifically modified files are kept as modified, but
        ignored and unknown files are discarded.

        If you want to make a new line of development, see ControlDir.sprout()

        revision
            If not None, the cloned tree will have its last revision set to
            revision, and difference between the source trees last revision
            and this one merged in.
        """
        with self.lock_read():
            # assumes the target bzr dir format is compatible.
            result = to_controldir.create_workingtree()
            self.copy_content_into(result, revision_id)
            return result

    def copy_content_into(self, tree, revision_id=None):
        """Copy the current content and user files of this tree into tree."""
        with self.lock_read():
            tree.set_root_id(self.get_root_id())
            if revision_id is None:
                merge.transform_tree(tree, self)
            else:
                # TODO now merge from tree.last_revision to revision (to
                # preserve user local changes)
                try:
                    other_tree = self.revision_tree(revision_id)
                except errors.NoSuchRevision:
                    other_tree = self.branch.repository.revision_tree(
                            revision_id)

                merge.transform_tree(tree, other_tree)
                if revision_id == _mod_revision.NULL_REVISION:
                    new_parents = []
                else:
                    new_parents = [revision_id]
                tree.set_parent_ids(new_parents)

    def get_file_size(self, path, file_id=None):
        """See Tree.get_file_size"""
        # XXX: this returns the on-disk size; it should probably return the
        # canonical size
        try:
            return os.path.getsize(self.abspath(path))
        except OSError as e:
            if e.errno != errno.ENOENT:
                raise
            else:
                return None

    def _gather_kinds(self, files, kinds):
        """See MutableTree._gather_kinds."""
        with self.lock_tree_write():
            for pos, f in enumerate(files):
                if kinds[pos] is None:
                    fullpath = osutils.normpath(self.abspath(f))
                    try:
                        kinds[pos] = osutils.file_kind(fullpath)
                    except OSError as e:
                        if e.errno == errno.ENOENT:
                            raise errors.NoSuchFile(fullpath)

    def add_parent_tree_id(self, revision_id, allow_leftmost_as_ghost=False):
        """Add revision_id as a parent.

        This is equivalent to retrieving the current list of parent ids
        and setting the list to its value plus revision_id.

        :param revision_id: The revision id to add to the parent list. It may
            be a ghost revision as long as its not the first parent to be
            added, or the allow_leftmost_as_ghost parameter is set True.
        :param allow_leftmost_as_ghost: Allow the first parent to be a ghost.
        """
        with self.lock_write():
            parents = self.get_parent_ids() + [revision_id]
            self.set_parent_ids(parents, allow_leftmost_as_ghost=len(parents) > 1
                or allow_leftmost_as_ghost)

    def add_parent_tree(self, parent_tuple, allow_leftmost_as_ghost=False):
        """Add revision_id, tree tuple as a parent.

        This is equivalent to retrieving the current list of parent trees
        and setting the list to its value plus parent_tuple. See also
        add_parent_tree_id - if you only have a parent id available it will be
        simpler to use that api. If you have the parent already available, using
        this api is preferred.

        :param parent_tuple: The (revision id, tree) to add to the parent list.
            If the revision_id is a ghost, pass None for the tree.
        :param allow_leftmost_as_ghost: Allow the first parent to be a ghost.
        """
        with self.lock_tree_write():
            parent_ids = self.get_parent_ids() + [parent_tuple[0]]
            if len(parent_ids) > 1:
                # the leftmost may have already been a ghost, preserve that if it
                # was.
                allow_leftmost_as_ghost = True
            self.set_parent_ids(parent_ids,
                allow_leftmost_as_ghost=allow_leftmost_as_ghost)

    def add_pending_merge(self, *revision_ids):
        with self.lock_tree_write():
            # TODO: Perhaps should check at this point that the
            # history of the revision is actually present?
            parents = self.get_parent_ids()
            updated = False
            for rev_id in revision_ids:
                if rev_id in parents:
                    continue
                parents.append(rev_id)
                updated = True
            if updated:
                self.set_parent_ids(parents, allow_leftmost_as_ghost=True)

    def path_content_summary(self, path, _lstat=os.lstat,
        _mapper=osutils.file_kind_from_stat_mode):
        """See Tree.path_content_summary."""
        abspath = self.abspath(path)
        try:
            stat_result = _lstat(abspath)
        except OSError as e:
            if getattr(e, 'errno', None) == errno.ENOENT:
                # no file.
                return ('missing', None, None, None)
            # propagate other errors
            raise
        kind = _mapper(stat_result.st_mode)
        if kind == 'file':
            return self._file_content_summary(path, stat_result)
        elif kind == 'directory':
            # perhaps it looks like a plain directory, but it's really a
            # reference.
            if self._directory_is_tree_reference(path):
                kind = 'tree-reference'
            return kind, None, None, None
        elif kind == 'symlink':
            target = osutils.readlink(abspath)
            return ('symlink', None, None, target)
        else:
            return (kind, None, None, None)

    def _file_content_summary(self, path, stat_result):
        size = stat_result.st_size
        executable = self._is_executable_from_path_and_stat(path, stat_result)
        # try for a stat cache lookup
        return ('file', size, executable, self._sha_from_stat(
            path, stat_result))

    def _check_parents_for_ghosts(self, revision_ids, allow_leftmost_as_ghost):
        """Common ghost checking functionality from set_parent_*.

        This checks that the left hand-parent exists if there are any
        revisions present.
        """
        if len(revision_ids) > 0:
            leftmost_id = revision_ids[0]
            if (not allow_leftmost_as_ghost and not
                self.branch.repository.has_revision(leftmost_id)):
                raise errors.GhostRevisionUnusableHere(leftmost_id)

    def _set_merges_from_parent_ids(self, parent_ids):
        merges = parent_ids[1:]
        self._transport.put_bytes('pending-merges', '\n'.join(merges),
            mode=self.controldir._get_file_mode())

    def _filter_parent_ids_by_ancestry(self, revision_ids):
        """Check that all merged revisions are proper 'heads'.

        This will always return the first revision_id, and any merged revisions
        which are
        """
        if len(revision_ids) == 0:
            return revision_ids
        graph = self.branch.repository.get_graph()
        heads = graph.heads(revision_ids)
        new_revision_ids = revision_ids[:1]
        for revision_id in revision_ids[1:]:
            if revision_id in heads and revision_id not in new_revision_ids:
                new_revision_ids.append(revision_id)
        if new_revision_ids != revision_ids:
            mutter('requested to set revision_ids = %s,'
                         ' but filtered to %s', revision_ids, new_revision_ids)
        return new_revision_ids

    def set_parent_ids(self, revision_ids, allow_leftmost_as_ghost=False):
        """Set the parent ids to revision_ids.

        See also set_parent_trees. This api will try to retrieve the tree data
        for each element of revision_ids from the trees repository. If you have
        tree data already available, it is more efficient to use
        set_parent_trees rather than set_parent_ids. set_parent_ids is however
        an easier API to use.

        :param revision_ids: The revision_ids to set as the parent ids of this
            working tree. Any of these may be ghosts.
        """
        with self.lock_tree_write():
            self._check_parents_for_ghosts(revision_ids,
                allow_leftmost_as_ghost=allow_leftmost_as_ghost)
            for revision_id in revision_ids:
                _mod_revision.check_not_reserved_id(revision_id)

            revision_ids = self._filter_parent_ids_by_ancestry(revision_ids)

            if len(revision_ids) > 0:
                self.set_last_revision(revision_ids[0])
            else:
                self.set_last_revision(_mod_revision.NULL_REVISION)

            self._set_merges_from_parent_ids(revision_ids)

    def set_pending_merges(self, rev_list):
        with self.lock_tree_write():
            parents = self.get_parent_ids()
            leftmost = parents[:1]
            new_parents = leftmost + rev_list
            self.set_parent_ids(new_parents)

    def set_merge_modified(self, modified_hashes):
        """Set the merge modified hashes."""
        raise NotImplementedError(self.set_merge_modified)

    def _sha_from_stat(self, path, stat_result):
        """Get a sha digest from the tree's stat cache.

        The default implementation assumes no stat cache is present.

        :param path: The path.
        :param stat_result: The stat result being looked up.
        """
        return None

    def merge_from_branch(self, branch, to_revision=None, from_revision=None,
                          merge_type=None, force=False):
        """Merge from a branch into this working tree.

        :param branch: The branch to merge from.
        :param to_revision: If non-None, the merge will merge to to_revision,
            but not beyond it. to_revision does not need to be in the history
            of the branch when it is supplied. If None, to_revision defaults to
            branch.last_revision().
        """
        from .merge import Merger, Merge3Merger
        with self.lock_write():
            merger = Merger(self.branch, this_tree=self)
            # check that there are no local alterations
            if not force and self.has_changes():
                raise errors.UncommittedChanges(self)
            if to_revision is None:
                to_revision = _mod_revision.ensure_null(branch.last_revision())
            merger.other_rev_id = to_revision
            if _mod_revision.is_null(merger.other_rev_id):
                raise errors.NoCommits(branch)
            self.branch.fetch(branch, last_revision=merger.other_rev_id)
            merger.other_basis = merger.other_rev_id
            merger.other_tree = self.branch.repository.revision_tree(
                merger.other_rev_id)
            merger.other_branch = branch
            if from_revision is None:
                merger.find_base()
            else:
                merger.set_base_revision(from_revision, branch)
            if merger.base_rev_id == merger.other_rev_id:
                raise errors.PointlessMerge
            merger.backup_files = False
            if merge_type is None:
                merger.merge_type = Merge3Merger
            else:
                merger.merge_type = merge_type
            merger.set_interesting_files(None)
            merger.show_base = False
            merger.reprocess = False
            conflicts = merger.do_merge()
            merger.set_pending()
            return conflicts

    def merge_modified(self):
        """Return a dictionary of files modified by a merge.

        The list is initialized by WorkingTree.set_merge_modified, which is
        typically called after we make some automatic updates to the tree
        because of a merge.

        This returns a map of file_id->sha1, containing only files which are
        still in the working tree and have that text hash.
        """
        raise NotImplementedError(self.merge_modified)

    def mkdir(self, path, file_id=None):
        """See MutableTree.mkdir()."""
        if file_id is None:
            if self.supports_setting_file_ids():
                file_id = generate_ids.gen_file_id(os.path.basename(path))
        else:
            if not self.supports_setting_file_ids():
                raise SettingFileIdUnsupported()
        with self.lock_write():
            os.mkdir(self.abspath(path))
            self.add(path, file_id, 'directory')
            return file_id

    def get_symlink_target(self, path, file_id=None):
        abspath = self.abspath(path)
        target = osutils.readlink(abspath)
        return target

    def subsume(self, other_tree):
        raise NotImplementedError(self.subsume)

    def _setup_directory_is_tree_reference(self):
        if self._branch.repository._format.supports_tree_reference:
            self._directory_is_tree_reference = \
                self._directory_may_be_tree_reference
        else:
            self._directory_is_tree_reference = \
                self._directory_is_never_tree_reference

    def _directory_is_never_tree_reference(self, relpath):
        return False

    def _directory_may_be_tree_reference(self, relpath):
        # as a special case, if a directory contains control files then
        # it's a tree reference, except that the root of the tree is not
        return relpath and osutils.isdir(self.abspath(relpath) + u"/.bzr")
        # TODO: We could ask all the control formats whether they
        # recognize this directory, but at the moment there's no cheap api
        # to do that.  Since we probably can only nest bzr checkouts and
        # they always use this name it's ok for now.  -- mbp 20060306
        #
        # FIXME: There is an unhandled case here of a subdirectory
        # containing .bzr but not a branch; that will probably blow up
        # when you try to commit it.  It might happen if there is a
        # checkout in a subdirectory.  This can be avoided by not adding
        # it.  mbp 20070306

    def extract(self, path, file_id=None, format=None):
        """Extract a subtree from this tree.

        A new branch will be created, relative to the path for this tree.
        """
        raise NotImplementedError(self.extract)

    def flush(self):
        """Write the in memory meta data to disk."""
        raise NotImplementedError(self.flush)

    def kind(self, relpath, file_id=None):
        return osutils.file_kind(self.abspath(relpath))

    def list_files(self, include_root=False, from_dir=None, recursive=True):
        """List all files as (path, class, kind, id, entry).

        Lists, but does not descend into unversioned directories.
        This does not include files that have been deleted in this
        tree. Skips the control directory.

        :param include_root: if True, return an entry for the root
        :param from_dir: start from this directory or None for the root
        :param recursive: whether to recurse into subdirectories or not
        """
        raise NotImplementedError(self.list_files)

    def move(self, from_paths, to_dir=None, after=False):
        """Rename files.

        to_dir must be known to the working tree.

        If to_dir exists and is a directory, the files are moved into
        it, keeping their old names.

        Note that to_dir is only the last component of the new name;
        this doesn't change the directory.

        For each entry in from_paths the move mode will be determined
        independently.

        The first mode moves the file in the filesystem and updates the
        working tree metadata. The second mode only updates the working tree
        metadata without touching the file on the filesystem.

        move uses the second mode if 'after == True' and the target is not
        versioned but present in the working tree.

        move uses the second mode if 'after == False' and the source is
        versioned but no longer in the working tree, and the target is not
        versioned but present in the working tree.

        move uses the first mode if 'after == False' and the source is
        versioned and present in the working tree, and the target is not
        versioned and not present in the working tree.

        Everything else results in an error.

        This returns a list of (from_path, to_path) pairs for each
        entry that is moved.
        """
        raise NotImplementedError(self.move)

    def copy_one(self, from_rel, to_rel):
        """Copy a file in the tree to a new location.

        This default implementation just copies the file, then
        adds the target.

        :param from_rel: From location (relative to tree root)
        :param to_rel: Target location (relative to tree root)
        """
        shutil.copyfile(self.abspath(from_rel), self.abspath(to_rel))
        self.add(to_rel)

    def unknowns(self):
        """Return all unknown files.

        These are files in the working directory that are not versioned or
        control files or ignored.
        """
        with self.lock_read():
            # force the extras method to be fully executed before returning, to
            # prevent race conditions with the lock
            return iter(
                [subp for subp in self.extras() if not self.is_ignored(subp)])

    def unversion(self, paths):
        """Remove the path in pahs from the current versioned set.

        When a path is unversioned, all of its children are automatically
        unversioned.

        :param paths: The paths to stop versioning.
        :raises NoSuchFile: if any path is not currently versioned.
        """
        raise NotImplementedError(self.unversion)

    def pull(self, source, overwrite=False, stop_revision=None,
             change_reporter=None, possible_transports=None, local=False,
             show_base=False):
        with self.lock_write(), source.lock_read():
            old_revision_info = self.branch.last_revision_info()
            basis_tree = self.basis_tree()
            count = self.branch.pull(source, overwrite, stop_revision,
                                     possible_transports=possible_transports,
                                     local=local)
            new_revision_info = self.branch.last_revision_info()
            if new_revision_info != old_revision_info:
                repository = self.branch.repository
                if repository._format.fast_deltas:
                    parent_ids = self.get_parent_ids()
                    if parent_ids:
                        basis_id = parent_ids[0]
                        basis_tree = repository.revision_tree(basis_id)
                with basis_tree.lock_read():
                    new_basis_tree = self.branch.basis_tree()
                    merge.merge_inner(
                                self.branch,
                                new_basis_tree,
                                basis_tree,
                                this_tree=self,
                                change_reporter=change_reporter,
                                show_base=show_base)
                    basis_root_id = basis_tree.get_root_id()
                    new_root_id = new_basis_tree.get_root_id()
                    if new_root_id is not None and basis_root_id != new_root_id:
                        self.set_root_id(new_root_id)
                # TODO - dedup parents list with things merged by pull ?
                # reuse the revisiontree we merged against to set the new
                # tree data.
                parent_trees = []
                if self.branch.last_revision() != _mod_revision.NULL_REVISION:
                    parent_trees.append(
                        (self.branch.last_revision(), new_basis_tree))
                # we have to pull the merge trees out again, because
                # merge_inner has set the ids. - this corner is not yet
                # layered well enough to prevent double handling.
                # XXX TODO: Fix the double handling: telling the tree about
                # the already known parent data is wasteful.
                merges = self.get_parent_ids()[1:]
                parent_trees.extend([
                    (parent, repository.revision_tree(parent)) for
                     parent in merges])
                self.set_parent_trees(parent_trees)
            return count

    def put_file_bytes_non_atomic(self, path, bytes, file_id=None):
        """See MutableTree.put_file_bytes_non_atomic."""
        with self.lock_write():
            stream = open(self.abspath(path), 'wb')
            try:
                stream.write(bytes)
            finally:
                stream.close()

    def extras(self):
        """Yield all unversioned files in this WorkingTree.

        If there are any unversioned directories then only the directory is
        returned, not all its children.  But if there are unversioned files
        under a versioned subdirectory, they are returned.

        Currently returned depth-first, sorted by name within directories.
        This is the same order used by 'osutils.walkdirs'.
        """
        raise NotImplementedError(self.extras)

    def ignored_files(self):
        """Yield list of PATH, IGNORE_PATTERN"""
        for subp in self.extras():
            pat = self.is_ignored(subp)
            if pat is not None:
                yield subp, pat

    def is_ignored(self, filename):
        r"""Check whether the filename matches an ignore pattern.
        """
        raise NotImplementedError(self.is_ignored)

    def stored_kind(self, path, file_id=None):
        """See Tree.stored_kind"""
        raise NotImplementedError(self.stored_kind)

    def _comparison_data(self, entry, path):
        abspath = self.abspath(path)
        try:
            stat_value = os.lstat(abspath)
        except OSError as e:
            if getattr(e, 'errno', None) == errno.ENOENT:
                stat_value = None
                kind = None
                executable = False
            else:
                raise
        else:
            mode = stat_value.st_mode
            kind = osutils.file_kind_from_stat_mode(mode)
            if not self._supports_executable():
                executable = entry is not None and entry.executable
            else:
                executable = bool(stat.S_ISREG(mode) and stat.S_IEXEC & mode)
        return kind, executable, stat_value

    def last_revision(self):
        """Return the last revision of the branch for this tree.

        This format tree does not support a separate marker for last-revision
        compared to the branch.

        See MutableTree.last_revision
        """
        return self._last_revision()

    def _last_revision(self):
        """helper for get_parent_ids."""
        with self.lock_read():
            return _mod_revision.ensure_null(self.branch.last_revision())

    def is_locked(self):
        """Check if this tree is locked."""
        raise NotImplementedError(self.is_locked)

    def lock_read(self):
        """Lock the tree for reading.

        This also locks the branch, and can be unlocked via self.unlock().

        :return: A breezy.lock.LogicalLockResult.
        """
        raise NotImplementedError(self.lock_read)

    def lock_tree_write(self):
        """See MutableTree.lock_tree_write, and WorkingTree.unlock.

        :return: A breezy.lock.LogicalLockResult.
        """
        raise NotImplementedError(self.lock_tree_write)

    def lock_write(self):
        """See MutableTree.lock_write, and WorkingTree.unlock.

        :return: A breezy.lock.LogicalLockResult.
        """
        raise NotImplementedError(self.lock_write)

    def get_physical_lock_status(self):
        raise NotImplementedError(self.get_physical_lock_status)

    def set_last_revision(self, new_revision):
        """Change the last revision in the working tree."""
        raise NotImplementedError(self.set_last_revision)

    def _change_last_revision(self, new_revision):
        """Template method part of set_last_revision to perform the change.

        This is used to allow WorkingTree3 instances to not affect branch
        when their last revision is set.
        """
        if _mod_revision.is_null(new_revision):
            self.branch.set_last_revision_info(0, new_revision)
            return False
        _mod_revision.check_not_reserved_id(new_revision)
        try:
            self.branch.generate_revision_history(new_revision)
        except errors.NoSuchRevision:
            # not present in the repo - dont try to set it deeper than the tip
            self.branch._set_revision_history([new_revision])
        return True

    def remove(self, files, verbose=False, to_file=None, keep_files=True,
               force=False):
        """Remove nominated files from the working tree metadata.

        :files: File paths relative to the basedir.
        :keep_files: If true, the files will also be kept.
        :force: Delete files and directories, even if they are changed and
            even if the directories are not empty.
        """
        raise NotImplementedError(self.remove)

    def revert(self, filenames=None, old_tree=None, backups=True,
               pb=None, report_changes=False):
        from .conflicts import resolve
        with self.lock_tree_write():
            if old_tree is None:
                basis_tree = self.basis_tree()
                basis_tree.lock_read()
                old_tree = basis_tree
            else:
                basis_tree = None
            try:
                conflicts = transform.revert(self, old_tree, filenames, backups, pb,
                                             report_changes)
                if filenames is None and len(self.get_parent_ids()) > 1:
                    parent_trees = []
                    last_revision = self.last_revision()
                    if last_revision != _mod_revision.NULL_REVISION:
                        if basis_tree is None:
                            basis_tree = self.basis_tree()
                            basis_tree.lock_read()
                        parent_trees.append((last_revision, basis_tree))
                    self.set_parent_trees(parent_trees)
                    resolve(self)
                else:
                    resolve(self, filenames, ignore_misses=True, recursive=True)
            finally:
                if basis_tree is not None:
                    basis_tree.unlock()
            return conflicts

    def store_uncommitted(self):
        """Store uncommitted changes from the tree in the branch."""
        raise NotImplementedError(self.store_uncommitted)

    def restore_uncommitted(self):
        """Restore uncommitted changes from the branch into the tree."""
        raise NotImplementedError(self.restore_uncommitted)

    def revision_tree(self, revision_id):
        """See Tree.revision_tree.

        For trees that can be obtained from the working tree, this
        will do so. For other trees, it will fall back to the repository.
        """
        raise NotImplementedError(self.revision_tree)

    def set_root_id(self, file_id):
        """Set the root id for this tree."""
        if not self.supports_setting_file_ids():
            raise SettingFileIdUnsupported()
        with self.lock_tree_write():
            # for compatability
            if file_id is None:
                raise ValueError(
                    'WorkingTree.set_root_id with fileid=None')
            file_id = osutils.safe_file_id(file_id)
            self._set_root_id(file_id)

    def _set_root_id(self, file_id):
        """Set the root id for this tree, in a format specific manner.

        :param file_id: The file id to assign to the root. It must not be
            present in the current inventory or an error will occur. It must
            not be None, but rather a valid file id.
        """
        raise NotImplementedError(self._set_root_id)

    def unlock(self):
        """See Branch.unlock.

        WorkingTree locking just uses the Branch locking facilities.
        This is current because all working trees have an embedded branch
        within them. IF in the future, we were to make branch data shareable
        between multiple working trees, i.e. via shared storage, then we
        would probably want to lock both the local tree, and the branch.
        """
        raise NotImplementedError(self.unlock)

    _marker = object()

    def update(self, change_reporter=None, possible_transports=None,
               revision=None, old_tip=_marker, show_base=False):
        """Update a working tree along its branch.

        This will update the branch if its bound too, which means we have
        multiple trees involved:

        - The new basis tree of the master.
        - The old basis tree of the branch.
        - The old basis tree of the working tree.
        - The current working tree state.

        Pathologically, all three may be different, and non-ancestors of each
        other.  Conceptually we want to:

        - Preserve the wt.basis->wt.state changes
        - Transform the wt.basis to the new master basis.
        - Apply a merge of the old branch basis to get any 'local' changes from
          it into the tree.
        - Restore the wt.basis->wt.state changes.

        There isn't a single operation at the moment to do that, so we:

        - Merge current state -> basis tree of the master w.r.t. the old tree
          basis.
        - Do a 'normal' merge of the old branch basis if it is relevant.

        :param revision: The target revision to update to. Must be in the
            revision history.
        :param old_tip: If branch.update() has already been run, the value it
            returned (old tip of the branch or None). _marker is used
            otherwise.
        """
        if self.branch.get_bound_location() is not None:
            self.lock_write()
            update_branch = (old_tip is self._marker)
        else:
            self.lock_tree_write()
            update_branch = False
        try:
            if update_branch:
                old_tip = self.branch.update(possible_transports)
            else:
                if old_tip is self._marker:
                    old_tip = None
            return self._update_tree(old_tip, change_reporter, revision, show_base)
        finally:
            self.unlock()

    def _update_tree(self, old_tip=None, change_reporter=None, revision=None,
                     show_base=False):
        """Update a tree to the master branch.

        :param old_tip: if supplied, the previous tip revision the branch,
            before it was changed to the master branch's tip.
        """
        # here if old_tip is not None, it is the old tip of the branch before
        # it was updated from the master branch. This should become a pending
        # merge in the working tree to preserve the user existing work.  we
        # cant set that until we update the working trees last revision to be
        # one from the new branch, because it will just get absorbed by the
        # parent de-duplication logic.
        #
        # We MUST save it even if an error occurs, because otherwise the users
        # local work is unreferenced and will appear to have been lost.
        #
        with self.lock_tree_write():
            nb_conflicts = 0
            try:
                last_rev = self.get_parent_ids()[0]
            except IndexError:
                last_rev = _mod_revision.NULL_REVISION
            if revision is None:
                revision = self.branch.last_revision()

            old_tip = old_tip or _mod_revision.NULL_REVISION

            if not _mod_revision.is_null(old_tip) and old_tip != last_rev:
                # the branch we are bound to was updated
                # merge those changes in first
                base_tree  = self.basis_tree()
                other_tree = self.branch.repository.revision_tree(old_tip)
                nb_conflicts = merge.merge_inner(self.branch, other_tree,
                                                 base_tree, this_tree=self,
                                                 change_reporter=change_reporter,
                                                 show_base=show_base)
                if nb_conflicts:
                    self.add_parent_tree((old_tip, other_tree))
                    note(gettext('Rerun update after fixing the conflicts.'))
                    return nb_conflicts

            if last_rev != _mod_revision.ensure_null(revision):
                # the working tree is up to date with the branch
                # we can merge the specified revision from master
                to_tree = self.branch.repository.revision_tree(revision)
                to_root_id = to_tree.get_root_id()

                basis = self.basis_tree()
                with basis.lock_read():
                    if (basis.get_root_id() is None or basis.get_root_id() != to_root_id):
                        self.set_root_id(to_root_id)
                        self.flush()

                # determine the branch point
                graph = self.branch.repository.get_graph()
                base_rev_id = graph.find_unique_lca(self.branch.last_revision(),
                                                    last_rev)
                base_tree = self.branch.repository.revision_tree(base_rev_id)

                nb_conflicts = merge.merge_inner(self.branch, to_tree, base_tree,
                                                 this_tree=self,
                                                 change_reporter=change_reporter,
                                                 show_base=show_base)
                self.set_last_revision(revision)
                # TODO - dedup parents list with things merged by pull ?
                # reuse the tree we've updated to to set the basis:
                parent_trees = [(revision, to_tree)]
                merges = self.get_parent_ids()[1:]
                # Ideally we ask the tree for the trees here, that way the working
                # tree can decide whether to give us the entire tree or give us a
                # lazy initialised tree. dirstate for instance will have the trees
                # in ram already, whereas a last-revision + basis-inventory tree
                # will not, but also does not need them when setting parents.
                for parent in merges:
                    parent_trees.append(
                        (parent, self.branch.repository.revision_tree(parent)))
                if not _mod_revision.is_null(old_tip):
                    parent_trees.append(
                        (old_tip, self.branch.repository.revision_tree(old_tip)))
                self.set_parent_trees(parent_trees)
                last_rev = parent_trees[0][0]
            return nb_conflicts

    def set_conflicts(self, arg):
        raise errors.UnsupportedOperation(self.set_conflicts, self)

    def add_conflicts(self, arg):
        raise errors.UnsupportedOperation(self.add_conflicts, self)

    def conflicts(self):
        raise NotImplementedError(self.conflicts)

    def walkdirs(self, prefix=""):
        """Walk the directories of this tree.

        returns a generator which yields items in the form:
                ((curren_directory_path, fileid),
                 [(file1_path, file1_name, file1_kind, (lstat), file1_id,
                   file1_kind), ... ])

        This API returns a generator, which is only valid during the current
        tree transaction - within a single lock_read or lock_write duration.

        If the tree is not locked, it may cause an error to be raised,
        depending on the tree implementation.
        """
        raise NotImplementedError(self.walkdirs)

    def auto_resolve(self):
        """Automatically resolve text conflicts according to contents.

        Only text conflicts are auto_resolvable. Files with no conflict markers
        are considered 'resolved', because bzr always puts conflict markers
        into files that have text conflicts.  The corresponding .THIS .BASE and
        .OTHER files are deleted, as per 'resolve'.

        :return: a tuple of ConflictLists: (un_resolved, resolved).
        """
        with self.lock_tree_write():
            un_resolved = _mod_conflicts.ConflictList()
            resolved = _mod_conflicts.ConflictList()
            conflict_re = re.compile('^(<{7}|={7}|>{7})')
            for conflict in self.conflicts():
                path = self.id2path(conflict.file_id)
                if (conflict.typestring != 'text conflict' or
                    self.kind(path, conflict.file_id) != 'file'):
                    un_resolved.append(conflict)
                    continue
                my_file = open(self.abspath(path), 'rb')
                try:
                    for line in my_file:
                        if conflict_re.search(line):
                            un_resolved.append(conflict)
                            break
                    else:
                        resolved.append(conflict)
                finally:
                    my_file.close()
            resolved.remove_files(self)
            self.set_conflicts(un_resolved)
            return un_resolved, resolved

    def _validate(self):
        """Validate internal structures.

        This is meant mostly for the test suite. To give it a chance to detect
        corruption after actions have occurred. The default implementation is a
        just a no-op.

        :return: None. An exception should be raised if there is an error.
        """
        return

    def check_state(self):
        """Check that the working state is/isn't valid."""
        raise NotImplementedError(self.check_state)

    def reset_state(self, revision_ids=None):
        """Reset the state of the working tree.

        This does a hard-reset to a last-known-good state. This is a way to
        fix if something got corrupted (like the .bzr/checkout/dirstate file)
        """
        raise NotImplementedError(self.reset_state)

    def _get_rules_searcher(self, default_searcher):
        """See Tree._get_rules_searcher."""
        if self._rules_searcher is None:
            self._rules_searcher = super(WorkingTree,
                self)._get_rules_searcher(default_searcher)
        return self._rules_searcher

    def get_shelf_manager(self):
        """Return the ShelfManager for this WorkingTree."""
        raise NotImplementedError(self.get_shelf_manager)


class WorkingTreeFormatRegistry(controldir.ControlComponentFormatRegistry):
    """Registry for working tree formats."""

    def __init__(self, other_registry=None):
        super(WorkingTreeFormatRegistry, self).__init__(other_registry)
        self._default_format = None
        self._default_format_key = None

    def get_default(self):
        """Return the current default format."""
        if (self._default_format_key is not None and
            self._default_format is None):
            self._default_format = self.get(self._default_format_key)
        return self._default_format

    def set_default(self, format):
        """Set the default format."""
        self._default_format = format
        self._default_format_key = None

    def set_default_key(self, format_string):
        """Set the default format by its format string."""
        self._default_format_key = format_string
        self._default_format = None


format_registry = WorkingTreeFormatRegistry()


class WorkingTreeFormat(controldir.ControlComponentFormat):
    """An encapsulation of the initialization and open routines for a format.

    Formats provide three things:
     * An initialization routine,
     * a format string,
     * an open routine.

    Formats are placed in an dict by their format string for reference
    during workingtree opening. Its not required that these be instances, they
    can be classes themselves with class methods - it simply depends on
    whether state is needed for a given format or not.

    Once a format is deprecated, just deprecate the initialize and open
    methods on the format class. Do not deprecate the object, as the
    object will be created every time regardless.
    """

    requires_rich_root = False

    upgrade_recommended = False

    requires_normalized_unicode_filenames = False

    case_sensitive_filename = "FoRMaT"

    missing_parent_conflicts = False
    """If this format supports missing parent conflicts."""

    supports_versioned_directories = None

    supports_merge_modified = True
    """If this format supports storing merge modified hashes."""

    supports_setting_file_ids = True
    """If this format allows setting the file id."""

    supports_store_uncommitted = True
    """If this format supports shelve-like functionality."""

    supports_leftmost_parent_id_as_ghost = True

    supports_righthand_parent_id_as_ghost = True

    ignore_filename = None
    """Name of file with ignore patterns, if any. """

    def initialize(self, controldir, revision_id=None, from_branch=None,
                   accelerator_tree=None, hardlink=False):
        """Initialize a new working tree in controldir.

        :param controldir: ControlDir to initialize the working tree in.
        :param revision_id: allows creating a working tree at a different
            revision than the branch is at.
        :param from_branch: Branch to checkout
        :param accelerator_tree: A tree which can be used for retrieving file
            contents more quickly than the revision tree, i.e. a workingtree.
            The revision tree will be used for cases where accelerator_tree's
            content is different.
        :param hardlink: If true, hard-link files from accelerator_tree,
            where possible.
        """
        raise NotImplementedError(self.initialize)

    def __eq__(self, other):
        return self.__class__ is other.__class__

    def __ne__(self, other):
        return not (self == other)

    def get_format_description(self):
        """Return the short description for this format."""
        raise NotImplementedError(self.get_format_description)

    def is_supported(self):
        """Is this format supported?

        Supported formats can be initialized and opened.
        Unsupported formats may not support initialization or committing or
        some other features depending on the reason for not being supported.
        """
        return True

    def supports_content_filtering(self):
        """True if this format supports content filtering."""
        return False

    def supports_views(self):
        """True if this format supports stored views."""
        return False

    def get_controldir_for_branch(self):
        """Get the control directory format for creating branches.

        This is to support testing of working tree formats that can not exist
        in the same control directory as a branch.
        """
        return self._matchingcontroldir


format_registry.register_lazy(b"Bazaar Working Tree Format 4 (bzr 0.15)\n",
    "breezy.bzr.workingtree_4", "WorkingTreeFormat4")
format_registry.register_lazy(b"Bazaar Working Tree Format 5 (bzr 1.11)\n",
    "breezy.bzr.workingtree_4", "WorkingTreeFormat5")
format_registry.register_lazy(b"Bazaar Working Tree Format 6 (bzr 1.14)\n",
    "breezy.bzr.workingtree_4", "WorkingTreeFormat6")
format_registry.register_lazy(b"Bazaar-NG Working Tree format 3",
    "breezy.bzr.workingtree_3", "WorkingTreeFormat3")
format_registry.set_default_key(b"Bazaar Working Tree Format 6 (bzr 1.14)\n")<|MERGE_RESOLUTION|>--- conflicted
+++ resolved
@@ -373,16 +373,12 @@
                            _fstat=osutils.fstat):
         """See Tree.get_file_with_stat."""
         abspath = self.abspath(path)
-<<<<<<< HEAD
-        file_obj = open(abspath, 'rb')
-=======
         try:
             file_obj = open(abspath, 'rb')
         except EnvironmentError as e:
             if e.errno == errno.ENOENT:
                 raise errors.NoSuchFile(path)
             raise
->>>>>>> 8961b365
         stat_value = _fstat(file_obj.fileno())
         if filtered and self.supports_content_filtering():
             filters = self._content_filter_stack(path)
