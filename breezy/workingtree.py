# Copyright (C) 2005-2011 Canonical Ltd
#
# This program is free software; you can redistribute it and/or modify
# it under the terms of the GNU General Public License as published by
# the Free Software Foundation; either version 2 of the License, or
# (at your option) any later version.
#
# This program is distributed in the hope that it will be useful,
# but WITHOUT ANY WARRANTY; without even the implied warranty of
# MERCHANTABILITY or FITNESS FOR A PARTICULAR PURPOSE.  See the
# GNU General Public License for more details.
#
# You should have received a copy of the GNU General Public License
# along with this program; if not, write to the Free Software
# Foundation, Inc., 51 Franklin Street, Fifth Floor, Boston, MA 02110-1301 USA

"""WorkingTree object and friends.

A WorkingTree represents the editable working copy of a branch.
Operations which represent the WorkingTree are also done here,
such as renaming or adding files.

At the moment every WorkingTree has its own branch.  Remote
WorkingTrees aren't supported.

To get a WorkingTree, call controldir.open_workingtree() or
WorkingTree.open(dir).
"""

from __future__ import absolute_import

import errno
import os
import re
import shutil
import sys

import breezy

from .lazy_import import lazy_import
lazy_import(globals(), """
import stat

from breezy import (
    branch,
    conflicts as _mod_conflicts,
    controldir,
    errors,
    filters as _mod_filters,
    generate_ids,
    merge,
    revision as _mod_revision,
    transform,
    transport,
    ui,
    views,
    )
""")

from . import (
    osutils,
    )
from .i18n import gettext
from . import mutabletree
from .sixish import (
    text_type,
    )
from .trace import mutter, note


ERROR_PATH_NOT_FOUND = 3    # WindowsError errno code, equivalent to ENOENT


class SettingFileIdUnsupported(errors.BzrError):

    _fmt = "This format does not support setting file ids."


class ShelvingUnsupported(errors.BzrError):

    _fmt = "This format does not support shelving changes."


class WorkingTree(mutabletree.MutableTree,
    controldir.ControlComponent):
    """Working copy tree.

    :ivar basedir: The root of the tree on disk. This is a unicode path object
        (as opposed to a URL).
    """

    # override this to set the strategy for storing views
    def _make_views(self):
        return views.DisabledViews(self)

    def __init__(self, basedir='.',
                 branch=None,
                 _internal=False,
                 _transport=None,
                 _format=None,
                 _controldir=None):
        """Construct a WorkingTree instance. This is not a public API.

        :param branch: A branch to override probing for the branch.
        """
        self._format = _format
        self.controldir = _controldir
        if not _internal:
            raise errors.BzrError("Please use controldir.open_workingtree or "
                "WorkingTree.open() to obtain a WorkingTree.")
        basedir = osutils.safe_unicode(basedir)
        mutter("opening working tree %r", basedir)
        if branch is not None:
            self._branch = branch
        else:
            self._branch = self.controldir.open_branch()
        self.basedir = osutils.realpath(basedir)
        self._transport = _transport
        self._rules_searcher = None
        self.views = self._make_views()

    @property
    def user_transport(self):
        return self.controldir.user_transport

    @property
    def control_transport(self):
        return self._transport

    def is_control_filename(self, filename):
        """True if filename is the name of a control file in this tree.

        :param filename: A filename within the tree. This is a relative path
            from the root of this tree.

        This is true IF and ONLY IF the filename is part of the meta data
        that bzr controls in this tree. I.E. a random .bzr directory placed
        on disk will not be a control file for this tree.
        """
        return self.controldir.is_control_filename(filename)

    branch = property(
        fget=lambda self: self._branch,
        doc="""The branch this WorkingTree is connected to.

            This cannot be set - it is reflective of the actual disk structure
            the working tree has been constructed from.
            """)

    def has_versioned_directories(self):
        """See `Tree.has_versioned_directories`."""
        return self._format.supports_versioned_directories

    def supports_merge_modified(self):
        """Indicate whether this workingtree supports storing merge_modified.
        """
        return self._format.supports_merge_modified

    def _supports_executable(self):
        if sys.platform == 'win32':
            return False
        # FIXME: Ideally this should check the file system
        return True

    def break_lock(self):
        """Break a lock if one is present from another instance.

        Uses the ui factory to ask for confirmation if the lock may be from
        an active process.

        This will probe the repository for its lock as well.
        """
        raise NotImplementedError(self.break_lock)

    def requires_rich_root(self):
        return self._format.requires_rich_root

    def supports_tree_reference(self):
        return False

    def supports_content_filtering(self):
        return self._format.supports_content_filtering()

    def supports_views(self):
        return self.views.supports_views()

    def supports_setting_file_ids(self):
        return self._format.supports_setting_file_ids

    def get_config_stack(self):
        """Retrieve the config stack for this tree.

        :return: A ``breezy.config.Stack``
        """
        # For the moment, just provide the branch config stack.
        return self.branch.get_config_stack()

    @staticmethod
    def open(path=None, _unsupported=False):
        """Open an existing working tree at path.

        """
        if path is None:
            path = osutils.getcwd()
        control = controldir.ControlDir.open(path, _unsupported=_unsupported)
        return control.open_workingtree(unsupported=_unsupported)

    @staticmethod
    def open_containing(path=None):
        """Open an existing working tree which has its root about path.

        This probes for a working tree at path and searches upwards from there.

        Basically we keep looking up until we find the control directory or
        run into /.  If there isn't one, raises NotBranchError.
        TODO: give this a new exception.
        If there is one, it is returned, along with the unused portion of path.

        :return: The WorkingTree that contains 'path', and the rest of path
        """
        if path is None:
            path = osutils.getcwd()
        control, relpath = controldir.ControlDir.open_containing(path)
        return control.open_workingtree(), relpath

    @staticmethod
    def open_containing_paths(file_list, default_directory=None,
                              canonicalize=True, apply_view=True):
        """Open the WorkingTree that contains a set of paths.

        Fail if the paths given are not all in a single tree.

        This is used for the many command-line interfaces that take a list of
        any number of files and that require they all be in the same tree.
        """
        if default_directory is None:
            default_directory = u'.'
        # recommended replacement for builtins.internal_tree_files
        if file_list is None or len(file_list) == 0:
            tree = WorkingTree.open_containing(default_directory)[0]
            # XXX: doesn't really belong here, and seems to have the strange
            # side effect of making it return a bunch of files, not the whole
            # tree -- mbp 20100716
            if tree.supports_views() and apply_view:
                view_files = tree.views.lookup_view()
                if view_files:
                    file_list = view_files
                    view_str = views.view_display_str(view_files)
                    note(gettext("Ignoring files outside view. View is %s") % view_str)
            return tree, file_list
        if default_directory == u'.':
            seed = file_list[0]
        else:
            seed = default_directory
            file_list = [osutils.pathjoin(default_directory, f)
                         for f in file_list]
        tree = WorkingTree.open_containing(seed)[0]
        return tree, tree.safe_relpath_files(file_list, canonicalize,
                                             apply_view=apply_view)

    def safe_relpath_files(self, file_list, canonicalize=True, apply_view=True):
        """Convert file_list into a list of relpaths in tree.

        :param self: A tree to operate on.
        :param file_list: A list of user provided paths or None.
        :param apply_view: if True and a view is set, apply it or check that
            specified files are within it
        :return: A list of relative paths.
        :raises errors.PathNotChild: When a provided path is in a different self
            than self.
        """
        if file_list is None:
            return None
        if self.supports_views() and apply_view:
            view_files = self.views.lookup_view()
        else:
            view_files = []
        new_list = []
        # self.relpath exists as a "thunk" to osutils, but canonical_relpath
        # doesn't - fix that up here before we enter the loop.
        if canonicalize:
            fixer = lambda p: osutils.canonical_relpath(self.basedir, p)
        else:
            fixer = self.relpath
        for filename in file_list:
            relpath = fixer(osutils.dereference_path(filename))
            if view_files and not osutils.is_inside_any(view_files, relpath):
                raise views.FileOutsideView(filename, view_files)
            new_list.append(relpath)
        return new_list

    @staticmethod
    def open_downlevel(path=None):
        """Open an unsupported working tree.

        Only intended for advanced situations like upgrading part of a controldir.
        """
        return WorkingTree.open(path, _unsupported=True)

    @staticmethod
    def find_trees(location):
        def list_current(transport):
            return [d for d in transport.list_dir('')
                    if not controldir.is_control_filename(d)]
        def evaluate(controldir):
            try:
                tree = controldir.open_workingtree()
            except errors.NoWorkingTree:
                return True, None
            else:
                return True, tree
        t = transport.get_transport(location)
        iterator = controldir.ControlDir.find_controldirs(t, evaluate=evaluate,
                                              list_current=list_current)
        return [tr for tr in iterator if tr is not None]

    def __repr__(self):
        return "<%s of %s>" % (self.__class__.__name__,
                               getattr(self, 'basedir', None))

    def abspath(self, filename):
        return osutils.pathjoin(self.basedir, filename)

    def basis_tree(self):
        """Return RevisionTree for the current last revision.

        If the left most parent is a ghost then the returned tree will be an
        empty tree - one obtained by calling
        repository.revision_tree(NULL_REVISION).
        """
        try:
            revision_id = self.get_parent_ids()[0]
        except IndexError:
            # no parents, return an empty revision tree.
            # in the future this should return the tree for
            # 'empty:' - the implicit root empty tree.
            return self.branch.repository.revision_tree(
                       _mod_revision.NULL_REVISION)
        try:
            return self.revision_tree(revision_id)
        except errors.NoSuchRevision:
            pass
        # No cached copy available, retrieve from the repository.
        # FIXME? RBC 20060403 should we cache the tree locally
        # at this point ?
        try:
            return self.branch.repository.revision_tree(revision_id)
        except (errors.RevisionNotPresent, errors.NoSuchRevision):
            # the basis tree *may* be a ghost or a low level error may have
            # occurred. If the revision is present, its a problem, if its not
            # its a ghost.
            if self.branch.repository.has_revision(revision_id):
                raise
            # the basis tree is a ghost so return an empty tree.
            return self.branch.repository.revision_tree(
                       _mod_revision.NULL_REVISION)

    def relpath(self, path):
        """Return the local path portion from a given path.

        The path may be absolute or relative. If its a relative path it is
        interpreted relative to the python current working directory.
        """
        return osutils.relpath(self.basedir, path)

    def has_filename(self, filename):
        return osutils.lexists(self.abspath(filename))

    def get_file(self, path, file_id=None, filtered=True):
        return self.get_file_with_stat(path, file_id, filtered=filtered)[0]

    def get_file_with_stat(self, path, file_id=None, filtered=True,
                           _fstat=osutils.fstat):
        """See Tree.get_file_with_stat."""
        abspath = self.abspath(path)
        try:
            file_obj = open(abspath, 'rb')
        except EnvironmentError as e:
            if e.errno == errno.ENOENT:
                raise errors.NoSuchFile(path)
            raise
        stat_value = _fstat(file_obj.fileno())
        if filtered and self.supports_content_filtering():
            filters = self._content_filter_stack(path)
            file_obj = _mod_filters.filtered_input_file(file_obj, filters)
        return (file_obj, stat_value)

    def get_file_text(self, path, file_id=None, filtered=True):
        with self.get_file(path, file_id, filtered=filtered) as my_file:
            return my_file.read()

    def get_file_lines(self, path, file_id=None, filtered=True):
        """See Tree.get_file_lines()"""
        with self.get_file(path, file_id, filtered=filtered) as file:
            return file.readlines()

    def get_parent_ids(self):
        """See Tree.get_parent_ids.

        This implementation reads the pending merges list and last_revision
        value and uses that to decide what the parents list should be.
        """
        last_rev = _mod_revision.ensure_null(self._last_revision())
        if _mod_revision.NULL_REVISION == last_rev:
            parents = []
        else:
            parents = [last_rev]
        try:
            merges_bytes = self._transport.get_bytes('pending-merges')
        except errors.NoSuchFile:
            pass
        else:
            for l in osutils.split_lines(merges_bytes):
                revision_id = l.rstrip('\n')
                parents.append(revision_id)
        return parents

    def get_root_id(self):
        """Return the id of this trees root"""
        raise NotImplementedError(self.get_root_id)

    def clone(self, to_controldir, revision_id=None):
        """Duplicate this working tree into to_bzr, including all state.

        Specifically modified files are kept as modified, but
        ignored and unknown files are discarded.

        If you want to make a new line of development, see ControlDir.sprout()

        revision
            If not None, the cloned tree will have its last revision set to
            revision, and difference between the source trees last revision
            and this one merged in.
        """
        with self.lock_read():
            # assumes the target bzr dir format is compatible.
            result = to_controldir.create_workingtree()
            self.copy_content_into(result, revision_id)
            return result

    def copy_content_into(self, tree, revision_id=None):
        """Copy the current content and user files of this tree into tree."""
        with self.lock_read():
            tree.set_root_id(self.get_root_id())
            if revision_id is None:
                merge.transform_tree(tree, self)
            else:
                # TODO now merge from tree.last_revision to revision (to
                # preserve user local changes)
                try:
                    other_tree = self.revision_tree(revision_id)
                except errors.NoSuchRevision:
                    other_tree = self.branch.repository.revision_tree(
                            revision_id)

                merge.transform_tree(tree, other_tree)
                if revision_id == _mod_revision.NULL_REVISION:
                    new_parents = []
                else:
                    new_parents = [revision_id]
                tree.set_parent_ids(new_parents)

    def get_file_size(self, path, file_id=None):
        """See Tree.get_file_size"""
        # XXX: this returns the on-disk size; it should probably return the
        # canonical size
        try:
            return os.path.getsize(self.abspath(path))
        except OSError as e:
            if e.errno != errno.ENOENT:
                raise
            else:
                return None

    def _gather_kinds(self, files, kinds):
        """See MutableTree._gather_kinds."""
        with self.lock_tree_write():
            for pos, f in enumerate(files):
                if kinds[pos] is None:
                    fullpath = osutils.normpath(self.abspath(f))
                    try:
                        kinds[pos] = osutils.file_kind(fullpath)
                    except OSError as e:
                        if e.errno == errno.ENOENT:
                            raise errors.NoSuchFile(fullpath)

    def add_parent_tree_id(self, revision_id, allow_leftmost_as_ghost=False):
        """Add revision_id as a parent.

        This is equivalent to retrieving the current list of parent ids
        and setting the list to its value plus revision_id.

        :param revision_id: The revision id to add to the parent list. It may
            be a ghost revision as long as its not the first parent to be
            added, or the allow_leftmost_as_ghost parameter is set True.
        :param allow_leftmost_as_ghost: Allow the first parent to be a ghost.
        """
        with self.lock_write():
            parents = self.get_parent_ids() + [revision_id]
            self.set_parent_ids(parents, allow_leftmost_as_ghost=len(parents) > 1
                or allow_leftmost_as_ghost)

    def add_parent_tree(self, parent_tuple, allow_leftmost_as_ghost=False):
        """Add revision_id, tree tuple as a parent.

        This is equivalent to retrieving the current list of parent trees
        and setting the list to its value plus parent_tuple. See also
        add_parent_tree_id - if you only have a parent id available it will be
        simpler to use that api. If you have the parent already available, using
        this api is preferred.

        :param parent_tuple: The (revision id, tree) to add to the parent list.
            If the revision_id is a ghost, pass None for the tree.
        :param allow_leftmost_as_ghost: Allow the first parent to be a ghost.
        """
        with self.lock_tree_write():
            parent_ids = self.get_parent_ids() + [parent_tuple[0]]
            if len(parent_ids) > 1:
                # the leftmost may have already been a ghost, preserve that if it
                # was.
                allow_leftmost_as_ghost = True
            self.set_parent_ids(parent_ids,
                allow_leftmost_as_ghost=allow_leftmost_as_ghost)

    def add_pending_merge(self, *revision_ids):
        with self.lock_tree_write():
            # TODO: Perhaps should check at this point that the
            # history of the revision is actually present?
            parents = self.get_parent_ids()
            updated = False
            for rev_id in revision_ids:
                if rev_id in parents:
                    continue
                parents.append(rev_id)
                updated = True
            if updated:
                self.set_parent_ids(parents, allow_leftmost_as_ghost=True)

    def path_content_summary(self, path, _lstat=os.lstat,
        _mapper=osutils.file_kind_from_stat_mode):
        """See Tree.path_content_summary."""
        abspath = self.abspath(path)
        try:
            stat_result = _lstat(abspath)
        except OSError as e:
            if getattr(e, 'errno', None) == errno.ENOENT:
                # no file.
                return ('missing', None, None, None)
            # propagate other errors
            raise
        kind = _mapper(stat_result.st_mode)
        if kind == 'file':
            return self._file_content_summary(path, stat_result)
        elif kind == 'directory':
            # perhaps it looks like a plain directory, but it's really a
            # reference.
            if self._directory_is_tree_reference(path):
                kind = 'tree-reference'
            return kind, None, None, None
        elif kind == 'symlink':
            target = osutils.readlink(abspath)
            return ('symlink', None, None, target)
        else:
            return (kind, None, None, None)

    def _file_content_summary(self, path, stat_result):
        size = stat_result.st_size
        executable = self._is_executable_from_path_and_stat(path, stat_result)
        # try for a stat cache lookup
        return ('file', size, executable, self._sha_from_stat(
            path, stat_result))

    def _check_parents_for_ghosts(self, revision_ids, allow_leftmost_as_ghost):
        """Common ghost checking functionality from set_parent_*.

        This checks that the left hand-parent exists if there are any
        revisions present.
        """
        if len(revision_ids) > 0:
            leftmost_id = revision_ids[0]
            if (not allow_leftmost_as_ghost and not
                self.branch.repository.has_revision(leftmost_id)):
                raise errors.GhostRevisionUnusableHere(leftmost_id)

    def _set_merges_from_parent_ids(self, parent_ids):
        merges = parent_ids[1:]
        self._transport.put_bytes('pending-merges', b'\n'.join(merges),
            mode=self.controldir._get_file_mode())

    def _filter_parent_ids_by_ancestry(self, revision_ids):
        """Check that all merged revisions are proper 'heads'.

        This will always return the first revision_id, and any merged revisions
        which are
        """
        if len(revision_ids) == 0:
            return revision_ids
        graph = self.branch.repository.get_graph()
        heads = graph.heads(revision_ids)
        new_revision_ids = revision_ids[:1]
        for revision_id in revision_ids[1:]:
            if revision_id in heads and revision_id not in new_revision_ids:
                new_revision_ids.append(revision_id)
        if new_revision_ids != revision_ids:
            mutter('requested to set revision_ids = %s,'
                         ' but filtered to %s', revision_ids, new_revision_ids)
        return new_revision_ids

    def set_parent_ids(self, revision_ids, allow_leftmost_as_ghost=False):
        """Set the parent ids to revision_ids.

        See also set_parent_trees. This api will try to retrieve the tree data
        for each element of revision_ids from the trees repository. If you have
        tree data already available, it is more efficient to use
        set_parent_trees rather than set_parent_ids. set_parent_ids is however
        an easier API to use.

        :param revision_ids: The revision_ids to set as the parent ids of this
            working tree. Any of these may be ghosts.
        """
        with self.lock_tree_write():
            self._check_parents_for_ghosts(revision_ids,
                allow_leftmost_as_ghost=allow_leftmost_as_ghost)
            for revision_id in revision_ids:
                _mod_revision.check_not_reserved_id(revision_id)

            revision_ids = self._filter_parent_ids_by_ancestry(revision_ids)

            if len(revision_ids) > 0:
                self.set_last_revision(revision_ids[0])
            else:
                self.set_last_revision(_mod_revision.NULL_REVISION)

            self._set_merges_from_parent_ids(revision_ids)

    def set_pending_merges(self, rev_list):
        with self.lock_tree_write():
            parents = self.get_parent_ids()
            leftmost = parents[:1]
            new_parents = leftmost + rev_list
            self.set_parent_ids(new_parents)

    def set_merge_modified(self, modified_hashes):
        """Set the merge modified hashes."""
        raise NotImplementedError(self.set_merge_modified)

    def _sha_from_stat(self, path, stat_result):
        """Get a sha digest from the tree's stat cache.

        The default implementation assumes no stat cache is present.

        :param path: The path.
        :param stat_result: The stat result being looked up.
        """
        return None

    def merge_from_branch(self, branch, to_revision=None, from_revision=None,
                          merge_type=None, force=False):
        """Merge from a branch into this working tree.

        :param branch: The branch to merge from.
        :param to_revision: If non-None, the merge will merge to to_revision,
            but not beyond it. to_revision does not need to be in the history
            of the branch when it is supplied. If None, to_revision defaults to
            branch.last_revision().
        """
        from .merge import Merger, Merge3Merger
        with self.lock_write():
            merger = Merger(self.branch, this_tree=self)
            # check that there are no local alterations
            if not force and self.has_changes():
                raise errors.UncommittedChanges(self)
            if to_revision is None:
                to_revision = _mod_revision.ensure_null(branch.last_revision())
            merger.other_rev_id = to_revision
            if _mod_revision.is_null(merger.other_rev_id):
                raise errors.NoCommits(branch)
            self.branch.fetch(branch, last_revision=merger.other_rev_id)
            merger.other_basis = merger.other_rev_id
            merger.other_tree = self.branch.repository.revision_tree(
                merger.other_rev_id)
            merger.other_branch = branch
            if from_revision is None:
                merger.find_base()
            else:
                merger.set_base_revision(from_revision, branch)
            if merger.base_rev_id == merger.other_rev_id:
                raise errors.PointlessMerge
            merger.backup_files = False
            if merge_type is None:
                merger.merge_type = Merge3Merger
            else:
                merger.merge_type = merge_type
            merger.set_interesting_files(None)
            merger.show_base = False
            merger.reprocess = False
            conflicts = merger.do_merge()
            merger.set_pending()
            return conflicts

    def merge_modified(self):
        """Return a dictionary of files modified by a merge.

        The list is initialized by WorkingTree.set_merge_modified, which is
        typically called after we make some automatic updates to the tree
        because of a merge.

        This returns a map of file_id->sha1, containing only files which are
        still in the working tree and have that text hash.
        """
        raise NotImplementedError(self.merge_modified)

    def mkdir(self, path, file_id=None):
        """See MutableTree.mkdir()."""
        if file_id is None:
            if self.supports_setting_file_ids():
                file_id = generate_ids.gen_file_id(os.path.basename(path))
        else:
            if not self.supports_setting_file_ids():
                raise SettingFileIdUnsupported()
        with self.lock_write():
            os.mkdir(self.abspath(path))
            self.add(path, file_id, 'directory')
            return file_id

    def get_symlink_target(self, path, file_id=None):
        abspath = self.abspath(path)
        target = osutils.readlink(abspath)
        return target

    def subsume(self, other_tree):
        raise NotImplementedError(self.subsume)

    def _setup_directory_is_tree_reference(self):
        if self._branch.repository._format.supports_tree_reference:
            self._directory_is_tree_reference = \
                self._directory_may_be_tree_reference
        else:
            self._directory_is_tree_reference = \
                self._directory_is_never_tree_reference

    def _directory_is_never_tree_reference(self, relpath):
        return False

    def _directory_may_be_tree_reference(self, relpath):
        # as a special case, if a directory contains control files then
        # it's a tree reference, except that the root of the tree is not
        return relpath and osutils.isdir(self.abspath(relpath) + u"/.bzr")
        # TODO: We could ask all the control formats whether they
        # recognize this directory, but at the moment there's no cheap api
        # to do that.  Since we probably can only nest bzr checkouts and
        # they always use this name it's ok for now.  -- mbp 20060306
        #
        # FIXME: There is an unhandled case here of a subdirectory
        # containing .bzr but not a branch; that will probably blow up
        # when you try to commit it.  It might happen if there is a
        # checkout in a subdirectory.  This can be avoided by not adding
        # it.  mbp 20070306

    def extract(self, path, file_id=None, format=None):
        """Extract a subtree from this tree.

        A new branch will be created, relative to the path for this tree.
        """
        raise NotImplementedError(self.extract)

    def flush(self):
        """Write the in memory meta data to disk."""
        raise NotImplementedError(self.flush)

    def kind(self, relpath, file_id=None):
        return osutils.file_kind(self.abspath(relpath))

    def list_files(self, include_root=False, from_dir=None, recursive=True):
        """List all files as (path, class, kind, id, entry).

        Lists, but does not descend into unversioned directories.
        This does not include files that have been deleted in this
        tree. Skips the control directory.

        :param include_root: if True, return an entry for the root
        :param from_dir: start from this directory or None for the root
        :param recursive: whether to recurse into subdirectories or not
        """
        raise NotImplementedError(self.list_files)

    def move(self, from_paths, to_dir=None, after=False):
        """Rename files.

        to_dir must be known to the working tree.

        If to_dir exists and is a directory, the files are moved into
        it, keeping their old names.

        Note that to_dir is only the last component of the new name;
        this doesn't change the directory.

        For each entry in from_paths the move mode will be determined
        independently.

        The first mode moves the file in the filesystem and updates the
        working tree metadata. The second mode only updates the working tree
        metadata without touching the file on the filesystem.

        move uses the second mode if 'after == True' and the target is not
        versioned but present in the working tree.

        move uses the second mode if 'after == False' and the source is
        versioned but no longer in the working tree, and the target is not
        versioned but present in the working tree.

        move uses the first mode if 'after == False' and the source is
        versioned and present in the working tree, and the target is not
        versioned and not present in the working tree.

        Everything else results in an error.

        This returns a list of (from_path, to_path) pairs for each
        entry that is moved.
        """
        raise NotImplementedError(self.move)

    def copy_one(self, from_rel, to_rel):
        """Copy a file in the tree to a new location.

        This default implementation just copies the file, then
        adds the target.

        :param from_rel: From location (relative to tree root)
        :param to_rel: Target location (relative to tree root)
        """
        shutil.copyfile(self.abspath(from_rel), self.abspath(to_rel))
        self.add(to_rel)

    def unknowns(self):
        """Return all unknown files.

        These are files in the working directory that are not versioned or
        control files or ignored.
        """
        with self.lock_read():
            # force the extras method to be fully executed before returning, to
            # prevent race conditions with the lock
            return iter(
                [subp for subp in self.extras() if not self.is_ignored(subp)])

    def unversion(self, paths):
        """Remove the path in pahs from the current versioned set.

        When a path is unversioned, all of its children are automatically
        unversioned.

        :param paths: The paths to stop versioning.
        :raises NoSuchFile: if any path is not currently versioned.
        """
        raise NotImplementedError(self.unversion)

    def pull(self, source, overwrite=False, stop_revision=None,
             change_reporter=None, possible_transports=None, local=False,
             show_base=False):
        with self.lock_write(), source.lock_read():
            old_revision_info = self.branch.last_revision_info()
            basis_tree = self.basis_tree()
            count = self.branch.pull(source, overwrite, stop_revision,
                                     possible_transports=possible_transports,
                                     local=local)
            new_revision_info = self.branch.last_revision_info()
            if new_revision_info != old_revision_info:
                repository = self.branch.repository
                if repository._format.fast_deltas:
                    parent_ids = self.get_parent_ids()
                    if parent_ids:
                        basis_id = parent_ids[0]
                        basis_tree = repository.revision_tree(basis_id)
                with basis_tree.lock_read():
                    new_basis_tree = self.branch.basis_tree()
                    merge.merge_inner(
                                self.branch,
                                new_basis_tree,
                                basis_tree,
                                this_tree=self,
                                change_reporter=change_reporter,
                                show_base=show_base)
                    basis_root_id = basis_tree.get_root_id()
                    new_root_id = new_basis_tree.get_root_id()
                    if new_root_id is not None and basis_root_id != new_root_id:
                        self.set_root_id(new_root_id)
                # TODO - dedup parents list with things merged by pull ?
                # reuse the revisiontree we merged against to set the new
                # tree data.
                parent_trees = []
                if self.branch.last_revision() != _mod_revision.NULL_REVISION:
                    parent_trees.append(
                        (self.branch.last_revision(), new_basis_tree))
                # we have to pull the merge trees out again, because
                # merge_inner has set the ids. - this corner is not yet
                # layered well enough to prevent double handling.
                # XXX TODO: Fix the double handling: telling the tree about
                # the already known parent data is wasteful.
                merges = self.get_parent_ids()[1:]
                parent_trees.extend([
                    (parent, repository.revision_tree(parent)) for
                     parent in merges])
                self.set_parent_trees(parent_trees)
            return count

    def put_file_bytes_non_atomic(self, path, bytes, file_id=None):
        """See MutableTree.put_file_bytes_non_atomic."""
        with self.lock_write():
<<<<<<< HEAD
            with file(self.abspath(path), 'wb') as stream:
=======
            stream = open(self.abspath(path), 'wb')
            try:
>>>>>>> 972b543b
                stream.write(bytes)

    def extras(self):
        """Yield all unversioned files in this WorkingTree.

        If there are any unversioned directories then only the directory is
        returned, not all its children.  But if there are unversioned files
        under a versioned subdirectory, they are returned.

        Currently returned depth-first, sorted by name within directories.
        This is the same order used by 'osutils.walkdirs'.
        """
        raise NotImplementedError(self.extras)

    def ignored_files(self):
        """Yield list of PATH, IGNORE_PATTERN"""
        for subp in self.extras():
            pat = self.is_ignored(subp)
            if pat is not None:
                yield subp, pat

    def is_ignored(self, filename):
        r"""Check whether the filename matches an ignore pattern.
        """
        raise NotImplementedError(self.is_ignored)

    def stored_kind(self, path, file_id=None):
        """See Tree.stored_kind"""
        raise NotImplementedError(self.stored_kind)

    def _comparison_data(self, entry, path):
        abspath = self.abspath(path)
        try:
            stat_value = os.lstat(abspath)
        except OSError as e:
            if getattr(e, 'errno', None) == errno.ENOENT:
                stat_value = None
                kind = None
                executable = False
            else:
                raise
        else:
            mode = stat_value.st_mode
            kind = osutils.file_kind_from_stat_mode(mode)
            if not self._supports_executable():
                executable = entry is not None and entry.executable
            else:
                executable = bool(stat.S_ISREG(mode) and stat.S_IEXEC & mode)
        return kind, executable, stat_value

    def last_revision(self):
        """Return the last revision of the branch for this tree.

        This format tree does not support a separate marker for last-revision
        compared to the branch.

        See MutableTree.last_revision
        """
        return self._last_revision()

    def _last_revision(self):
        """helper for get_parent_ids."""
        with self.lock_read():
            return _mod_revision.ensure_null(self.branch.last_revision())

    def is_locked(self):
        """Check if this tree is locked."""
        raise NotImplementedError(self.is_locked)

    def lock_read(self):
        """Lock the tree for reading.

        This also locks the branch, and can be unlocked via self.unlock().

        :return: A breezy.lock.LogicalLockResult.
        """
        raise NotImplementedError(self.lock_read)

    def lock_tree_write(self):
        """See MutableTree.lock_tree_write, and WorkingTree.unlock.

        :return: A breezy.lock.LogicalLockResult.
        """
        raise NotImplementedError(self.lock_tree_write)

    def lock_write(self):
        """See MutableTree.lock_write, and WorkingTree.unlock.

        :return: A breezy.lock.LogicalLockResult.
        """
        raise NotImplementedError(self.lock_write)

    def get_physical_lock_status(self):
        raise NotImplementedError(self.get_physical_lock_status)

    def set_last_revision(self, new_revision):
        """Change the last revision in the working tree."""
        raise NotImplementedError(self.set_last_revision)

    def _change_last_revision(self, new_revision):
        """Template method part of set_last_revision to perform the change.

        This is used to allow WorkingTree3 instances to not affect branch
        when their last revision is set.
        """
        if _mod_revision.is_null(new_revision):
            self.branch.set_last_revision_info(0, new_revision)
            return False
        _mod_revision.check_not_reserved_id(new_revision)
        try:
            self.branch.generate_revision_history(new_revision)
        except errors.NoSuchRevision:
            # not present in the repo - dont try to set it deeper than the tip
            self.branch._set_revision_history([new_revision])
        return True

    def remove(self, files, verbose=False, to_file=None, keep_files=True,
               force=False):
        """Remove nominated files from the working tree metadata.

        :files: File paths relative to the basedir.
        :keep_files: If true, the files will also be kept.
        :force: Delete files and directories, even if they are changed and
            even if the directories are not empty.
        """
        raise NotImplementedError(self.remove)

    def revert(self, filenames=None, old_tree=None, backups=True,
               pb=None, report_changes=False):
        from .conflicts import resolve
        with self.lock_tree_write():
            if old_tree is None:
                basis_tree = self.basis_tree()
                basis_tree.lock_read()
                old_tree = basis_tree
            else:
                basis_tree = None
            try:
                conflicts = transform.revert(self, old_tree, filenames, backups, pb,
                                             report_changes)
                if filenames is None and len(self.get_parent_ids()) > 1:
                    parent_trees = []
                    last_revision = self.last_revision()
                    if last_revision != _mod_revision.NULL_REVISION:
                        if basis_tree is None:
                            basis_tree = self.basis_tree()
                            basis_tree.lock_read()
                        parent_trees.append((last_revision, basis_tree))
                    self.set_parent_trees(parent_trees)
                    resolve(self)
                else:
                    resolve(self, filenames, ignore_misses=True, recursive=True)
            finally:
                if basis_tree is not None:
                    basis_tree.unlock()
            return conflicts

    def store_uncommitted(self):
        """Store uncommitted changes from the tree in the branch."""
        raise NotImplementedError(self.store_uncommitted)

    def restore_uncommitted(self):
        """Restore uncommitted changes from the branch into the tree."""
        raise NotImplementedError(self.restore_uncommitted)

    def revision_tree(self, revision_id):
        """See Tree.revision_tree.

        For trees that can be obtained from the working tree, this
        will do so. For other trees, it will fall back to the repository.
        """
        raise NotImplementedError(self.revision_tree)

    def set_root_id(self, file_id):
        """Set the root id for this tree."""
        if not self.supports_setting_file_ids():
            raise SettingFileIdUnsupported()
        with self.lock_tree_write():
            # for compatability
            if file_id is None:
                raise ValueError(
                    'WorkingTree.set_root_id with fileid=None')
            file_id = osutils.safe_file_id(file_id)
            self._set_root_id(file_id)

    def _set_root_id(self, file_id):
        """Set the root id for this tree, in a format specific manner.

        :param file_id: The file id to assign to the root. It must not be
            present in the current inventory or an error will occur. It must
            not be None, but rather a valid file id.
        """
        raise NotImplementedError(self._set_root_id)

    def unlock(self):
        """See Branch.unlock.

        WorkingTree locking just uses the Branch locking facilities.
        This is current because all working trees have an embedded branch
        within them. IF in the future, we were to make branch data shareable
        between multiple working trees, i.e. via shared storage, then we
        would probably want to lock both the local tree, and the branch.
        """
        raise NotImplementedError(self.unlock)

    _marker = object()

    def update(self, change_reporter=None, possible_transports=None,
               revision=None, old_tip=_marker, show_base=False):
        """Update a working tree along its branch.

        This will update the branch if its bound too, which means we have
        multiple trees involved:

        - The new basis tree of the master.
        - The old basis tree of the branch.
        - The old basis tree of the working tree.
        - The current working tree state.

        Pathologically, all three may be different, and non-ancestors of each
        other.  Conceptually we want to:

        - Preserve the wt.basis->wt.state changes
        - Transform the wt.basis to the new master basis.
        - Apply a merge of the old branch basis to get any 'local' changes from
          it into the tree.
        - Restore the wt.basis->wt.state changes.

        There isn't a single operation at the moment to do that, so we:

        - Merge current state -> basis tree of the master w.r.t. the old tree
          basis.
        - Do a 'normal' merge of the old branch basis if it is relevant.

        :param revision: The target revision to update to. Must be in the
            revision history.
        :param old_tip: If branch.update() has already been run, the value it
            returned (old tip of the branch or None). _marker is used
            otherwise.
        """
        if self.branch.get_bound_location() is not None:
            self.lock_write()
            update_branch = (old_tip is self._marker)
        else:
            self.lock_tree_write()
            update_branch = False
        try:
            if update_branch:
                old_tip = self.branch.update(possible_transports)
            else:
                if old_tip is self._marker:
                    old_tip = None
            return self._update_tree(old_tip, change_reporter, revision, show_base)
        finally:
            self.unlock()

    def _update_tree(self, old_tip=None, change_reporter=None, revision=None,
                     show_base=False):
        """Update a tree to the master branch.

        :param old_tip: if supplied, the previous tip revision the branch,
            before it was changed to the master branch's tip.
        """
        # here if old_tip is not None, it is the old tip of the branch before
        # it was updated from the master branch. This should become a pending
        # merge in the working tree to preserve the user existing work.  we
        # cant set that until we update the working trees last revision to be
        # one from the new branch, because it will just get absorbed by the
        # parent de-duplication logic.
        #
        # We MUST save it even if an error occurs, because otherwise the users
        # local work is unreferenced and will appear to have been lost.
        #
        with self.lock_tree_write():
            nb_conflicts = 0
            try:
                last_rev = self.get_parent_ids()[0]
            except IndexError:
                last_rev = _mod_revision.NULL_REVISION
            if revision is None:
                revision = self.branch.last_revision()

            old_tip = old_tip or _mod_revision.NULL_REVISION

            if not _mod_revision.is_null(old_tip) and old_tip != last_rev:
                # the branch we are bound to was updated
                # merge those changes in first
                base_tree  = self.basis_tree()
                other_tree = self.branch.repository.revision_tree(old_tip)
                nb_conflicts = merge.merge_inner(self.branch, other_tree,
                                                 base_tree, this_tree=self,
                                                 change_reporter=change_reporter,
                                                 show_base=show_base)
                if nb_conflicts:
                    self.add_parent_tree((old_tip, other_tree))
                    note(gettext('Rerun update after fixing the conflicts.'))
                    return nb_conflicts

            if last_rev != _mod_revision.ensure_null(revision):
                # the working tree is up to date with the branch
                # we can merge the specified revision from master
                to_tree = self.branch.repository.revision_tree(revision)
                to_root_id = to_tree.get_root_id()

                basis = self.basis_tree()
                with basis.lock_read():
                    if (basis.get_root_id() is None or basis.get_root_id() != to_root_id):
                        self.set_root_id(to_root_id)
                        self.flush()

                # determine the branch point
                graph = self.branch.repository.get_graph()
                base_rev_id = graph.find_unique_lca(self.branch.last_revision(),
                                                    last_rev)
                base_tree = self.branch.repository.revision_tree(base_rev_id)

                nb_conflicts = merge.merge_inner(self.branch, to_tree, base_tree,
                                                 this_tree=self,
                                                 change_reporter=change_reporter,
                                                 show_base=show_base)
                self.set_last_revision(revision)
                # TODO - dedup parents list with things merged by pull ?
                # reuse the tree we've updated to to set the basis:
                parent_trees = [(revision, to_tree)]
                merges = self.get_parent_ids()[1:]
                # Ideally we ask the tree for the trees here, that way the working
                # tree can decide whether to give us the entire tree or give us a
                # lazy initialised tree. dirstate for instance will have the trees
                # in ram already, whereas a last-revision + basis-inventory tree
                # will not, but also does not need them when setting parents.
                for parent in merges:
                    parent_trees.append(
                        (parent, self.branch.repository.revision_tree(parent)))
                if not _mod_revision.is_null(old_tip):
                    parent_trees.append(
                        (old_tip, self.branch.repository.revision_tree(old_tip)))
                self.set_parent_trees(parent_trees)
                last_rev = parent_trees[0][0]
            return nb_conflicts

    def set_conflicts(self, arg):
        raise errors.UnsupportedOperation(self.set_conflicts, self)

    def add_conflicts(self, arg):
        raise errors.UnsupportedOperation(self.add_conflicts, self)

    def conflicts(self):
        raise NotImplementedError(self.conflicts)

    def walkdirs(self, prefix=""):
        """Walk the directories of this tree.

        returns a generator which yields items in the form:
                ((curren_directory_path, fileid),
                 [(file1_path, file1_name, file1_kind, (lstat), file1_id,
                   file1_kind), ... ])

        This API returns a generator, which is only valid during the current
        tree transaction - within a single lock_read or lock_write duration.

        If the tree is not locked, it may cause an error to be raised,
        depending on the tree implementation.
        """
        raise NotImplementedError(self.walkdirs)

    def auto_resolve(self):
        """Automatically resolve text conflicts according to contents.

        Only text conflicts are auto_resolvable. Files with no conflict markers
        are considered 'resolved', because bzr always puts conflict markers
        into files that have text conflicts.  The corresponding .THIS .BASE and
        .OTHER files are deleted, as per 'resolve'.

        :return: a tuple of ConflictLists: (un_resolved, resolved).
        """
        with self.lock_tree_write():
            un_resolved = _mod_conflicts.ConflictList()
            resolved = _mod_conflicts.ConflictList()
            conflict_re = re.compile('^(<{7}|={7}|>{7})')
            for conflict in self.conflicts():
                path = self.id2path(conflict.file_id)
                if (conflict.typestring != 'text conflict' or
                    self.kind(path, conflict.file_id) != 'file'):
                    un_resolved.append(conflict)
                    continue
<<<<<<< HEAD
                with open(self.id2abspath(conflict.file_id), 'rb') as my_file:
=======
                my_file = open(self.abspath(path), 'rb')
                try:
>>>>>>> 972b543b
                    for line in my_file:
                        if conflict_re.search(line):
                            un_resolved.append(conflict)
                            break
                    else:
                        resolved.append(conflict)
            resolved.remove_files(self)
            self.set_conflicts(un_resolved)
            return un_resolved, resolved

    def _validate(self):
        """Validate internal structures.

        This is meant mostly for the test suite. To give it a chance to detect
        corruption after actions have occurred. The default implementation is a
        just a no-op.

        :return: None. An exception should be raised if there is an error.
        """
        return

    def check_state(self):
        """Check that the working state is/isn't valid."""
        raise NotImplementedError(self.check_state)

    def reset_state(self, revision_ids=None):
        """Reset the state of the working tree.

        This does a hard-reset to a last-known-good state. This is a way to
        fix if something got corrupted (like the .bzr/checkout/dirstate file)
        """
        raise NotImplementedError(self.reset_state)

    def _get_rules_searcher(self, default_searcher):
        """See Tree._get_rules_searcher."""
        if self._rules_searcher is None:
            self._rules_searcher = super(WorkingTree,
                self)._get_rules_searcher(default_searcher)
        return self._rules_searcher

    def get_shelf_manager(self):
        """Return the ShelfManager for this WorkingTree."""
        raise NotImplementedError(self.get_shelf_manager)


class WorkingTreeFormatRegistry(controldir.ControlComponentFormatRegistry):
    """Registry for working tree formats."""

    def __init__(self, other_registry=None):
        super(WorkingTreeFormatRegistry, self).__init__(other_registry)
        self._default_format = None
        self._default_format_key = None

    def get_default(self):
        """Return the current default format."""
        if (self._default_format_key is not None and
            self._default_format is None):
            self._default_format = self.get(self._default_format_key)
        return self._default_format

    def set_default(self, format):
        """Set the default format."""
        self._default_format = format
        self._default_format_key = None

    def set_default_key(self, format_string):
        """Set the default format by its format string."""
        self._default_format_key = format_string
        self._default_format = None


format_registry = WorkingTreeFormatRegistry()


class WorkingTreeFormat(controldir.ControlComponentFormat):
    """An encapsulation of the initialization and open routines for a format.

    Formats provide three things:
     * An initialization routine,
     * a format string,
     * an open routine.

    Formats are placed in an dict by their format string for reference
    during workingtree opening. Its not required that these be instances, they
    can be classes themselves with class methods - it simply depends on
    whether state is needed for a given format or not.

    Once a format is deprecated, just deprecate the initialize and open
    methods on the format class. Do not deprecate the object, as the
    object will be created every time regardless.
    """

    requires_rich_root = False

    upgrade_recommended = False

    requires_normalized_unicode_filenames = False

    case_sensitive_filename = "FoRMaT"

    missing_parent_conflicts = False
    """If this format supports missing parent conflicts."""

    supports_versioned_directories = None

    supports_merge_modified = True
    """If this format supports storing merge modified hashes."""

    supports_setting_file_ids = True
    """If this format allows setting the file id."""

    supports_store_uncommitted = True
    """If this format supports shelve-like functionality."""

    supports_leftmost_parent_id_as_ghost = True

    supports_righthand_parent_id_as_ghost = True

    ignore_filename = None
    """Name of file with ignore patterns, if any. """

    def initialize(self, controldir, revision_id=None, from_branch=None,
                   accelerator_tree=None, hardlink=False):
        """Initialize a new working tree in controldir.

        :param controldir: ControlDir to initialize the working tree in.
        :param revision_id: allows creating a working tree at a different
            revision than the branch is at.
        :param from_branch: Branch to checkout
        :param accelerator_tree: A tree which can be used for retrieving file
            contents more quickly than the revision tree, i.e. a workingtree.
            The revision tree will be used for cases where accelerator_tree's
            content is different.
        :param hardlink: If true, hard-link files from accelerator_tree,
            where possible.
        """
        raise NotImplementedError(self.initialize)

    def __eq__(self, other):
        return self.__class__ is other.__class__

    def __ne__(self, other):
        return not (self == other)

    def get_format_description(self):
        """Return the short description for this format."""
        raise NotImplementedError(self.get_format_description)

    def is_supported(self):
        """Is this format supported?

        Supported formats can be initialized and opened.
        Unsupported formats may not support initialization or committing or
        some other features depending on the reason for not being supported.
        """
        return True

    def supports_content_filtering(self):
        """True if this format supports content filtering."""
        return False

    def supports_views(self):
        """True if this format supports stored views."""
        return False

    def get_controldir_for_branch(self):
        """Get the control directory format for creating branches.

        This is to support testing of working tree formats that can not exist
        in the same control directory as a branch.
        """
        return self._matchingcontroldir


format_registry.register_lazy(b"Bazaar Working Tree Format 4 (bzr 0.15)\n",
    "breezy.bzr.workingtree_4", "WorkingTreeFormat4")
format_registry.register_lazy(b"Bazaar Working Tree Format 5 (bzr 1.11)\n",
    "breezy.bzr.workingtree_4", "WorkingTreeFormat5")
format_registry.register_lazy(b"Bazaar Working Tree Format 6 (bzr 1.14)\n",
    "breezy.bzr.workingtree_4", "WorkingTreeFormat6")
format_registry.register_lazy(b"Bazaar-NG Working Tree format 3",
    "breezy.bzr.workingtree_3", "WorkingTreeFormat3")
format_registry.set_default_key(b"Bazaar Working Tree Format 6 (bzr 1.14)\n")<|MERGE_RESOLUTION|>--- conflicted
+++ resolved
@@ -906,13 +906,7 @@
 
     def put_file_bytes_non_atomic(self, path, bytes, file_id=None):
         """See MutableTree.put_file_bytes_non_atomic."""
-        with self.lock_write():
-<<<<<<< HEAD
-            with file(self.abspath(path), 'wb') as stream:
-=======
-            stream = open(self.abspath(path), 'wb')
-            try:
->>>>>>> 972b543b
+        with self.lock_write(), file(self.abspath(path), 'wb') as stream:
                 stream.write(bytes)
 
     def extras(self):
@@ -1298,12 +1292,7 @@
                     self.kind(path, conflict.file_id) != 'file'):
                     un_resolved.append(conflict)
                     continue
-<<<<<<< HEAD
-                with open(self.id2abspath(conflict.file_id), 'rb') as my_file:
-=======
-                my_file = open(self.abspath(path), 'rb')
-                try:
->>>>>>> 972b543b
+                with open(self.abspath(path), 'rb') as my_file:
                     for line in my_file:
                         if conflict_re.search(line):
                             un_resolved.append(conflict)
