--- conflicted
+++ resolved
@@ -211,11 +211,7 @@
                 pass
 
         if keyname is None:
-<<<<<<< HEAD
             # not setting gpg_signing_key at all means we should
-=======
-            # 'default' or not setting gpg_signing_key at all means we should
->>>>>>> 04832ec6
             # use the user email address
             keyname = config.extract_email_address(
                 self._config_stack.get('email'))
