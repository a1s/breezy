# Copyright (C) 2005-2012 Canonical Ltd
#
# This program is free software; you can redistribute it and/or modify
# it under the terms of the GNU General Public License as published by
# the Free Software Foundation; either version 2 of the License, or
# (at your option) any later version.
#
# This program is distributed in the hope that it will be useful,
# but WITHOUT ANY WARRANTY; without even the implied warranty of
# MERCHANTABILITY or FITNESS FOR A PARTICULAR PURPOSE.  See the
# GNU General Public License for more details.
#
# You should have received a copy of the GNU General Public License
# along with this program; if not, write to the Free Software
# Foundation, Inc., 51 Franklin Street, Fifth Floor, Boston, MA 02110-1301 USA

"""builtin brz commands"""

from __future__ import absolute_import

import errno
import os
import sys

import breezy.bzr

from . import lazy_import
lazy_import.lazy_import(globals(), """
import time

import breezy
from breezy import (
    branch as _mod_branch,
    bugtracker,
    bundle,
    cache_utf8,
    controldir,
    directory_service,
    delta,
    config as _mod_config,
    errors,
    globbing,
    gpg,
    hooks,
    lazy_regex,
    log,
    merge as _mod_merge,
    merge_directive,
    osutils,
    reconfigure,
    rename_map,
    revision as _mod_revision,
    symbol_versioning,
    timestamp,
    transport,
    tree as _mod_tree,
    ui,
    urlutils,
    views,
    )
from breezy.branch import Branch
from breezy.conflicts import ConflictList
from breezy.transport import memory
from breezy.smtp_connection import SMTPConnection
from breezy.workingtree import WorkingTree
from breezy.i18n import gettext, ngettext
""")

from .commands import (
    Command,
    builtin_command_registry,
    display_command,
    )
from .option import (
    ListOption,
    Option,
    RegistryOption,
    custom_help,
    _parse_revision_str,
    )
from .revisionspec import (
    RevisionSpec,
    RevisionInfo,
    )
from .sixish import (
    BytesIO,
    PY3,
    text_type,
    viewitems,
    viewvalues,
)
from .trace import mutter, note, warning, is_quiet, get_verbosity_level


def _get_branch_location(control_dir, possible_transports=None):
    """Return location of branch for this control dir."""
    try:
        target = control_dir.get_branch_reference()
    except errors.NotBranchError:
        return control_dir.root_transport.base
    if target is not None:
        return target
    this_branch = control_dir.open_branch(
        possible_transports=possible_transports)
    # This may be a heavy checkout, where we want the master branch
    master_location = this_branch.get_bound_location()
    if master_location is not None:
        return master_location
    # If not, use a local sibling
    return this_branch.base


def _is_colocated(control_dir, possible_transports=None):
    """Check if the branch in control_dir is colocated.

    :param control_dir: Control directory
    :return: Tuple with boolean indicating whether the branch is colocated
        and the full URL to the actual branch
    """
    # This path is meant to be relative to the existing branch
    this_url = _get_branch_location(control_dir,
        possible_transports=possible_transports)
    # Perhaps the target control dir supports colocated branches?
    try:
        root = controldir.ControlDir.open(this_url,
            possible_transports=possible_transports)
    except errors.NotBranchError:
        return (False, this_url)
    else:
        try:
            wt = control_dir.open_workingtree()
        except (errors.NoWorkingTree, errors.NotLocalUrl):
            return (False, this_url)
        else:
            return (
                root._format.colocated_branches and
                control_dir.control_url == root.control_url,
                this_url)


def lookup_new_sibling_branch(control_dir, location, possible_transports=None):
    """Lookup the location for a new sibling branch.

    :param control_dir: Control directory to find sibling branches from
    :param location: Name of the new branch
    :return: Full location to the new branch
    """
    location = directory_service.directories.dereference(location)
    if '/' not in location and '\\' not in location:
        (colocated, this_url) = _is_colocated(control_dir, possible_transports)

        if colocated:
            return urlutils.join_segment_parameters(this_url,
                {"branch": urlutils.escape(location)})
        else:
            return urlutils.join(this_url, '..', urlutils.escape(location))
    return location


def open_sibling_branch(control_dir, location, possible_transports=None):
    """Open a branch, possibly a sibling of another.

    :param control_dir: Control directory relative to which to lookup the
        location.
    :param location: Location to look up
    :return: branch to open
    """
    try:
        # Perhaps it's a colocated branch?
        return control_dir.open_branch(location, 
            possible_transports=possible_transports)
    except (errors.NotBranchError, errors.NoColocatedBranchSupport):
        this_url = _get_branch_location(control_dir)
        return Branch.open(
            urlutils.join(
                this_url, '..', urlutils.escape(location)))


def open_nearby_branch(near=None, location=None, possible_transports=None):
    """Open a nearby branch.

    :param near: Optional location of container from which to open branch
    :param location: Location of the branch
    :return: Branch instance
    """
    if near is None:
        if location is None:
            location = "."
        try:
            return Branch.open(location,
                possible_transports=possible_transports)
        except errors.NotBranchError:
            near = "."
    cdir = controldir.ControlDir.open(near,
        possible_transports=possible_transports)
    return open_sibling_branch(cdir, location,
        possible_transports=possible_transports)


def iter_sibling_branches(control_dir, possible_transports=None):
    """Iterate over the siblings of a branch.

    :param control_dir: Control directory for which to look up the siblings
    :return: Iterator over tuples with branch name and branch object
    """
    seen_urls = set()
    try:
        reference = control_dir.get_branch_reference()
    except errors.NotBranchError:
        # There is no active branch, just return the colocated branches.
        for name, branch in viewitems(control_dir.get_branches()):
            yield name, branch
        return
    if reference is not None:
        ref_branch = Branch.open(reference,
            possible_transports=possible_transports)
    else:
        ref_branch = None
    if ref_branch is None or ref_branch.name:
        if ref_branch is not None:
            control_dir = ref_branch.controldir
        for name, branch in viewitems(control_dir.get_branches()):
            yield name, branch
    else:
        repo = ref_branch.controldir.find_repository()
        for branch in repo.find_branches(using=True):
            name = urlutils.relative_url(repo.user_url,
                branch.user_url).rstrip("/")
            yield name, branch


def tree_files_for_add(file_list):
    """
    Return a tree and list of absolute paths from a file list.

    Similar to tree_files, but add handles files a bit differently, so it a
    custom implementation.  In particular, MutableTreeTree.smart_add expects
    absolute paths, which it immediately converts to relative paths.
    """
    # FIXME Would be nice to just return the relative paths like
    # internal_tree_files does, but there are a large number of unit tests
    # that assume the current interface to mutabletree.smart_add
    if file_list:
        tree, relpath = WorkingTree.open_containing(file_list[0])
        if tree.supports_views():
            view_files = tree.views.lookup_view()
            if view_files:
                for filename in file_list:
                    if not osutils.is_inside_any(view_files, filename):
                        raise views.FileOutsideView(filename, view_files)
        file_list = file_list[:]
        file_list[0] = tree.abspath(relpath)
    else:
        tree = WorkingTree.open_containing(u'.')[0]
        if tree.supports_views():
            view_files = tree.views.lookup_view()
            if view_files:
                file_list = view_files
                view_str = views.view_display_str(view_files)
                note(gettext("Ignoring files outside view. View is %s") % view_str)
    return tree, file_list


def _get_one_revision(command_name, revisions):
    if revisions is None:
        return None
    if len(revisions) != 1:
        raise errors.BzrCommandError(gettext(
            'brz %s --revision takes exactly one revision identifier') % (
                command_name,))
    return revisions[0]


def _get_one_revision_tree(command_name, revisions, branch=None, tree=None):
    """Get a revision tree. Not suitable for commands that change the tree.
    
    Specifically, the basis tree in dirstate trees is coupled to the dirstate
    and doing a commit/uncommit/pull will at best fail due to changing the
    basis revision data.

    If tree is passed in, it should be already locked, for lifetime management
    of the trees internal cached state.
    """
    if branch is None:
        branch = tree.branch
    if revisions is None:
        if tree is not None:
            rev_tree = tree.basis_tree()
        else:
            rev_tree = branch.basis_tree()
    else:
        revision = _get_one_revision(command_name, revisions)
        rev_tree = revision.as_tree(branch)
    return rev_tree


def _get_view_info_for_change_reporter(tree):
    """Get the view information from a tree for change reporting."""
    view_info = None
    try:
        current_view = tree.views.get_view_info()[0]
        if current_view is not None:
            view_info = (current_view, tree.views.lookup_view())
    except views.ViewsNotSupported:
        pass
    return view_info


def _open_directory_or_containing_tree_or_branch(filename, directory):
    """Open the tree or branch containing the specified file, unless
    the --directory option is used to specify a different branch."""
    if directory is not None:
        return (None, Branch.open(directory), filename)
    return controldir.ControlDir.open_containing_tree_or_branch(filename)


# TODO: Make sure no commands unconditionally use the working directory as a
# branch.  If a filename argument is used, the first of them should be used to
# specify the branch.  (Perhaps this can be factored out into some kind of
# Argument class, representing a file in a branch, where the first occurrence
# opens the branch?)

class cmd_status(Command):
    __doc__ = """Display status summary.

    This reports on versioned and unknown files, reporting them
    grouped by state.  Possible states are:

    added
        Versioned in the working copy but not in the previous revision.

    removed
        Versioned in the previous revision but removed or deleted
        in the working copy.

    renamed
        Path of this file changed from the previous revision;
        the text may also have changed.  This includes files whose
        parent directory was renamed.

    modified
        Text has changed since the previous revision.

    kind changed
        File kind has been changed (e.g. from file to directory).

    unknown
        Not versioned and not matching an ignore pattern.

    Additionally for directories, symlinks and files with a changed
    executable bit, Bazaar indicates their type using a trailing
    character: '/', '@' or '*' respectively. These decorations can be
    disabled using the '--no-classify' option.

    To see ignored files use 'brz ignored'.  For details on the
    changes to file texts, use 'brz diff'.

    Note that --short or -S gives status flags for each item, similar
    to Subversion's status command. To get output similar to svn -q,
    use brz status -SV.

    If no arguments are specified, the status of the entire working
    directory is shown.  Otherwise, only the status of the specified
    files or directories is reported.  If a directory is given, status
    is reported for everything inside that directory.

    Before merges are committed, the pending merge tip revisions are
    shown. To see all pending merge revisions, use the -v option.
    To skip the display of pending merge information altogether, use
    the no-pending option or specify a file/directory.

    To compare the working directory to a specific revision, pass a
    single revision to the revision argument.

    To see which files have changed in a specific revision, or between
    two revisions, pass a revision range to the revision argument.
    This will produce the same results as calling 'brz diff --summarize'.
    """

    # TODO: --no-recurse/-N, --recurse options

    takes_args = ['file*']
    takes_options = ['show-ids', 'revision', 'change', 'verbose',
                     Option('short', help='Use short status indicators.',
                            short_name='S'),
                     Option('versioned', help='Only show versioned files.',
                            short_name='V'),
                     Option('no-pending', help='Don\'t show pending merges.',
                           ),
                     Option('no-classify',
                            help='Do not mark object type using indicator.',
                           ),
                     ]
    aliases = ['st', 'stat']

    encoding_type = 'replace'
    _see_also = ['diff', 'revert', 'status-flags']

    @display_command
    def run(self, show_ids=False, file_list=None, revision=None, short=False,
            versioned=False, no_pending=False, verbose=False,
            no_classify=False):
        from .status import show_tree_status

        if revision and len(revision) > 2:
            raise errors.BzrCommandError(gettext('brz status --revision takes exactly'
                                         ' one or two revision specifiers'))

        tree, relfile_list = WorkingTree.open_containing_paths(file_list)
        # Avoid asking for specific files when that is not needed.
        if relfile_list == ['']:
            relfile_list = None
            # Don't disable pending merges for full trees other than '.'.
            if file_list == ['.']:
                no_pending = True
        # A specific path within a tree was given.
        elif relfile_list is not None:
            no_pending = True
        show_tree_status(tree, show_ids=show_ids,
                         specific_files=relfile_list, revision=revision,
                         to_file=self.outf, short=short, versioned=versioned,
                         show_pending=(not no_pending), verbose=verbose,
                         classify=not no_classify)


class cmd_cat_revision(Command):
    __doc__ = """Write out metadata for a revision.

    The revision to print can either be specified by a specific
    revision identifier, or you can use --revision.
    """

    hidden = True
    takes_args = ['revision_id?']
    takes_options = ['directory', 'revision']
    # cat-revision is more for frontends so should be exact
    encoding = 'strict'

    def print_revision(self, revisions, revid):
        stream = revisions.get_record_stream([(revid,)], 'unordered', True)
        record = next(stream)
        if record.storage_kind == 'absent':
            raise errors.NoSuchRevision(revisions, revid)
        revtext = record.get_bytes_as('fulltext')
        self.outf.write(revtext.decode('utf-8'))

    @display_command
    def run(self, revision_id=None, revision=None, directory=u'.'):
        if revision_id is not None and revision is not None:
            raise errors.BzrCommandError(gettext('You can only supply one of'
                                         ' revision_id or --revision'))
        if revision_id is None and revision is None:
            raise errors.BzrCommandError(gettext('You must supply either'
                                         ' --revision or a revision_id'))

        b = controldir.ControlDir.open_containing_tree_or_branch(directory)[1]

        revisions = b.repository.revisions
        if revisions is None:
            raise errors.BzrCommandError(gettext('Repository %r does not support '
                'access to raw revision texts'))

        with b.repository.lock_read():
            # TODO: jam 20060112 should cat-revision always output utf-8?
            if revision_id is not None:
                revision_id = cache_utf8.encode(revision_id)
                try:
                    self.print_revision(revisions, revision_id)
                except errors.NoSuchRevision:
                    msg = gettext("The repository {0} contains no revision {1}.").format(
                        b.repository.base, revision_id.decode('utf-8'))
                    raise errors.BzrCommandError(msg)
            elif revision is not None:
                for rev in revision:
                    if rev is None:
                        raise errors.BzrCommandError(
                            gettext('You cannot specify a NULL revision.'))
                    rev_id = rev.as_revision_id(b)
                    self.print_revision(revisions, rev_id)


class cmd_remove_tree(Command):
    __doc__ = """Remove the working tree from a given branch/checkout.

    Since a lightweight checkout is little more than a working tree
    this will refuse to run against one.

    To re-create the working tree, use "brz checkout".
    """
    _see_also = ['checkout', 'working-trees']
    takes_args = ['location*']
    takes_options = [
        Option('force',
               help='Remove the working tree even if it has '
                    'uncommitted or shelved changes.'),
        ]

    def run(self, location_list, force=False):
        if not location_list:
            location_list=['.']

        for location in location_list:
            d = controldir.ControlDir.open(location)

            try:
                working = d.open_workingtree()
            except errors.NoWorkingTree:
                raise errors.BzrCommandError(gettext("No working tree to remove"))
            except errors.NotLocalUrl:
                raise errors.BzrCommandError(gettext("You cannot remove the working tree"
                                             " of a remote path"))
            if not force:
                if (working.has_changes()):
                    raise errors.UncommittedChanges(working)
                if working.get_shelf_manager().last_shelf() is not None:
                    raise errors.ShelvedChanges(working)

            if working.user_url != working.branch.user_url:
                raise errors.BzrCommandError(gettext("You cannot remove the working tree"
                                             " from a lightweight checkout"))

            d.destroy_workingtree()


class cmd_repair_workingtree(Command):
    __doc__ = """Reset the working tree state file.

    This is not meant to be used normally, but more as a way to recover from
    filesystem corruption, etc. This rebuilds the working inventory back to a
    'known good' state. Any new modifications (adding a file, renaming, etc)
    will be lost, though modified files will still be detected as such.

    Most users will want something more like "brz revert" or "brz update"
    unless the state file has become corrupted.

    By default this attempts to recover the current state by looking at the
    headers of the state file. If the state file is too corrupted to even do
    that, you can supply --revision to force the state of the tree.
    """

    takes_options = ['revision', 'directory',
        Option('force',
               help='Reset the tree even if it doesn\'t appear to be'
                    ' corrupted.'),
    ]
    hidden = True

    def run(self, revision=None, directory='.', force=False):
        tree, _ = WorkingTree.open_containing(directory)
        self.add_cleanup(tree.lock_tree_write().unlock)
        if not force:
            try:
                tree.check_state()
            except errors.BzrError:
                pass # There seems to be a real error here, so we'll reset
            else:
                # Refuse
                raise errors.BzrCommandError(gettext(
                    'The tree does not appear to be corrupt. You probably'
                    ' want "brz revert" instead. Use "--force" if you are'
                    ' sure you want to reset the working tree.'))
        if revision is None:
            revision_ids = None
        else:
            revision_ids = [r.as_revision_id(tree.branch) for r in revision]
        try:
            tree.reset_state(revision_ids)
        except errors.BzrError as e:
            if revision_ids is None:
                extra = (gettext(', the header appears corrupt, try passing -r -1'
                         ' to set the state to the last commit'))
            else:
                extra = ''
            raise errors.BzrCommandError(gettext('failed to reset the tree state{0}').format(extra))


class cmd_revno(Command):
    __doc__ = """Show current revision number.

    This is equal to the number of revisions on this branch.
    """

    _see_also = ['info']
    takes_args = ['location?']
    takes_options = [
        Option('tree', help='Show revno of working tree.'),
        'revision',
        ]

    @display_command
    def run(self, tree=False, location=u'.', revision=None):
        if revision is not None and tree:
            raise errors.BzrCommandError(gettext("--tree and --revision can "
                "not be used together"))

        if tree:
            try:
                wt = WorkingTree.open_containing(location)[0]
                self.add_cleanup(wt.lock_read().unlock)
            except (errors.NoWorkingTree, errors.NotLocalUrl):
                raise errors.NoWorkingTree(location)
            b = wt.branch
            revid = wt.last_revision()
        else:
            b = Branch.open_containing(location)[0]
            self.add_cleanup(b.lock_read().unlock)
            if revision:
                if len(revision) != 1:
                    raise errors.BzrCommandError(gettext(
                        "Revision numbers only make sense for single "
                        "revisions, not ranges"))
                revid = revision[0].as_revision_id(b)
            else:
                revid = b.last_revision()
        try:
            revno_t = b.revision_id_to_dotted_revno(revid)
        except errors.NoSuchRevision:
            revno_t = ('???',)
        revno = ".".join(str(n) for n in revno_t)
        self.cleanup_now()
        self.outf.write(revno + '\n')


class cmd_revision_info(Command):
    __doc__ = """Show revision number and revision id for a given revision identifier.
    """
    hidden = True
    takes_args = ['revision_info*']
    takes_options = [
        'revision',
        custom_help('directory',
            help='Branch to examine, '
                 'rather than the one containing the working directory.'),
        Option('tree', help='Show revno of working tree.'),
        ]

    @display_command
    def run(self, revision=None, directory=u'.', tree=False,
            revision_info_list=[]):

        try:
            wt = WorkingTree.open_containing(directory)[0]
            b = wt.branch
            self.add_cleanup(wt.lock_read().unlock)
        except (errors.NoWorkingTree, errors.NotLocalUrl):
            wt = None
            b = Branch.open_containing(directory)[0]
            self.add_cleanup(b.lock_read().unlock)
        revision_ids = []
        if revision is not None:
            revision_ids.extend(rev.as_revision_id(b) for rev in revision)
        if revision_info_list is not None:
            for rev_str in revision_info_list:
                rev_spec = RevisionSpec.from_string(rev_str)
                revision_ids.append(rev_spec.as_revision_id(b))
        # No arguments supplied, default to the last revision
        if len(revision_ids) == 0:
            if tree:
                if wt is None:
                    raise errors.NoWorkingTree(directory)
                revision_ids.append(wt.last_revision())
            else:
                revision_ids.append(b.last_revision())

        revinfos = []
        maxlen = 0
        for revision_id in revision_ids:
            try:
                dotted_revno = b.revision_id_to_dotted_revno(revision_id)
                revno = '.'.join(str(i) for i in dotted_revno)
            except errors.NoSuchRevision:
                revno = '???'
            maxlen = max(maxlen, len(revno))
            revinfos.append((revno, revision_id))

        self.cleanup_now()
        for revno, revid in revinfos:
            self.outf.write('%*s %s\n' % (maxlen, revno, revid.decode('utf-8')))


class cmd_add(Command):
    __doc__ = """Add specified files or directories.

    In non-recursive mode, all the named items are added, regardless
    of whether they were previously ignored.  A warning is given if
    any of the named files are already versioned.

    In recursive mode (the default), files are treated the same way
    but the behaviour for directories is different.  Directories that
    are already versioned do not give a warning.  All directories,
    whether already versioned or not, are searched for files or
    subdirectories that are neither versioned or ignored, and these
    are added.  This search proceeds recursively into versioned
    directories.  If no names are given '.' is assumed.

    A warning will be printed when nested trees are encountered,
    unless they are explicitly ignored.

    Therefore simply saying 'brz add' will version all files that
    are currently unknown.

    Adding a file whose parent directory is not versioned will
    implicitly add the parent, and so on up to the root. This means
    you should never need to explicitly add a directory, they'll just
    get added when you add a file in the directory.

    --dry-run will show which files would be added, but not actually
    add them.

    --file-ids-from will try to use the file ids from the supplied path.
    It looks up ids trying to find a matching parent directory with the
    same filename, and then by pure path. This option is rarely needed
    but can be useful when adding the same logical file into two
    branches that will be merged later (without showing the two different
    adds as a conflict). It is also useful when merging another project
    into a subdirectory of this one.
    
    Any files matching patterns in the ignore list will not be added
    unless they are explicitly mentioned.
    
    In recursive mode, files larger than the configuration option 
    add.maximum_file_size will be skipped. Named items are never skipped due
    to file size.
    """
    takes_args = ['file*']
    takes_options = [
        Option('no-recurse',
               help="Don't recursively add the contents of directories.",
               short_name='N'),
        Option('dry-run',
               help="Show what would be done, but don't actually do anything."),
        'verbose',
        Option('file-ids-from',
               type=text_type,
               help='Lookup file ids from this tree.'),
        ]
    encoding_type = 'replace'
    _see_also = ['remove', 'ignore']

    def run(self, file_list, no_recurse=False, dry_run=False, verbose=False,
            file_ids_from=None):
        import breezy.add

        base_tree = None
        if file_ids_from is not None:
            try:
                base_tree, base_path = WorkingTree.open_containing(
                                            file_ids_from)
            except errors.NoWorkingTree:
                base_branch, base_path = Branch.open_containing(
                                            file_ids_from)
                base_tree = base_branch.basis_tree()

            action = breezy.add.AddFromBaseAction(base_tree, base_path,
                          to_file=self.outf, should_print=(not is_quiet()))
        else:
            action = breezy.add.AddWithSkipLargeAction(to_file=self.outf,
                should_print=(not is_quiet()))

        if base_tree:
            self.add_cleanup(base_tree.lock_read().unlock)
        tree, file_list = tree_files_for_add(file_list)
        added, ignored = tree.smart_add(file_list, not
            no_recurse, action=action, save=not dry_run)
        self.cleanup_now()
        if len(ignored) > 0:
            if verbose:
                for glob in sorted(ignored):
                    for path in ignored[glob]:
                        self.outf.write(
                         gettext("ignored {0} matching \"{1}\"\n").format(
                         path, glob))


class cmd_mkdir(Command):
    __doc__ = """Create a new versioned directory.

    This is equivalent to creating the directory and then adding it.
    """

    takes_args = ['dir+']
    takes_options = [
        Option(
            'parents',
            help='No error if existing, make parent directories as needed.',
            short_name='p'
            )
        ]
    encoding_type = 'replace'

    @classmethod
    def add_file_with_parents(cls, wt, relpath):
        if wt.is_versioned(relpath):
            return
        cls.add_file_with_parents(wt, osutils.dirname(relpath))
        wt.add([relpath])

    @classmethod
    def add_file_single(cls, wt, relpath):
        wt.add([relpath])

    def run(self, dir_list, parents=False):
        if parents:
            add_file = self.add_file_with_parents
        else:
            add_file = self.add_file_single
        for dir in dir_list:
            wt, relpath = WorkingTree.open_containing(dir)
            if parents:
                try:
                    os.makedirs(dir)
                except OSError as e:
                    if e.errno != errno.EEXIST:
                        raise
            else:
                os.mkdir(dir)
            add_file(wt, relpath)
            if not is_quiet():
                self.outf.write(gettext('added %s\n') % dir)


class cmd_relpath(Command):
    __doc__ = """Show path of a file relative to root"""

    takes_args = ['filename']
    hidden = True

    @display_command
    def run(self, filename):
        # TODO: jam 20050106 Can relpath return a munged path if
        #       sys.stdout encoding cannot represent it?
        tree, relpath = WorkingTree.open_containing(filename)
        self.outf.write(relpath)
        self.outf.write('\n')


class cmd_inventory(Command):
    __doc__ = """Show inventory of the current working copy or a revision.

    It is possible to limit the output to a particular entry
    type using the --kind option.  For example: --kind file.

    It is also possible to restrict the list of files to a specific
    set. For example: brz inventory --show-ids this/file
    """

    hidden = True
    _see_also = ['ls']
    takes_options = [
        'revision',
        'show-ids',
        Option('kind',
               help='List entries of a particular kind: file, directory, symlink.',
               type=text_type),
        ]
    takes_args = ['file*']

    @display_command
    def run(self, revision=None, show_ids=False, kind=None, file_list=None):
        if kind and kind not in ['file', 'directory', 'symlink']:
            raise errors.BzrCommandError(gettext('invalid kind %r specified') % (kind,))

        revision = _get_one_revision('inventory', revision)
        work_tree, file_list = WorkingTree.open_containing_paths(file_list)
        self.add_cleanup(work_tree.lock_read().unlock)
        if revision is not None:
            tree = revision.as_tree(work_tree.branch)

            extra_trees = [work_tree]
            self.add_cleanup(tree.lock_read().unlock)
        else:
            tree = work_tree
            extra_trees = []

        self.add_cleanup(tree.lock_read().unlock)
        if file_list is not None:
            paths = tree.find_related_paths_across_trees(
                    file_list, extra_trees, require_versioned=True)
            # find_ids_across_trees may include some paths that don't
            # exist in 'tree'.
            entries = tree.iter_entries_by_dir(specific_files=paths)
        else:
            entries = tree.iter_entries_by_dir()

        for path, entry in sorted(entries):
            if kind and kind != entry.kind:
                continue
            if path == "":
                continue
            if show_ids:
                self.outf.write('%-50s %s\n' % (path, entry.file_id.decode('utf-8')))
            else:
                self.outf.write(path)
                self.outf.write('\n')


class cmd_cp(Command):
    __doc__ = """Copy a file.

    :Usage:
        brz cp OLDNAME NEWNAME

        brz cp SOURCE... DESTINATION

    If the last argument is a versioned directory, all the other names
    are copied into it.  Otherwise, there must be exactly two arguments
    and the file is copied to a new name.

    Files cannot be copied between branches. Only files can be copied
    at the moment.
    """

    takes_args = ['names*']
    takes_options = []
    aliases = ['copy']
    encoding_type = 'replace'

    def run(self, names_list):
        import shutil
        if names_list is None:
            names_list = []
        if len(names_list) < 2:
            raise errors.BzrCommandError(gettext("missing file argument"))
        tree, rel_names = WorkingTree.open_containing_paths(names_list, canonicalize=False)
        for file_name in rel_names[0:-1]:
            if file_name == '':
                raise errors.BzrCommandError(gettext("can not copy root of branch"))
        self.add_cleanup(tree.lock_tree_write().unlock)
        into_existing = osutils.isdir(names_list[-1])
        if not into_existing:
            try:
                (src, dst) = rel_names
            except IndexError:
                raise errors.BzrCommandError(gettext('to copy multiple files the'
                                                     ' destination must be a versioned'
                                                     ' directory'))
            pairs = [(src, dst)]
        else:
            pairs = [(n, osutils.joinpath([rel_names[-1], osutils.basename(n)]))
                     for n in rel_names[:-1]]

        for src, dst in pairs:
            try:
                src_kind = tree.stored_kind(src)
            except errors.NoSuchFile:
                raise errors.BzrCommandError(
                        gettext('Could not copy %s => %s: %s is not versioned.')
                        % (src, dst, src))
            if src_kind is None:
                raise errors.BzrCommandError(
                    gettext('Could not copy %s => %s . %s is not versioned\\.'
                        % (src, dst, src)))
            if src_kind == 'directory':
                raise errors.BzrCommandError(
                    gettext('Could not copy %s => %s . %s is a directory.'
                        % (src, dst, src)))
            dst_parent = osutils.split(dst)[0]
            if dst_parent != '':
                try:
                    dst_parent_kind = tree.stored_kind(dst_parent)
                except errors.NoSuchFile:
                    raise errors.BzrCommandError(
                            gettext('Could not copy %s => %s: %s is not versioned.')
                            % (src, dst, dst_parent))
                if dst_parent_kind != 'directory':
                    raise errors.BzrCommandError(
                            gettext('Could not copy to %s: %s is not a directory.')
                            % (dst_parent, dst_parent))

            tree.copy_one(src, dst)


class cmd_mv(Command):
    __doc__ = """Move or rename a file.

    :Usage:
        brz mv OLDNAME NEWNAME

        brz mv SOURCE... DESTINATION

    If the last argument is a versioned directory, all the other names
    are moved into it.  Otherwise, there must be exactly two arguments
    and the file is changed to a new name.

    If OLDNAME does not exist on the filesystem but is versioned and
    NEWNAME does exist on the filesystem but is not versioned, mv
    assumes that the file has been manually moved and only updates
    its internal inventory to reflect that change.
    The same is valid when moving many SOURCE files to a DESTINATION.

    Files cannot be moved between branches.
    """

    takes_args = ['names*']
    takes_options = [Option("after", help="Move only the brz identifier"
        " of the file, because the file has already been moved."),
        Option('auto', help='Automatically guess renames.'),
        Option('dry-run', help='Avoid making changes when guessing renames.'),
        ]
    aliases = ['move', 'rename']
    encoding_type = 'replace'

    def run(self, names_list, after=False, auto=False, dry_run=False):
        if auto:
            return self.run_auto(names_list, after, dry_run)
        elif dry_run:
            raise errors.BzrCommandError(gettext('--dry-run requires --auto.'))
        if names_list is None:
            names_list = []
        if len(names_list) < 2:
            raise errors.BzrCommandError(gettext("missing file argument"))
        tree, rel_names = WorkingTree.open_containing_paths(names_list, canonicalize=False)
        for file_name in rel_names[0:-1]:
            if file_name == '':
                raise errors.BzrCommandError(gettext("can not move root of branch"))
        self.add_cleanup(tree.lock_tree_write().unlock)
        self._run(tree, names_list, rel_names, after)

    def run_auto(self, names_list, after, dry_run):
        if names_list is not None and len(names_list) > 1:
            raise errors.BzrCommandError(gettext('Only one path may be specified to'
                                         ' --auto.'))
        if after:
            raise errors.BzrCommandError(gettext('--after cannot be specified with'
                                         ' --auto.'))
        work_tree, file_list = WorkingTree.open_containing_paths(
            names_list, default_directory='.')
        self.add_cleanup(work_tree.lock_tree_write().unlock)
        rename_map.RenameMap.guess_renames(
                work_tree.basis_tree(), work_tree, dry_run)

    def _run(self, tree, names_list, rel_names, after):
        into_existing = osutils.isdir(names_list[-1])
        if into_existing and len(names_list) == 2:
            # special cases:
            # a. case-insensitive filesystem and change case of dir
            # b. move directory after the fact (if the source used to be
            #    a directory, but now doesn't exist in the working tree
            #    and the target is an existing directory, just rename it)
            if (not tree.case_sensitive
                and rel_names[0].lower() == rel_names[1].lower()):
                into_existing = False
            else:
                # 'fix' the case of a potential 'from'
                from_path = tree.get_canonical_inventory_path(rel_names[0])
                if (not osutils.lexists(names_list[0]) and
                    tree.is_versioned(from_path) and
                    tree.stored_kind(from_path) == "directory"):
                    into_existing = False
        # move/rename
        if into_existing:
            # move into existing directory
            # All entries reference existing inventory items, so fix them up
            # for cicp file-systems.
            rel_names = tree.get_canonical_inventory_paths(rel_names)
            for src, dest in tree.move(rel_names[:-1], rel_names[-1], after=after):
                if not is_quiet():
                    self.outf.write("%s => %s\n" % (src, dest))
        else:
            if len(names_list) != 2:
                raise errors.BzrCommandError(gettext('to mv multiple files the'
                                             ' destination must be a versioned'
                                             ' directory'))

            # for cicp file-systems: the src references an existing inventory
            # item:
            src = tree.get_canonical_inventory_path(rel_names[0])
            # Find the canonical version of the destination:  In all cases, the
            # parent of the target must be in the inventory, so we fetch the
            # canonical version from there (we do not always *use* the
            # canonicalized tail portion - we may be attempting to rename the
            # case of the tail)
            canon_dest = tree.get_canonical_inventory_path(rel_names[1])
            dest_parent = osutils.dirname(canon_dest)
            spec_tail = osutils.basename(rel_names[1])
            # For a CICP file-system, we need to avoid creating 2 inventory
            # entries that differ only by case.  So regardless of the case
            # we *want* to use (ie, specified by the user or the file-system),
            # we must always choose to use the case of any existing inventory
            # items.  The only exception to this is when we are attempting a
            # case-only rename (ie, canonical versions of src and dest are
            # the same)
            dest_id = tree.path2id(canon_dest)
            if dest_id is None or tree.path2id(src) == dest_id:
                # No existing item we care about, so work out what case we
                # are actually going to use.
                if after:
                    # If 'after' is specified, the tail must refer to a file on disk.
                    if dest_parent:
                        dest_parent_fq = osutils.pathjoin(tree.basedir, dest_parent)
                    else:
                        # pathjoin with an empty tail adds a slash, which breaks
                        # relpath :(
                        dest_parent_fq = tree.basedir

                    dest_tail = osutils.canonical_relpath(
                                    dest_parent_fq,
                                    osutils.pathjoin(dest_parent_fq, spec_tail))
                else:
                    # not 'after', so case as specified is used
                    dest_tail = spec_tail
            else:
                # Use the existing item so 'mv' fails with AlreadyVersioned.
                dest_tail = os.path.basename(canon_dest)
            dest = osutils.pathjoin(dest_parent, dest_tail)
            mutter("attempting to move %s => %s", src, dest)
            tree.rename_one(src, dest, after=after)
            if not is_quiet():
                self.outf.write("%s => %s\n" % (src, dest))


class cmd_pull(Command):
    __doc__ = """Turn this branch into a mirror of another branch.

    By default, this command only works on branches that have not diverged.
    Branches are considered diverged if the destination branch's most recent 
    commit is one that has not been merged (directly or indirectly) into the 
    parent.

    If branches have diverged, you can use 'brz merge' to integrate the changes
    from one into the other.  Once one branch has merged, the other should
    be able to pull it again.

    If you want to replace your local changes and just want your branch to
    match the remote one, use pull --overwrite. This will work even if the two
    branches have diverged.

    If there is no default location set, the first pull will set it (use
    --no-remember to avoid setting it). After that, you can omit the
    location to use the default.  To change the default, use --remember. The
    value will only be saved if the remote location can be accessed.

    The --verbose option will display the revisions pulled using the log_format
    configuration option. You can use a different format by overriding it with
    -Olog_format=<other_format>.

    Note: The location can be specified either in the form of a branch,
    or in the form of a path to a file containing a merge directive generated
    with brz send.
    """

    _see_also = ['push', 'update', 'status-flags', 'send']
    takes_options = ['remember', 'overwrite', 'revision',
        custom_help('verbose',
            help='Show logs of pulled revisions.'),
        custom_help('directory',
            help='Branch to pull into, '
                 'rather than the one containing the working directory.'),
        Option('local',
            help="Perform a local pull in a bound "
                 "branch.  Local pulls are not applied to "
                 "the master branch."
            ),
        Option('show-base',
            help="Show base revision text in conflicts."),
        Option('overwrite-tags',
            help="Overwrite tags only."),
        ]
    takes_args = ['location?']
    encoding_type = 'replace'

    def run(self, location=None, remember=None, overwrite=False,
            revision=None, verbose=False,
            directory=None, local=False,
            show_base=False, overwrite_tags=False):

        if overwrite:
            overwrite = ["history", "tags"]
        elif overwrite_tags:
            overwrite = ["tags"]
        else:
            overwrite = []
        # FIXME: too much stuff is in the command class
        revision_id = None
        mergeable = None
        if directory is None:
            directory = u'.'
        try:
            tree_to = WorkingTree.open_containing(directory)[0]
            branch_to = tree_to.branch
            self.add_cleanup(tree_to.lock_write().unlock)
        except errors.NoWorkingTree:
            tree_to = None
            branch_to = Branch.open_containing(directory)[0]
            self.add_cleanup(branch_to.lock_write().unlock)
            if show_base:
                warning(gettext("No working tree, ignoring --show-base"))

        if local and not branch_to.get_bound_location():
            raise errors.LocalRequiresBoundBranch()

        possible_transports = []
        if location is not None:
            try:
                mergeable = bundle.read_mergeable_from_url(location,
                    possible_transports=possible_transports)
            except errors.NotABundle:
                mergeable = None

        stored_loc = branch_to.get_parent()
        if location is None:
            if stored_loc is None:
                raise errors.BzrCommandError(gettext("No pull location known or"
                                             " specified."))
            else:
                display_url = urlutils.unescape_for_display(stored_loc,
                        self.outf.encoding)
                if not is_quiet():
                    self.outf.write(gettext("Using saved parent location: %s\n") % display_url)
                location = stored_loc

        revision = _get_one_revision('pull', revision)
        if mergeable is not None:
            if revision is not None:
                raise errors.BzrCommandError(gettext(
                    'Cannot use -r with merge directives or bundles'))
            mergeable.install_revisions(branch_to.repository)
            base_revision_id, revision_id, verified = \
                mergeable.get_merge_request(branch_to.repository)
            branch_from = branch_to
        else:
            branch_from = Branch.open(location,
                possible_transports=possible_transports)
            self.add_cleanup(branch_from.lock_read().unlock)
            # Remembers if asked explicitly or no previous location is set
            if (remember
                or (remember is None and branch_to.get_parent() is None)):
                # FIXME: This shouldn't be done before the pull
                # succeeds... -- vila 2012-01-02
                branch_to.set_parent(branch_from.base)

        if revision is not None:
            revision_id = revision.as_revision_id(branch_from)

        if tree_to is not None:
            view_info = _get_view_info_for_change_reporter(tree_to)
            change_reporter = delta._ChangeReporter(
                unversioned_filter=tree_to.is_ignored,
                view_info=view_info)
            result = tree_to.pull(
                branch_from, overwrite, revision_id, change_reporter,
                local=local, show_base=show_base)
        else:
            result = branch_to.pull(
                branch_from, overwrite, revision_id, local=local)

        result.report(self.outf)
        if verbose and result.old_revid != result.new_revid:
            log.show_branch_change(
                branch_to, self.outf, result.old_revno,
                result.old_revid)
        if getattr(result, 'tag_conflicts', None):
            return 1
        else:
            return 0


class cmd_push(Command):
    __doc__ = """Update a mirror of this branch.

    The target branch will not have its working tree populated because this
    is both expensive, and is not supported on remote file systems.

    Some smart servers or protocols *may* put the working tree in place in
    the future.

    This command only works on branches that have not diverged.  Branches are
    considered diverged if the destination branch's most recent commit is one
    that has not been merged (directly or indirectly) by the source branch.

    If branches have diverged, you can use 'brz push --overwrite' to replace
    the other branch completely, discarding its unmerged changes.

    If you want to ensure you have the different changes in the other branch,
    do a merge (see brz help merge) from the other branch, and commit that.
    After that you will be able to do a push without '--overwrite'.

    If there is no default push location set, the first push will set it (use
    --no-remember to avoid setting it).  After that, you can omit the
    location to use the default.  To change the default, use --remember. The
    value will only be saved if the remote location can be accessed.

    The --verbose option will display the revisions pushed using the log_format
    configuration option. You can use a different format by overriding it with
    -Olog_format=<other_format>.
    """

    _see_also = ['pull', 'update', 'working-trees']
    takes_options = ['remember', 'overwrite', 'verbose', 'revision',
        Option('create-prefix',
               help='Create the path leading up to the branch '
                    'if it does not already exist.'),
        custom_help('directory',
            help='Branch to push from, '
                 'rather than the one containing the working directory.'),
        Option('use-existing-dir',
               help='By default push will fail if the target'
                    ' directory exists, but does not already'
                    ' have a control directory.  This flag will'
                    ' allow push to proceed.'),
        Option('stacked',
            help='Create a stacked branch that references the public location '
                'of the parent branch.'),
        Option('stacked-on',
            help='Create a stacked branch that refers to another branch '
                'for the commit history. Only the work not present in the '
                'referenced branch is included in the branch created.',
            type=text_type),
        Option('strict',
               help='Refuse to push if there are uncommitted changes in'
               ' the working tree, --no-strict disables the check.'),
        Option('no-tree',
               help="Don't populate the working tree, even for protocols"
               " that support it."),
        Option('overwrite-tags',
              help="Overwrite tags only."),
        Option('lossy', help="Allow lossy push, i.e. dropping metadata "
                             "that can't be represented in the target.")
        ]
    takes_args = ['location?']
    encoding_type = 'replace'

    def run(self, location=None, remember=None, overwrite=False,
        create_prefix=False, verbose=False, revision=None,
        use_existing_dir=False, directory=None, stacked_on=None,
        stacked=False, strict=None, no_tree=False,
        overwrite_tags=False, lossy=False):
        from .push import _show_push_branch

        if overwrite:
            overwrite = ["history", "tags"]
        elif overwrite_tags:
            overwrite = ["tags"]
        else:
            overwrite = []

        if directory is None:
            directory = '.'
        # Get the source branch
        (tree, br_from,
         _unused) = controldir.ControlDir.open_containing_tree_or_branch(directory)
        # Get the tip's revision_id
        revision = _get_one_revision('push', revision)
        if revision is not None:
            revision_id = revision.in_history(br_from).rev_id
        else:
            revision_id = None
        if tree is not None and revision_id is None:
            tree.check_changed_or_out_of_date(
                strict, 'push_strict',
                more_error='Use --no-strict to force the push.',
                more_warning='Uncommitted changes will not be pushed.')
        # Get the stacked_on branch, if any
        if stacked_on is not None:
            stacked_on = urlutils.normalize_url(stacked_on)
        elif stacked:
            parent_url = br_from.get_parent()
            if parent_url:
                parent = Branch.open(parent_url)
                stacked_on = parent.get_public_branch()
                if not stacked_on:
                    # I considered excluding non-http url's here, thus forcing
                    # 'public' branches only, but that only works for some
                    # users, so it's best to just depend on the user spotting an
                    # error by the feedback given to them. RBC 20080227.
                    stacked_on = parent_url
            if not stacked_on:
                raise errors.BzrCommandError(gettext(
                    "Could not determine branch to refer to."))

        # Get the destination location
        if location is None:
            stored_loc = br_from.get_push_location()
            if stored_loc is None:
                parent_loc = br_from.get_parent()
                if parent_loc:
                    raise errors.BzrCommandError(gettext(
                        "No push location known or specified. To push to the "
                        "parent branch (at %s), use 'brz push :parent'." %
                        urlutils.unescape_for_display(parent_loc,
                            self.outf.encoding)))
                else:
                    raise errors.BzrCommandError(gettext(
                        "No push location known or specified."))
            else:
                display_url = urlutils.unescape_for_display(stored_loc,
                        self.outf.encoding)
                note(gettext("Using saved push location: %s") % display_url)
                location = stored_loc

        _show_push_branch(br_from, revision_id, location, self.outf,
            verbose=verbose, overwrite=overwrite, remember=remember,
            stacked_on=stacked_on, create_prefix=create_prefix,
            use_existing_dir=use_existing_dir, no_tree=no_tree,
            lossy=lossy)


class cmd_branch(Command):
    __doc__ = """Create a new branch that is a copy of an existing branch.

    If the TO_LOCATION is omitted, the last component of the FROM_LOCATION will
    be used.  In other words, "branch ../foo/bar" will attempt to create ./bar.
    If the FROM_LOCATION has no / or path separator embedded, the TO_LOCATION
    is derived from the FROM_LOCATION by stripping a leading scheme or drive
    identifier, if any. For example, "branch lp:foo-bar" will attempt to
    create ./foo-bar.

    To retrieve the branch as of a particular revision, supply the --revision
    parameter, as in "branch foo/bar -r 5".
    """

    _see_also = ['checkout']
    takes_args = ['from_location', 'to_location?']
    takes_options = ['revision',
        Option('hardlink', help='Hard-link working tree files where possible.'),
        Option('files-from', type=text_type,
               help="Get file contents from this tree."),
        Option('no-tree',
            help="Create a branch without a working-tree."),
        Option('switch',
            help="Switch the checkout in the current directory "
                 "to the new branch."),
        Option('stacked',
            help='Create a stacked branch referring to the source branch. '
                'The new branch will depend on the availability of the source '
                'branch for all operations.'),
        Option('standalone',
               help='Do not use a shared repository, even if available.'),
        Option('use-existing-dir',
               help='By default branch will fail if the target'
                    ' directory exists, but does not already'
                    ' have a control directory.  This flag will'
                    ' allow branch to proceed.'),
        Option('bind',
            help="Bind new branch to from location."),
        ]

    def run(self, from_location, to_location=None, revision=None,
            hardlink=False, stacked=False, standalone=False, no_tree=False,
            use_existing_dir=False, switch=False, bind=False,
            files_from=None):
        from breezy import switch as _mod_switch
        accelerator_tree, br_from = controldir.ControlDir.open_tree_or_branch(
            from_location)
        if not (hardlink or files_from):
            # accelerator_tree is usually slower because you have to read N
            # files (no readahead, lots of seeks, etc), but allow the user to
            # explicitly request it
            accelerator_tree = None
        if files_from is not None and files_from != from_location:
            accelerator_tree = WorkingTree.open(files_from)
        revision = _get_one_revision('branch', revision)
        self.add_cleanup(br_from.lock_read().unlock)
        if revision is not None:
            revision_id = revision.as_revision_id(br_from)
        else:
            # FIXME - wt.last_revision, fallback to branch, fall back to
            # None or perhaps NULL_REVISION to mean copy nothing
            # RBC 20060209
            revision_id = br_from.last_revision()
        if to_location is None:
            to_location = getattr(br_from, "name", None)
            if not to_location:
                to_location = urlutils.derive_to_location(from_location)
        to_transport = transport.get_transport(to_location)
        try:
            to_transport.mkdir('.')
        except errors.FileExists:
            try:
                to_dir = controldir.ControlDir.open_from_transport(
                    to_transport)
            except errors.NotBranchError:
                if not use_existing_dir:
                    raise errors.BzrCommandError(gettext('Target directory "%s" '
                        'already exists.') % to_location)
                else:
                    to_dir = None
            else:
                try:
                    to_dir.open_branch()
                except errors.NotBranchError:
                    pass
                else:
                    raise errors.AlreadyBranchError(to_location)
        except errors.NoSuchFile:
            raise errors.BzrCommandError(gettext('Parent of "%s" does not exist.')
                                         % to_location)
        else:
            to_dir = None
        if to_dir is None:
            try:
                # preserve whatever source format we have.
                to_dir = br_from.controldir.sprout(
                    to_transport.base, revision_id,
                    possible_transports=[to_transport],
                    accelerator_tree=accelerator_tree, hardlink=hardlink,
                    stacked=stacked, force_new_repo=standalone,
                    create_tree_if_local=not no_tree, source_branch=br_from)
                branch = to_dir.open_branch(
                    possible_transports=[
                        br_from.controldir.root_transport, to_transport])
            except errors.NoSuchRevision:
                to_transport.delete_tree('.')
                msg = gettext("The branch {0} has no revision {1}.").format(
                    from_location, revision)
                raise errors.BzrCommandError(msg)
        else:
            try:
                to_repo = to_dir.open_repository()
            except errors.NoRepositoryPresent:
                to_repo = to_dir.create_repository()
            to_repo.fetch(br_from.repository, revision_id=revision_id)
            branch = br_from.sprout(to_dir, revision_id=revision_id)
        br_from.tags.merge_to(branch.tags)

        # If the source branch is stacked, the new branch may
        # be stacked whether we asked for that explicitly or not.
        # We therefore need a try/except here and not just 'if stacked:'
        try:
            note(gettext('Created new stacked branch referring to %s.') %
                branch.get_stacked_on_url())
        except (errors.NotStacked, _mod_branch.UnstackableBranchFormat,
            errors.UnstackableRepositoryFormat) as e:
            note(ngettext('Branched %d revision.', 'Branched %d revisions.', branch.revno()) % branch.revno())
        if bind:
            # Bind to the parent
            parent_branch = Branch.open(from_location)
            branch.bind(parent_branch)
            note(gettext('New branch bound to %s') % from_location)
        if switch:
            # Switch to the new branch
            wt, _ = WorkingTree.open_containing('.')
            _mod_switch.switch(wt.controldir, branch)
            note(gettext('Switched to branch: %s'),
                urlutils.unescape_for_display(branch.base, 'utf-8'))


class cmd_branches(Command):
    __doc__ = """List the branches available at the current location.

    This command will print the names of all the branches at the current
    location.
    """

    takes_args = ['location?']
    takes_options = [
                  Option('recursive', short_name='R',
                         help='Recursively scan for branches rather than '
                              'just looking in the specified location.')]

    def run(self, location=".", recursive=False):
        if recursive:
            t = transport.get_transport(location)
            if not t.listable():
                raise errors.BzrCommandError(
                    "Can't scan this type of location.")
            for b in controldir.ControlDir.find_branches(t):
                self.outf.write("%s\n" % urlutils.unescape_for_display(
                    urlutils.relative_url(t.base, b.base),
                    self.outf.encoding).rstrip("/"))
        else:
            dir = controldir.ControlDir.open_containing(location)[0]
            try:
                active_branch = dir.open_branch(name="")
            except errors.NotBranchError:
                active_branch = None
            names = {}
            for name, branch in iter_sibling_branches(dir):
                if name == "":
                    continue
                active = (active_branch is not None and
                          active_branch.user_url == branch.user_url)
                names[name] = active
            # Only mention the current branch explicitly if it's not
            # one of the colocated branches
            if not any(viewvalues(names)) and active_branch is not None:
                self.outf.write("* %s\n" % gettext("(default)"))
            for name in sorted(names):
                active = names[name]
                if active:
                    prefix = "*"
                else:
                    prefix = " "
                self.outf.write("%s %s\n" % (
                    prefix, (name if PY3 else name.encode(self.outf.encoding))))


class cmd_checkout(Command):
    __doc__ = """Create a new checkout of an existing branch.

    If BRANCH_LOCATION is omitted, checkout will reconstitute a working tree for
    the branch found in '.'. This is useful if you have removed the working tree
    or if it was never created - i.e. if you pushed the branch to its current
    location using SFTP.

    If the TO_LOCATION is omitted, the last component of the BRANCH_LOCATION will
    be used.  In other words, "checkout ../foo/bar" will attempt to create ./bar.
    If the BRANCH_LOCATION has no / or path separator embedded, the TO_LOCATION
    is derived from the BRANCH_LOCATION by stripping a leading scheme or drive
    identifier, if any. For example, "checkout lp:foo-bar" will attempt to
    create ./foo-bar.

    To retrieve the branch as of a particular revision, supply the --revision
    parameter, as in "checkout foo/bar -r 5". Note that this will be immediately
    out of date [so you cannot commit] but it may be useful (i.e. to examine old
    code.)
    """

    _see_also = ['checkouts', 'branch', 'working-trees', 'remove-tree']
    takes_args = ['branch_location?', 'to_location?']
    takes_options = ['revision',
                     Option('lightweight',
                            help="Perform a lightweight checkout.  Lightweight "
                                 "checkouts depend on access to the branch for "
                                 "every operation.  Normal checkouts can perform "
                                 "common operations like diff and status without "
                                 "such access, and also support local commits."
                            ),
                     Option('files-from', type=text_type,
                            help="Get file contents from this tree."),
                     Option('hardlink',
                            help='Hard-link working tree files where possible.'
                            ),
                     ]
    aliases = ['co']

    def run(self, branch_location=None, to_location=None, revision=None,
            lightweight=False, files_from=None, hardlink=False):
        if branch_location is None:
            branch_location = osutils.getcwd()
            to_location = branch_location
        accelerator_tree, source = controldir.ControlDir.open_tree_or_branch(
            branch_location)
        if not (hardlink or files_from):
            # accelerator_tree is usually slower because you have to read N
            # files (no readahead, lots of seeks, etc), but allow the user to
            # explicitly request it
            accelerator_tree = None
        revision = _get_one_revision('checkout', revision)
        if files_from is not None and files_from != branch_location:
            accelerator_tree = WorkingTree.open(files_from)
        if revision is not None:
            revision_id = revision.as_revision_id(source)
        else:
            revision_id = None
        if to_location is None:
            to_location = urlutils.derive_to_location(branch_location)
        # if the source and to_location are the same,
        # and there is no working tree,
        # then reconstitute a branch
        if (osutils.abspath(to_location) ==
            osutils.abspath(branch_location)):
            try:
                source.controldir.open_workingtree()
            except errors.NoWorkingTree:
                source.controldir.create_workingtree(revision_id)
                return
        source.create_checkout(to_location, revision_id, lightweight,
                               accelerator_tree, hardlink)


class cmd_renames(Command):
    __doc__ = """Show list of renamed files.
    """
    # TODO: Option to show renames between two historical versions.

    # TODO: Only show renames under dir, rather than in the whole branch.
    _see_also = ['status']
    takes_args = ['dir?']

    @display_command
    def run(self, dir=u'.'):
        tree = WorkingTree.open_containing(dir)[0]
        self.add_cleanup(tree.lock_read().unlock)
        old_tree = tree.basis_tree()
        self.add_cleanup(old_tree.lock_read().unlock)
        renames = []
        iterator = tree.iter_changes(old_tree, include_unchanged=True)
        for f, paths, c, v, p, n, k, e in iterator:
            if paths[0] == paths[1]:
                continue
            if None in (paths):
                continue
            renames.append(paths)
        renames.sort()
        for old_name, new_name in renames:
            self.outf.write("%s => %s\n" % (old_name, new_name))


class cmd_update(Command):
    __doc__ = """Update a working tree to a new revision.

    This will perform a merge of the destination revision (the tip of the
    branch, or the specified revision) into the working tree, and then make
    that revision the basis revision for the working tree.  

    You can use this to visit an older revision, or to update a working tree
    that is out of date from its branch.
    
    If there are any uncommitted changes in the tree, they will be carried
    across and remain as uncommitted changes after the update.  To discard
    these changes, use 'brz revert'.  The uncommitted changes may conflict
    with the changes brought in by the change in basis revision.

    If the tree's branch is bound to a master branch, brz will also update
    the branch from the master.

    You cannot update just a single file or directory, because each Bazaar
    working tree has just a single basis revision.  If you want to restore a
    file that has been removed locally, use 'brz revert' instead of 'brz
    update'.  If you want to restore a file to its state in a previous
    revision, use 'brz revert' with a '-r' option, or use 'brz cat' to write
    out the old content of that file to a new location.

    The 'dir' argument, if given, must be the location of the root of a
    working tree to update.  By default, the working tree that contains the 
    current working directory is used.
    """

    _see_also = ['pull', 'working-trees', 'status-flags']
    takes_args = ['dir?']
    takes_options = ['revision',
                     Option('show-base',
                            help="Show base revision text in conflicts."),
                     ]
    aliases = ['up']

    def run(self, dir=None, revision=None, show_base=None):
        if revision is not None and len(revision) != 1:
            raise errors.BzrCommandError(gettext(
                "brz update --revision takes exactly one revision"))
        if dir is None:
            tree = WorkingTree.open_containing('.')[0]
        else:
            tree, relpath = WorkingTree.open_containing(dir)
            if relpath:
                # See bug 557886.
                raise errors.BzrCommandError(gettext(
                    "brz update can only update a whole tree, "
                    "not a file or subdirectory"))
        branch = tree.branch
        possible_transports = []
        master = branch.get_master_branch(
            possible_transports=possible_transports)
        if master is not None:
            branch_location = master.base
            tree.lock_write()
        else:
            branch_location = tree.branch.base
            tree.lock_tree_write()
        self.add_cleanup(tree.unlock)
        # get rid of the final '/' and be ready for display
        branch_location = urlutils.unescape_for_display(
            branch_location.rstrip('/'),
            self.outf.encoding)
        existing_pending_merges = tree.get_parent_ids()[1:]
        if master is None:
            old_tip = None
        else:
            # may need to fetch data into a heavyweight checkout
            # XXX: this may take some time, maybe we should display a
            # message
            old_tip = branch.update(possible_transports)
        if revision is not None:
            revision_id = revision[0].as_revision_id(branch)
        else:
            revision_id = branch.last_revision()
        if revision_id == _mod_revision.ensure_null(tree.last_revision()):
            revno = branch.revision_id_to_dotted_revno(revision_id)
            note(gettext("Tree is up to date at revision {0} of branch {1}"
                        ).format('.'.join(map(str, revno)), branch_location))
            return 0
        view_info = _get_view_info_for_change_reporter(tree)
        change_reporter = delta._ChangeReporter(
            unversioned_filter=tree.is_ignored,
            view_info=view_info)
        try:
            conflicts = tree.update(
                change_reporter,
                possible_transports=possible_transports,
                revision=revision_id,
                old_tip=old_tip,
                show_base=show_base)
        except errors.NoSuchRevision as e:
            raise errors.BzrCommandError(gettext(
                                  "branch has no revision %s\n"
                                  "brz update --revision only works"
                                  " for a revision in the branch history")
                                  % (e.revision))
        revno = tree.branch.revision_id_to_dotted_revno(
            _mod_revision.ensure_null(tree.last_revision()))
        note(gettext('Updated to revision {0} of branch {1}').format(
             '.'.join(map(str, revno)), branch_location))
        parent_ids = tree.get_parent_ids()
        if parent_ids[1:] and parent_ids[1:] != existing_pending_merges:
            note(gettext('Your local commits will now show as pending merges with '
                 "'brz status', and can be committed with 'brz commit'."))
        if conflicts != 0:
            return 1
        else:
            return 0


class cmd_info(Command):
    __doc__ = """Show information about a working tree, branch or repository.

    This command will show all known locations and formats associated to the
    tree, branch or repository.

    In verbose mode, statistical information is included with each report.
    To see extended statistic information, use a verbosity level of 2 or
    higher by specifying the verbose option multiple times, e.g. -vv.

    Branches and working trees will also report any missing revisions.

    :Examples:

      Display information on the format and related locations:

        brz info

      Display the above together with extended format information and
      basic statistics (like the number of files in the working tree and
      number of revisions in the branch and repository):

        brz info -v

      Display the above together with number of committers to the branch:

        brz info -vv
    """
    _see_also = ['revno', 'working-trees', 'repositories']
    takes_args = ['location?']
    takes_options = ['verbose']
    encoding_type = 'replace'

    @display_command
    def run(self, location=None, verbose=False):
        if verbose:
            noise_level = get_verbosity_level()
        else:
            noise_level = 0
        from .info import show_bzrdir_info
        show_bzrdir_info(controldir.ControlDir.open_containing(location)[0],
                         verbose=noise_level, outfile=self.outf)


class cmd_remove(Command):
    __doc__ = """Remove files or directories.

    This makes Bazaar stop tracking changes to the specified files. Bazaar will
    delete them if they can easily be recovered using revert otherwise they
    will be backed up (adding an extension of the form .~#~). If no options or
    parameters are given Bazaar will scan for files that are being tracked by
    Bazaar but missing in your tree and stop tracking them for you.
    """
    takes_args = ['file*']
    takes_options = ['verbose',
        Option('new', help='Only remove files that have never been committed.'),
        RegistryOption.from_kwargs('file-deletion-strategy',
            'The file deletion mode to be used.',
            title='Deletion Strategy', value_switches=True, enum_switch=False,
            safe='Backup changed files (default).',
            keep='Delete from brz but leave the working copy.',
            no_backup='Don\'t backup changed files.'),
        ]
    aliases = ['rm', 'del']
    encoding_type = 'replace'

    def run(self, file_list, verbose=False, new=False,
        file_deletion_strategy='safe'):

        tree, file_list = WorkingTree.open_containing_paths(file_list)

        if file_list is not None:
            file_list = [f for f in file_list]

        self.add_cleanup(tree.lock_write().unlock)
        # Heuristics should probably all move into tree.remove_smart or
        # some such?
        if new:
            added = tree.changes_from(tree.basis_tree(),
                specific_files=file_list).added
            file_list = sorted([f[0] for f in added], reverse=True)
            if len(file_list) == 0:
                raise errors.BzrCommandError(gettext('No matching files.'))
        elif file_list is None:
            # missing files show up in iter_changes(basis) as
            # versioned-with-no-kind.
            missing = []
            for change in tree.iter_changes(tree.basis_tree()):
                # Find paths in the working tree that have no kind:
                if change[1][1] is not None and change[6][1] is None:
                    missing.append(change[1][1])
            file_list = sorted(missing, reverse=True)
            file_deletion_strategy = 'keep'
        tree.remove(file_list, verbose=verbose, to_file=self.outf,
            keep_files=file_deletion_strategy=='keep',
            force=(file_deletion_strategy=='no-backup'))


class cmd_file_id(Command):
    __doc__ = """Print file_id of a particular file or directory.

    The file_id is assigned when the file is first added and remains the
    same through all revisions where the file exists, even when it is
    moved or renamed.
    """

    hidden = True
    _see_also = ['inventory', 'ls']
    takes_args = ['filename']

    @display_command
    def run(self, filename):
        tree, relpath = WorkingTree.open_containing(filename)
        file_id = tree.path2id(relpath)
        if file_id is None:
            raise errors.NotVersionedError(filename)
        else:
            self.outf.write(file_id.decode('utf-8') + '\n')


class cmd_file_path(Command):
    __doc__ = """Print path of file_ids to a file or directory.

    This prints one line for each directory down to the target,
    starting at the branch root.
    """

    hidden = True
    takes_args = ['filename']

    @display_command
    def run(self, filename):
        tree, relpath = WorkingTree.open_containing(filename)
        fid = tree.path2id(relpath)
        if fid is None:
            raise errors.NotVersionedError(filename)
        segments = osutils.splitpath(relpath)
        for pos in range(1, len(segments) + 1):
            path = osutils.joinpath(segments[:pos])
            self.outf.write("%s\n" % tree.path2id(path))


class cmd_reconcile(Command):
    __doc__ = """Reconcile brz metadata in a branch.

    This can correct data mismatches that may have been caused by
    previous ghost operations or brz upgrades. You should only
    need to run this command if 'brz check' or a brz developer
    advises you to run it.

    If a second branch is provided, cross-branch reconciliation is
    also attempted, which will check that data like the tree root
    id which was not present in very early brz versions is represented
    correctly in both branches.

    At the same time it is run it may recompress data resulting in
    a potential saving in disk space or performance gain.

    The branch *MUST* be on a listable system such as local disk or sftp.
    """

    _see_also = ['check']
    takes_args = ['branch?']
    takes_options = [
        Option('canonicalize-chks',
               help='Make sure CHKs are in canonical form (repairs '
                    'bug 522637).',
               hidden=True),
        ]

    def run(self, branch=".", canonicalize_chks=False):
        from .reconcile import reconcile
        dir = controldir.ControlDir.open(branch)
        reconcile(dir, canonicalize_chks=canonicalize_chks)


class cmd_revision_history(Command):
    __doc__ = """Display the list of revision ids on a branch."""

    _see_also = ['log']
    takes_args = ['location?']

    hidden = True

    @display_command
    def run(self, location="."):
        branch = Branch.open_containing(location)[0]
        self.add_cleanup(branch.lock_read().unlock)
        graph = branch.repository.get_graph()
        history = list(graph.iter_lefthand_ancestry(branch.last_revision(),
            [_mod_revision.NULL_REVISION]))
        for revid in reversed(history):
            self.outf.write(revid)
            self.outf.write('\n')


class cmd_ancestry(Command):
    __doc__ = """List all revisions merged into this branch."""

    _see_also = ['log', 'revision-history']
    takes_args = ['location?']

    hidden = True

    @display_command
    def run(self, location="."):
        try:
            wt = WorkingTree.open_containing(location)[0]
        except errors.NoWorkingTree:
            b = Branch.open(location)
            last_revision = b.last_revision()
        else:
            b = wt.branch
            last_revision = wt.last_revision()

        self.add_cleanup(b.repository.lock_read().unlock)
        graph = b.repository.get_graph()
        revisions = [revid for revid, parents in
            graph.iter_ancestry([last_revision])]
        for revision_id in reversed(revisions):
            if _mod_revision.is_null(revision_id):
                continue
            self.outf.write(revision_id.decode('utf-8') + '\n')


class cmd_init(Command):
    __doc__ = """Make a directory into a versioned branch.

    Use this to create an empty branch, or before importing an
    existing project.

    If there is a repository in a parent directory of the location, then
    the history of the branch will be stored in the repository.  Otherwise
    init creates a standalone branch which carries its own history
    in the .bzr directory.

    If there is already a branch at the location but it has no working tree,
    the tree can be populated with 'brz checkout'.

    Recipe for importing a tree of files::

        cd ~/project
        brz init
        brz add .
        brz status
        brz commit -m "imported project"
    """

    _see_also = ['init-repository', 'branch', 'checkout']
    takes_args = ['location?']
    takes_options = [
        Option('create-prefix',
               help='Create the path leading up to the branch '
                    'if it does not already exist.'),
         RegistryOption('format',
                help='Specify a format for this branch. '
                'See "help formats" for a full list.',
                lazy_registry=('breezy.controldir', 'format_registry'),
                converter=lambda name: controldir.format_registry.make_controldir(name),
                value_switches=True,
                title="Branch format",
                ),
         Option('append-revisions-only',
                help='Never change revnos or the existing log.'
                '  Append revisions to it only.'),
         Option('no-tree',
                'Create a branch without a working tree.')
         ]
    def run(self, location=None, format=None, append_revisions_only=False,
            create_prefix=False, no_tree=False):
        if format is None:
            format = controldir.format_registry.make_controldir('default')
        if location is None:
            location = u'.'

        to_transport = transport.get_transport(location)

        # The path has to exist to initialize a
        # branch inside of it.
        # Just using os.mkdir, since I don't
        # believe that we want to create a bunch of
        # locations if the user supplies an extended path
        try:
            to_transport.ensure_base()
        except errors.NoSuchFile:
            if not create_prefix:
                raise errors.BzrCommandError(gettext("Parent directory of %s"
                    " does not exist."
                    "\nYou may supply --create-prefix to create all"
                    " leading parent directories.")
                    % location)
            to_transport.create_prefix()

        try:
            a_controldir = controldir.ControlDir.open_from_transport(to_transport)
        except errors.NotBranchError:
            # really a NotBzrDir error...
            create_branch = controldir.ControlDir.create_branch_convenience
            if no_tree:
                force_new_tree = False
            else:
                force_new_tree = None
            branch = create_branch(to_transport.base, format=format,
                                   possible_transports=[to_transport],
                                   force_new_tree=force_new_tree)
            a_controldir = branch.controldir
        else:
            from .transport.local import LocalTransport
            if a_controldir.has_branch():
                if (isinstance(to_transport, LocalTransport)
                    and not a_controldir.has_workingtree()):
                        raise errors.BranchExistsWithoutWorkingTree(location)
                raise errors.AlreadyBranchError(location)
            branch = a_controldir.create_branch()
            if not no_tree and not a_controldir.has_workingtree():
                a_controldir.create_workingtree()
        if append_revisions_only:
            try:
                branch.set_append_revisions_only(True)
            except errors.UpgradeRequired:
                raise errors.BzrCommandError(gettext('This branch format cannot be set'
                    ' to append-revisions-only.  Try --default.'))
        if not is_quiet():
            from .info import describe_layout, describe_format
            try:
                tree = a_controldir.open_workingtree(recommend_upgrade=False)
            except (errors.NoWorkingTree, errors.NotLocalUrl):
                tree = None
            repository = branch.repository
            layout = describe_layout(repository, branch, tree).lower()
            format = describe_format(a_controldir, repository, branch, tree)
            self.outf.write(gettext("Created a {0} (format: {1})\n").format(
                  layout, format))
            if repository.is_shared():
                #XXX: maybe this can be refactored into transport.path_or_url()
                url = repository.controldir.root_transport.external_url()
                try:
                    url = urlutils.local_path_from_url(url)
                except urlutils.InvalidURL:
                    pass
                self.outf.write(gettext("Using shared repository: %s\n") % url)


class cmd_init_repository(Command):
    __doc__ = """Create a shared repository for branches to share storage space.

    New branches created under the repository directory will store their
    revisions in the repository, not in the branch directory.  For branches
    with shared history, this reduces the amount of storage needed and 
    speeds up the creation of new branches.

    If the --no-trees option is given then the branches in the repository
    will not have working trees by default.  They will still exist as 
    directories on disk, but they will not have separate copies of the 
    files at a certain revision.  This can be useful for repositories that
    store branches which are interacted with through checkouts or remote
    branches, such as on a server.

    :Examples:
        Create a shared repository holding just branches::

            brz init-repo --no-trees repo
            brz init repo/trunk

        Make a lightweight checkout elsewhere::

            brz checkout --lightweight repo/trunk trunk-checkout
            cd trunk-checkout
            (add files here)
    """

    _see_also = ['init', 'branch', 'checkout', 'repositories']
    takes_args = ["location"]
    takes_options = [RegistryOption('format',
                            help='Specify a format for this repository. See'
                                 ' "brz help formats" for details.',
                            lazy_registry=('breezy.controldir', 'format_registry'),
                            converter=lambda name: controldir.format_registry.make_controldir(name),
                            value_switches=True, title='Repository format'),
                     Option('no-trees',
                             help='Branches in the repository will default to'
                                  ' not having a working tree.'),
                    ]
    aliases = ["init-repo"]

    def run(self, location, format=None, no_trees=False):
        if format is None:
            format = controldir.format_registry.make_controldir('default')

        if location is None:
            location = '.'

        to_transport = transport.get_transport(location)

        if format.fixed_components:
            repo_format_name = None
        else:
            repo_format_name = format.repository_format.get_format_string()

        (repo, newdir, require_stacking, repository_policy) = (
            format.initialize_on_transport_ex(to_transport,
            create_prefix=True, make_working_trees=not no_trees,
            shared_repo=True, force_new_repo=True,
            use_existing_dir=True,
            repo_format_name=repo_format_name))
        if not is_quiet():
            from .info import show_bzrdir_info
            show_bzrdir_info(newdir, verbose=0, outfile=self.outf)


class cmd_diff(Command):
    __doc__ = """Show differences in the working tree, between revisions or branches.

    If no arguments are given, all changes for the current tree are listed.
    If files are given, only the changes in those files are listed.
    Remote and multiple branches can be compared by using the --old and
    --new options. If not provided, the default for both is derived from
    the first argument, if any, or the current tree if no arguments are
    given.

    "brz diff -p1" is equivalent to "brz diff --prefix old/:new/", and
    produces patches suitable for "patch -p1".

    Note that when using the -r argument with a range of revisions, the
    differences are computed between the two specified revisions.  That
    is, the command does not show the changes introduced by the first 
    revision in the range.  This differs from the interpretation of 
    revision ranges used by "brz log" which includes the first revision
    in the range.

    :Exit values:
        1 - changed
        2 - unrepresentable changes
        3 - error
        0 - no change

    :Examples:
        Shows the difference in the working tree versus the last commit::

            brz diff

        Difference between the working tree and revision 1::

            brz diff -r1

        Difference between revision 3 and revision 1::

            brz diff -r1..3

        Difference between revision 3 and revision 1 for branch xxx::

            brz diff -r1..3 xxx

        The changes introduced by revision 2 (equivalent to -r1..2)::

            brz diff -c2

        To see the changes introduced by revision X::
        
            brz diff -cX

        Note that in the case of a merge, the -c option shows the changes
        compared to the left hand parent. To see the changes against
        another parent, use::

            brz diff -r<chosen_parent>..X

        The changes between the current revision and the previous revision
        (equivalent to -c-1 and -r-2..-1)

            brz diff -r-2..

        Show just the differences for file NEWS::

            brz diff NEWS

        Show the differences in working tree xxx for file NEWS::

            brz diff xxx/NEWS

        Show the differences from branch xxx to this working tree:

            brz diff --old xxx

        Show the differences between two branches for file NEWS::

            brz diff --old xxx --new yyy NEWS

        Same as 'brz diff' but prefix paths with old/ and new/::

            brz diff --prefix old/:new/

        Show the differences using a custom diff program with options::

            brz diff --using /usr/bin/diff --diff-options -wu
    """
    _see_also = ['status']
    takes_args = ['file*']
    takes_options = [
        Option('diff-options', type=text_type,
               help='Pass these options to the external diff program.'),
        Option('prefix', type=text_type,
               short_name='p',
               help='Set prefixes added to old and new filenames, as '
                    'two values separated by a colon. (eg "old/:new/").'),
        Option('old',
            help='Branch/tree to compare from.',
            type=text_type,
            ),
        Option('new',
            help='Branch/tree to compare to.',
            type=text_type,
            ),
        'revision',
        'change',
        Option('using',
            help='Use this command to compare files.',
            type=text_type,
            ),
        RegistryOption('format',
            short_name='F',
            help='Diff format to use.',
            lazy_registry=('breezy.diff', 'format_registry'),
            title='Diff format'),
        Option('context',
            help='How many lines of context to show.',
            type=int,
            ),
        ]
    aliases = ['di', 'dif']
    encoding_type = 'exact'

    @display_command
    def run(self, revision=None, file_list=None, diff_options=None,
            prefix=None, old=None, new=None, using=None, format=None,
            context=None):
        from .diff import (get_trees_and_branches_to_diff_locked,
            show_diff_trees)

        if prefix == u'0':
            # diff -p0 format
            old_label = ''
            new_label = ''
        elif prefix == u'1' or prefix is None:
            old_label = 'old/'
            new_label = 'new/'
        elif u':' in prefix:
            old_label, new_label = prefix.split(u":")
        else:
            raise errors.BzrCommandError(gettext(
                '--prefix expects two values separated by a colon'
                ' (eg "old/:new/")'))

        if revision and len(revision) > 2:
            raise errors.BzrCommandError(gettext('brz diff --revision takes exactly'
                                         ' one or two revision specifiers'))

        if using is not None and format is not None:
            raise errors.BzrCommandError(gettext(
                '{0} and {1} are mutually exclusive').format(
                '--using', '--format'))

        (old_tree, new_tree,
         old_branch, new_branch,
         specific_files, extra_trees) = get_trees_and_branches_to_diff_locked(
            file_list, revision, old, new, self.add_cleanup, apply_view=True)
        # GNU diff on Windows uses ANSI encoding for filenames
        path_encoding = osutils.get_diff_header_encoding()
        return show_diff_trees(old_tree, new_tree, self.outf,
                               specific_files=specific_files,
                               external_diff_options=diff_options,
                               old_label=old_label, new_label=new_label,
                               extra_trees=extra_trees,
                               path_encoding=path_encoding,
                               using=using, context=context,
                               format_cls=format)


class cmd_deleted(Command):
    __doc__ = """List files deleted in the working tree.
    """
    # TODO: Show files deleted since a previous revision, or
    # between two revisions.
    # TODO: Much more efficient way to do this: read in new
    # directories with readdir, rather than stating each one.  Same
    # level of effort but possibly much less IO.  (Or possibly not,
    # if the directories are very large...)
    _see_also = ['status', 'ls']
    takes_options = ['directory', 'show-ids']

    @display_command
    def run(self, show_ids=False, directory=u'.'):
        tree = WorkingTree.open_containing(directory)[0]
        self.add_cleanup(tree.lock_read().unlock)
        old = tree.basis_tree()
        self.add_cleanup(old.lock_read().unlock)
        for path, ie in old.iter_entries_by_dir():
            if not tree.has_id(ie.file_id):
                self.outf.write(path)
                if show_ids:
                    self.outf.write(' ')
                    self.outf.write(ie.file_id)
                self.outf.write('\n')


class cmd_modified(Command):
    __doc__ = """List files modified in working tree.
    """

    hidden = True
    _see_also = ['status', 'ls']
    takes_options = ['directory', 'null']

    @display_command
    def run(self, null=False, directory=u'.'):
        tree = WorkingTree.open_containing(directory)[0]
        self.add_cleanup(tree.lock_read().unlock)
        td = tree.changes_from(tree.basis_tree())
        self.cleanup_now()
        for path, id, kind, text_modified, meta_modified in td.modified:
            if null:
                self.outf.write(path + '\0')
            else:
                self.outf.write(osutils.quotefn(path) + '\n')


class cmd_added(Command):
    __doc__ = """List files added in working tree.
    """

    hidden = True
    _see_also = ['status', 'ls']
    takes_options = ['directory', 'null']

    @display_command
    def run(self, null=False, directory=u'.'):
        wt = WorkingTree.open_containing(directory)[0]
        self.add_cleanup(wt.lock_read().unlock)
        basis = wt.basis_tree()
        self.add_cleanup(basis.lock_read().unlock)
        root_id = wt.get_root_id()
        for path in wt.all_versioned_paths():
            if basis.has_filename(path):
                continue
            if path == u'':
                continue
            if not os.access(osutils.pathjoin(wt.basedir, path), os.F_OK):
                continue
            if null:
                self.outf.write(path + '\0')
            else:
                self.outf.write(osutils.quotefn(path) + '\n')


class cmd_root(Command):
    __doc__ = """Show the tree root directory.

    The root is the nearest enclosing directory with a .bzr control
    directory."""

    takes_args = ['filename?']
    @display_command
    def run(self, filename=None):
        """Print the branch root."""
        tree = WorkingTree.open_containing(filename)[0]
        self.outf.write(tree.basedir + '\n')


def _parse_limit(limitstring):
    try:
        return int(limitstring)
    except ValueError:
        msg = gettext("The limit argument must be an integer.")
        raise errors.BzrCommandError(msg)


def _parse_levels(s):
    try:
        return int(s)
    except ValueError:
        msg = gettext("The levels argument must be an integer.")
        raise errors.BzrCommandError(msg)


class cmd_log(Command):
    __doc__ = """Show historical log for a branch or subset of a branch.

    log is brz's default tool for exploring the history of a branch.
    The branch to use is taken from the first parameter. If no parameters
    are given, the branch containing the working directory is logged.
    Here are some simple examples::

      brz log                       log the current branch
      brz log foo.py                log a file in its branch
      brz log http://server/branch  log a branch on a server

    The filtering, ordering and information shown for each revision can
    be controlled as explained below. By default, all revisions are
    shown sorted (topologically) so that newer revisions appear before
    older ones and descendants always appear before ancestors. If displayed,
    merged revisions are shown indented under the revision in which they
    were merged.

    :Output control:

      The log format controls how information about each revision is
      displayed. The standard log formats are called ``long``, ``short``
      and ``line``. The default is long. See ``brz help log-formats``
      for more details on log formats.

      The following options can be used to control what information is
      displayed::

        -l N        display a maximum of N revisions
        -n N        display N levels of revisions (0 for all, 1 for collapsed)
        -v          display a status summary (delta) for each revision
        -p          display a diff (patch) for each revision
        --show-ids  display revision-ids (and file-ids), not just revnos

      Note that the default number of levels to display is a function of the
      log format. If the -n option is not used, the standard log formats show
      just the top level (mainline).

      Status summaries are shown using status flags like A, M, etc. To see
      the changes explained using words like ``added`` and ``modified``
      instead, use the -vv option.

    :Ordering control:

      To display revisions from oldest to newest, use the --forward option.
      In most cases, using this option will have little impact on the total
      time taken to produce a log, though --forward does not incrementally
      display revisions like --reverse does when it can.

    :Revision filtering:

      The -r option can be used to specify what revision or range of revisions
      to filter against. The various forms are shown below::

        -rX      display revision X
        -rX..    display revision X and later
        -r..Y    display up to and including revision Y
        -rX..Y   display from X to Y inclusive

      See ``brz help revisionspec`` for details on how to specify X and Y.
      Some common examples are given below::

        -r-1                show just the tip
        -r-10..             show the last 10 mainline revisions
        -rsubmit:..         show what's new on this branch
        -rancestor:path..   show changes since the common ancestor of this
                            branch and the one at location path
        -rdate:yesterday..  show changes since yesterday

      When logging a range of revisions using -rX..Y, log starts at
      revision Y and searches back in history through the primary
      ("left-hand") parents until it finds X. When logging just the
      top level (using -n1), an error is reported if X is not found
      along the way. If multi-level logging is used (-n0), X may be
      a nested merge revision and the log will be truncated accordingly.

    :Path filtering:

      If parameters are given and the first one is not a branch, the log
      will be filtered to show only those revisions that changed the
      nominated files or directories.

      Filenames are interpreted within their historical context. To log a
      deleted file, specify a revision range so that the file existed at
      the end or start of the range.

      Historical context is also important when interpreting pathnames of
      renamed files/directories. Consider the following example:

      * revision 1: add tutorial.txt
      * revision 2: modify tutorial.txt
      * revision 3: rename tutorial.txt to guide.txt; add tutorial.txt

      In this case:

      * ``brz log guide.txt`` will log the file added in revision 1

      * ``brz log tutorial.txt`` will log the new file added in revision 3

      * ``brz log -r2 -p tutorial.txt`` will show the changes made to
        the original file in revision 2.

      * ``brz log -r2 -p guide.txt`` will display an error message as there
        was no file called guide.txt in revision 2.

      Renames are always followed by log. By design, there is no need to
      explicitly ask for this (and no way to stop logging a file back
      until it was last renamed).

    :Other filtering:

      The --match option can be used for finding revisions that match a
      regular expression in a commit message, committer, author or bug.
      Specifying the option several times will match any of the supplied
      expressions. --match-author, --match-bugs, --match-committer and
      --match-message can be used to only match a specific field.

    :Tips & tricks:

      GUI tools and IDEs are often better at exploring history than command
      line tools: you may prefer qlog or viz from qbzr or bzr-gtk, the
      bzr-explorer shell, or the Loggerhead web interface.  See the Bazaar
      Plugin Guide <http://doc.bazaar.canonical.com/plugins/en/> and
      <http://wiki.bazaar.canonical.com/IDEIntegration>.  

      You may find it useful to add the aliases below to ``breezy.conf``::

        [ALIASES]
        tip = log -r-1
        top = log -l10 --line
        show = log -v -p

      ``brz tip`` will then show the latest revision while ``brz top``
      will show the last 10 mainline revisions. To see the details of a
      particular revision X,  ``brz show -rX``.

      If you are interested in looking deeper into a particular merge X,
      use ``brz log -n0 -rX``.

      ``brz log -v`` on a branch with lots of history is currently
      very slow. A fix for this issue is currently under development.
      With or without that fix, it is recommended that a revision range
      be given when using the -v option.

      brz has a generic full-text matching plugin, brz-search, that can be
      used to find revisions matching user names, commit messages, etc.
      Among other features, this plugin can find all revisions containing
      a list of words but not others.

      When exploring non-mainline history on large projects with deep
      history, the performance of log can be greatly improved by installing
      the historycache plugin. This plugin buffers historical information
      trading disk space for faster speed.
    """
    takes_args = ['file*']
    _see_also = ['log-formats', 'revisionspec']
    takes_options = [
            Option('forward',
                   help='Show from oldest to newest.'),
            'timezone',
            custom_help('verbose',
                   help='Show files changed in each revision.'),
            'show-ids',
            'revision',
            Option('change',
                   type=breezy.option._parse_revision_str,
                   short_name='c',
                   help='Show just the specified revision.'
                   ' See also "help revisionspec".'),
            'log-format',
            RegistryOption('authors',
                'What names to list as authors - first, all or committer.',
                title='Authors',
                lazy_registry=('breezy.log', 'author_list_registry'),
            ),
            Option('levels',
                   short_name='n',
                   help='Number of levels to display - 0 for all, 1 for flat.',
                   argname='N',
                   type=_parse_levels),
            Option('message',
                   help='Show revisions whose message matches this '
                        'regular expression.',
                   type=text_type,
                   hidden=True),
            Option('limit',
                   short_name='l',
                   help='Limit the output to the first N revisions.',
                   argname='N',
                   type=_parse_limit),
            Option('show-diff',
                   short_name='p',
                   help='Show changes made in each revision as a patch.'),
            Option('include-merged',
                   help='Show merged revisions like --levels 0 does.'),
            Option('include-merges', hidden=True,
                   help='Historical alias for --include-merged.'),
            Option('omit-merges',
                   help='Do not report commits with more than one parent.'),
            Option('exclude-common-ancestry',
                   help='Display only the revisions that are not part'
                   ' of both ancestries (require -rX..Y).'
                   ),
            Option('signatures',
                   help='Show digital signature validity.'),
            ListOption('match',
                short_name='m',
                help='Show revisions whose properties match this '
                'expression.',
                type=text_type),
            ListOption('match-message',
                   help='Show revisions whose message matches this '
                   'expression.',
                type=text_type),
            ListOption('match-committer',
                   help='Show revisions whose committer matches this '
                   'expression.',
                type=text_type),
            ListOption('match-author',
                   help='Show revisions whose authors match this '
                   'expression.',
                type=text_type),
            ListOption('match-bugs',
                   help='Show revisions whose bugs match this '
                   'expression.',
                type=text_type)
            ]
    encoding_type = 'replace'

    @display_command
    def run(self, file_list=None, timezone='original',
            verbose=False,
            show_ids=False,
            forward=False,
            revision=None,
            change=None,
            log_format=None,
            levels=None,
            message=None,
            limit=None,
            show_diff=False,
            include_merged=None,
            authors=None,
            exclude_common_ancestry=False,
            signatures=False,
            match=None,
            match_message=None,
            match_committer=None,
            match_author=None,
            match_bugs=None,
            omit_merges=False,
            ):
        from .log import (
            Logger,
            make_log_request_dict,
            _get_info_for_log_files,
            )
        direction = (forward and 'forward') or 'reverse'
        if include_merged is None:
            include_merged = False
        if (exclude_common_ancestry
            and (revision is None or len(revision) != 2)):
            raise errors.BzrCommandError(gettext(
                '--exclude-common-ancestry requires -r with two revisions'))
        if include_merged:
            if levels is None:
                levels = 0
            else:
                raise errors.BzrCommandError(gettext(
                    '{0} and {1} are mutually exclusive').format(
                    '--levels', '--include-merged'))

        if change is not None:
            if len(change) > 1:
                raise errors.RangeInChangeOption()
            if revision is not None:
                raise errors.BzrCommandError(gettext(
                    '{0} and {1} are mutually exclusive').format(
                    '--revision', '--change'))
            else:
                revision = change

        file_ids = []
        filter_by_dir = False
        if file_list:
            # find the file ids to log and check for directory filtering
            b, file_info_list, rev1, rev2 = _get_info_for_log_files(
                revision, file_list, self.add_cleanup)
            for relpath, file_id, kind in file_info_list:
                if file_id is None:
                    raise errors.BzrCommandError(gettext(
                        "Path unknown at end or start of revision range: %s") %
                        relpath)
                # If the relpath is the top of the tree, we log everything
                if relpath == '':
                    file_ids = []
                    break
                else:
                    file_ids.append(file_id)
                filter_by_dir = filter_by_dir or (
                    kind in ['directory', 'tree-reference'])
        else:
            # log everything
            # FIXME ? log the current subdir only RBC 20060203
            if revision is not None \
                    and len(revision) > 0 and revision[0].get_branch():
                location = revision[0].get_branch()
            else:
                location = '.'
            dir, relpath = controldir.ControlDir.open_containing(location)
            b = dir.open_branch()
            self.add_cleanup(b.lock_read().unlock)
            rev1, rev2 = _get_revision_range(revision, b, self.name())

        if b.get_config_stack().get('validate_signatures_in_log'):
            signatures = True

        if signatures:
            if not gpg.GPGStrategy.verify_signatures_available():
                raise errors.GpgmeNotInstalled(None)

        # Decide on the type of delta & diff filtering to use
        # TODO: add an --all-files option to make this configurable & consistent
        if not verbose:
            delta_type = None
        else:
            delta_type = 'full'
        if not show_diff:
            diff_type = None
        elif file_ids:
            diff_type = 'partial'
        else:
            diff_type = 'full'

        # Build the log formatter
        if log_format is None:
            log_format = log.log_formatter_registry.get_default(b)
        # Make a non-encoding output to include the diffs - bug 328007
        unencoded_output = ui.ui_factory.make_output_stream(encoding_type='exact')
        lf = log_format(show_ids=show_ids, to_file=self.outf,
                        to_exact_file=unencoded_output,
                        show_timezone=timezone,
                        delta_format=get_verbosity_level(),
                        levels=levels,
                        show_advice=levels is None,
                        author_list_handler=authors)

        # Choose the algorithm for doing the logging. It's annoying
        # having multiple code paths like this but necessary until
        # the underlying repository format is faster at generating
        # deltas or can provide everything we need from the indices.
        # The default algorithm - match-using-deltas - works for
        # multiple files and directories and is faster for small
        # amounts of history (200 revisions say). However, it's too
        # slow for logging a single file in a repository with deep
        # history, i.e. > 10K revisions. In the spirit of "do no
        # evil when adding features", we continue to use the
        # original algorithm - per-file-graph - for the "single
        # file that isn't a directory without showing a delta" case.
        partial_history = revision and b.repository._format.supports_chks
        match_using_deltas = (len(file_ids) != 1 or filter_by_dir
            or delta_type or partial_history)

        match_dict = {}
        if match:
            match_dict[''] = match
        if match_message:
            match_dict['message'] = match_message
        if match_committer:
            match_dict['committer'] = match_committer
        if match_author:
            match_dict['author'] = match_author
        if match_bugs:
            match_dict['bugs'] = match_bugs

        # Build the LogRequest and execute it
        if len(file_ids) == 0:
            file_ids = None
        rqst = make_log_request_dict(
            direction=direction, specific_fileids=file_ids,
            start_revision=rev1, end_revision=rev2, limit=limit,
            message_search=message, delta_type=delta_type,
            diff_type=diff_type, _match_using_deltas=match_using_deltas,
            exclude_common_ancestry=exclude_common_ancestry, match=match_dict,
            signature=signatures, omit_merges=omit_merges,
            )
        Logger(b, rqst).show(lf)


def _get_revision_range(revisionspec_list, branch, command_name):
    """Take the input of a revision option and turn it into a revision range.

    It returns RevisionInfo objects which can be used to obtain the rev_id's
    of the desired revisions. It does some user input validations.
    """
    if revisionspec_list is None:
        rev1 = None
        rev2 = None
    elif len(revisionspec_list) == 1:
        rev1 = rev2 = revisionspec_list[0].in_history(branch)
    elif len(revisionspec_list) == 2:
        start_spec = revisionspec_list[0]
        end_spec = revisionspec_list[1]
        if end_spec.get_branch() != start_spec.get_branch():
            # b is taken from revision[0].get_branch(), and
            # show_log will use its revision_history. Having
            # different branches will lead to weird behaviors.
            raise errors.BzrCommandError(gettext(
                "brz %s doesn't accept two revisions in different"
                " branches.") % command_name)
        if start_spec.spec is None:
            # Avoid loading all the history.
            rev1 = RevisionInfo(branch, None, None)
        else:
            rev1 = start_spec.in_history(branch)
        # Avoid loading all of history when we know a missing
        # end of range means the last revision ...
        if end_spec.spec is None:
            last_revno, last_revision_id = branch.last_revision_info()
            rev2 = RevisionInfo(branch, last_revno, last_revision_id)
        else:
            rev2 = end_spec.in_history(branch)
    else:
        raise errors.BzrCommandError(gettext(
            'brz %s --revision takes one or two values.') % command_name)
    return rev1, rev2


def _revision_range_to_revid_range(revision_range):
    rev_id1 = None
    rev_id2 = None
    if revision_range[0] is not None:
        rev_id1 = revision_range[0].rev_id
    if revision_range[1] is not None:
        rev_id2 = revision_range[1].rev_id
    return rev_id1, rev_id2

def get_log_format(long=False, short=False, line=False, default='long'):
    log_format = default
    if long:
        log_format = 'long'
    if short:
        log_format = 'short'
    if line:
        log_format = 'line'
    return log_format


class cmd_touching_revisions(Command):
    __doc__ = """Return revision-ids which affected a particular file.

    A more user-friendly interface is "brz log FILE".
    """

    hidden = True
    takes_args = ["filename"]

    @display_command
    def run(self, filename):
        tree, relpath = WorkingTree.open_containing(filename)
        with tree.lock_read():
            touching_revs = log.find_touching_revisions(
                    tree.branch.repository, tree.branch.last_revision(), tree, relpath)
            for revno, revision_id, what in reversed(list(touching_revs)):
                self.outf.write("%6d %s\n" % (revno, what))


class cmd_ls(Command):
    __doc__ = """List files in a tree.
    """

    _see_also = ['status', 'cat']
    takes_args = ['path?']
    takes_options = [
            'verbose',
            'revision',
            Option('recursive', short_name='R',
                   help='Recurse into subdirectories.'),
            Option('from-root',
                   help='Print paths relative to the root of the branch.'),
            Option('unknown', short_name='u',
                help='Print unknown files.'),
            Option('versioned', help='Print versioned files.',
                   short_name='V'),
            Option('ignored', short_name='i',
                help='Print ignored files.'),
            Option('kind', short_name='k',
                   help='List entries of a particular kind: file, directory, symlink.',
                   type=text_type),
            'null',
            'show-ids',
            'directory',
            ]
    @display_command
    def run(self, revision=None, verbose=False,
            recursive=False, from_root=False,
            unknown=False, versioned=False, ignored=False,
            null=False, kind=None, show_ids=False, path=None, directory=None):

        if kind and kind not in ('file', 'directory', 'symlink', 'tree-reference'):
            raise errors.BzrCommandError(gettext('invalid kind specified'))

        if verbose and null:
            raise errors.BzrCommandError(gettext('Cannot set both --verbose and --null'))
        all = not (unknown or versioned or ignored)

        selection = {'I':ignored, '?':unknown, 'V':versioned}

        if path is None:
            fs_path = '.'
        else:
            if from_root:
                raise errors.BzrCommandError(gettext('cannot specify both --from-root'
                                             ' and PATH'))
            fs_path = path
        tree, branch, relpath = \
            _open_directory_or_containing_tree_or_branch(fs_path, directory)

        # Calculate the prefix to use
        prefix = None
        if from_root:
            if relpath:
                prefix = relpath + '/'
        elif fs_path != '.' and not fs_path.endswith('/'):
            prefix = fs_path + '/'

        if revision is not None or tree is None:
            tree = _get_one_revision_tree('ls', revision, branch=branch)

        apply_view = False
        if isinstance(tree, WorkingTree) and tree.supports_views():
            view_files = tree.views.lookup_view()
            if view_files:
                apply_view = True
                view_str = views.view_display_str(view_files)
                note(gettext("Ignoring files outside view. View is %s") % view_str)

        self.add_cleanup(tree.lock_read().unlock)
        for fp, fc, fkind, fid, entry in tree.list_files(include_root=False,
            from_dir=relpath, recursive=recursive):
            # Apply additional masking
            if not all and not selection[fc]:
                continue
            if kind is not None and fkind != kind:
                continue
            if apply_view:
                try:
                    if relpath:
                        fullpath = osutils.pathjoin(relpath, fp)
                    else:
                        fullpath = fp
                    views.check_path_in_view(tree, fullpath)
                except views.FileOutsideView:
                    continue

            # Output the entry
            if prefix:
                fp = osutils.pathjoin(prefix, fp)
            kindch = entry.kind_character()
            outstring = fp + kindch
            ui.ui_factory.clear_term()
            if verbose:
                outstring = '%-8s %s' % (fc, outstring)
                if show_ids and fid is not None:
                    outstring = "%-50s %s" % (outstring, fid.decode('utf-8'))
                self.outf.write(outstring + '\n')
            elif null:
                self.outf.write(fp + '\0')
                if show_ids:
                    if fid is not None:
                        self.outf.write(fid.decode('utf-8'))
                    self.outf.write('\0')
                self.outf.flush()
            else:
                if show_ids:
                    if fid is not None:
                        my_id = fid.decode('utf-8')
                    else:
                        my_id = ''
                    self.outf.write('%-50s %s\n' % (outstring, my_id))
                else:
                    self.outf.write(outstring + '\n')


class cmd_unknowns(Command):
    __doc__ = """List unknown files.
    """

    hidden = True
    _see_also = ['ls']
    takes_options = ['directory']

    @display_command
    def run(self, directory=u'.'):
        for f in WorkingTree.open_containing(directory)[0].unknowns():
            self.outf.write(osutils.quotefn(f) + '\n')


class cmd_ignore(Command):
    __doc__ = """Ignore specified files or patterns.

    See ``brz help patterns`` for details on the syntax of patterns.

    If a .bzrignore file does not exist, the ignore command
    will create one and add the specified files or patterns to the newly
    created file. The ignore command will also automatically add the 
    .bzrignore file to be versioned. Creating a .bzrignore file without
    the use of the ignore command will require an explicit add command.

    To remove patterns from the ignore list, edit the .bzrignore file.
    After adding, editing or deleting that file either indirectly by
    using this command or directly by using an editor, be sure to commit
    it.
    
    Bazaar also supports a global ignore file ~/.bazaar/ignore. On Windows
    the global ignore file can be found in the application data directory as
    C:\\Documents and Settings\\<user>\\Application Data\\Bazaar\\2.0\\ignore.
    Global ignores are not touched by this command. The global ignore file
    can be edited directly using an editor.

    Patterns prefixed with '!' are exceptions to ignore patterns and take
    precedence over regular ignores.  Such exceptions are used to specify
    files that should be versioned which would otherwise be ignored.
    
    Patterns prefixed with '!!' act as regular ignore patterns, but have
    precedence over the '!' exception patterns.

    :Notes: 
        
    * Ignore patterns containing shell wildcards must be quoted from
      the shell on Unix.

    * Ignore patterns starting with "#" act as comments in the ignore file.
      To ignore patterns that begin with that character, use the "RE:" prefix.

    :Examples:
        Ignore the top level Makefile::

            brz ignore ./Makefile

        Ignore .class files in all directories...::

            brz ignore "*.class"

        ...but do not ignore "special.class"::

            brz ignore "!special.class"

        Ignore files whose name begins with the "#" character::

            brz ignore "RE:^#"

        Ignore .o files under the lib directory::

            brz ignore "lib/**/*.o"

        Ignore .o files under the lib directory::

            brz ignore "RE:lib/.*\\.o"

        Ignore everything but the "debian" toplevel directory::

            brz ignore "RE:(?!debian/).*"
        
        Ignore everything except the "local" toplevel directory,
        but always ignore autosave files ending in ~, even under local/::
        
            brz ignore "*"
            brz ignore "!./local"
            brz ignore "!!*~"
    """

    _see_also = ['status', 'ignored', 'patterns']
    takes_args = ['name_pattern*']
    takes_options = ['directory',
        Option('default-rules',
               help='Display the default ignore rules that brz uses.')
        ]

    def run(self, name_pattern_list=None, default_rules=None,
            directory=u'.'):
        from breezy import ignores
        if default_rules is not None:
            # dump the default rules and exit
            for pattern in ignores.USER_DEFAULTS:
                self.outf.write("%s\n" % pattern)
            return
        if not name_pattern_list:
            raise errors.BzrCommandError(gettext("ignore requires at least one "
                "NAME_PATTERN or --default-rules."))
        name_pattern_list = [globbing.normalize_pattern(p)
                             for p in name_pattern_list]
        bad_patterns = ''
        bad_patterns_count = 0
        for p in name_pattern_list:
            if not globbing.Globster.is_pattern_valid(p):
                bad_patterns_count += 1
                bad_patterns += ('\n  %s' % p)
        if bad_patterns:
            msg = (ngettext('Invalid ignore pattern found. %s', 
                            'Invalid ignore patterns found. %s',
                            bad_patterns_count) % bad_patterns)
            ui.ui_factory.show_error(msg)
            raise lazy_regex.InvalidPattern('')
        for name_pattern in name_pattern_list:
            if (name_pattern[0] == '/' or
                (len(name_pattern) > 1 and name_pattern[1] == ':')):
                raise errors.BzrCommandError(gettext(
                    "NAME_PATTERN should not be an absolute path"))
        tree, relpath = WorkingTree.open_containing(directory)
        ignores.tree_ignores_add_patterns(tree, name_pattern_list)
        ignored = globbing.Globster(name_pattern_list)
        matches = []
        self.add_cleanup(tree.lock_read().unlock)
        for entry in tree.list_files():
            id = entry[3]
            if id is not None:
                filename = entry[0]
                if ignored.match(filename):
                    matches.append(filename)
        if len(matches) > 0:
            self.outf.write(gettext("Warning: the following files are version "
                  "controlled and match your ignore pattern:\n%s"
                  "\nThese files will continue to be version controlled"
                  " unless you 'brz remove' them.\n") % ("\n".join(matches),))


class cmd_ignored(Command):
    __doc__ = """List ignored files and the patterns that matched them.

    List all the ignored files and the ignore pattern that caused the file to
    be ignored.

    Alternatively, to list just the files::

        brz ls --ignored
    """

    encoding_type = 'replace'
    _see_also = ['ignore', 'ls']
    takes_options = ['directory']

    @display_command
    def run(self, directory=u'.'):
        tree = WorkingTree.open_containing(directory)[0]
        self.add_cleanup(tree.lock_read().unlock)
        for path, file_class, kind, file_id, entry in tree.list_files():
            if file_class != 'I':
                continue
            ## XXX: Slightly inefficient since this was already calculated
            pat = tree.is_ignored(path)
            self.outf.write('%-50s %s\n' % (path, pat))


class cmd_lookup_revision(Command):
    __doc__ = """Lookup the revision-id from a revision-number

    :Examples:
        brz lookup-revision 33
    """
    hidden = True
    takes_args = ['revno']
    takes_options = ['directory']

    @display_command
    def run(self, revno, directory=u'.'):
        try:
            revno = int(revno)
        except ValueError:
            raise errors.BzrCommandError(gettext("not a valid revision-number: %r")
                                         % revno)
        revid = WorkingTree.open_containing(directory)[0].branch.get_rev_id(revno)
        self.outf.write("%s\n" % revid.decode('utf-8'))


class cmd_export(Command):
    __doc__ = """Export current or past revision to a destination directory or archive.

    If no revision is specified this exports the last committed revision.

    Format may be an "exporter" name, such as tar, tgz, tbz2.  If none is
    given, try to find the format with the extension. If no extension
    is found exports to a directory (equivalent to --format=dir).

    If root is supplied, it will be used as the root directory inside
    container formats (tar, zip, etc). If it is not supplied it will default
    to the exported filename. The root option has no effect for 'dir' format.

    If branch is omitted then the branch containing the current working
    directory will be used.

    Note: Export of tree with non-ASCII filenames to zip is not supported.

      =================       =========================
      Supported formats       Autodetected by extension
      =================       =========================
         dir                         (none)
         tar                          .tar
         tbz2                    .tar.bz2, .tbz2
         tgz                      .tar.gz, .tgz
         zip                          .zip
      =================       =========================
    """
    encoding = 'exact'
    encoding_type = 'exact'
    takes_args = ['dest', 'branch_or_subdir?']
    takes_options = ['directory',
        Option('format',
               help="Type of file to export to.",
               type=text_type),
        'revision',
        Option('filters', help='Apply content filters to export the '
                'convenient form.'),
        Option('root',
               type=text_type,
               help="Name of the root directory inside the exported file."),
        Option('per-file-timestamps',
               help='Set modification time of files to that of the last '
                    'revision in which it was changed.'),
        Option('uncommitted',
               help='Export the working tree contents rather than that of the '
                    'last revision.'),
        ]
    def run(self, dest, branch_or_subdir=None, revision=None, format=None,
        root=None, filters=False, per_file_timestamps=False, uncommitted=False,
        directory=u'.'):
        from .export import export, guess_format, get_root_name

        if branch_or_subdir is None:
            branch_or_subdir = directory

        (tree, b, subdir) = controldir.ControlDir.open_containing_tree_or_branch(
            branch_or_subdir)
        if tree is not None:
            self.add_cleanup(tree.lock_read().unlock)

        if uncommitted:
            if tree is None:
                raise errors.BzrCommandError(
                    gettext("--uncommitted requires a working tree"))
            export_tree = tree
        else:
            export_tree = _get_one_revision_tree(
                    'export', revision, branch=b,
                    tree=tree)

        if format is None:
            format = guess_format(dest)

        if root is None:
            root = get_root_name(dest)

        if not per_file_timestamps:
            force_mtime = time.time()
        else:
            force_mtime = None

        if filters:
            from breezy.filter_tree import ContentFilterTree
            export_tree = ContentFilterTree(
                    export_tree, export_tree._content_filter_stack)

        try:
            export(export_tree, dest, format, root, subdir,
                   per_file_timestamps=per_file_timestamps)
        except errors.NoSuchExportFormat as e:
            raise errors.BzrCommandError(
                gettext('Unsupported export format: %s') % e.format)


class cmd_cat(Command):
    __doc__ = """Write the contents of a file as of a given revision to standard output.

    If no revision is nominated, the last revision is used.

    Note: Take care to redirect standard output when using this command on a
    binary file.
    """

    _see_also = ['ls']
    takes_options = ['directory',
        Option('name-from-revision', help='The path name in the old tree.'),
        Option('filters', help='Apply content filters to display the '
                'convenience form.'),
        'revision',
        ]
    takes_args = ['filename']
    encoding_type = 'exact'

    @display_command
    def run(self, filename, revision=None, name_from_revision=False,
            filters=False, directory=None):
        if revision is not None and len(revision) != 1:
            raise errors.BzrCommandError(gettext("brz cat --revision takes exactly"
                                         " one revision specifier"))
        tree, branch, relpath = \
            _open_directory_or_containing_tree_or_branch(filename, directory)
        self.add_cleanup(branch.lock_read().unlock)
        return self._run(tree, branch, relpath, filename, revision,
                         name_from_revision, filters)

    def _run(self, tree, b, relpath, filename, revision, name_from_revision,
        filtered):
        import shutil
        if tree is None:
            tree = b.basis_tree()
        rev_tree = _get_one_revision_tree('cat', revision, branch=b)
        self.add_cleanup(rev_tree.lock_read().unlock)

        old_file_id = rev_tree.path2id(relpath)

        # TODO: Split out this code to something that generically finds the
        # best id for a path across one or more trees; it's like
        # find_ids_across_trees but restricted to find just one. -- mbp
        # 20110705.
        if name_from_revision:
            # Try in revision if requested
            if old_file_id is None:
                raise errors.BzrCommandError(gettext(
                    "{0!r} is not present in revision {1}").format(
                        filename, rev_tree.get_revision_id()))
            else:
                actual_file_id = old_file_id
        else:
            cur_file_id = tree.path2id(relpath)
            if cur_file_id is not None and rev_tree.has_id(cur_file_id):
                actual_file_id = cur_file_id
            elif old_file_id is not None:
                actual_file_id = old_file_id
            else:
                raise errors.BzrCommandError(gettext(
                    "{0!r} is not present in revision {1}").format(
                        filename, rev_tree.get_revision_id()))
        relpath = rev_tree.id2path(actual_file_id)
        if filtered:
            from .filter_tree import ContentFilterTree
            filter_tree = ContentFilterTree(rev_tree,
                rev_tree._content_filter_stack)
            fileobj = filter_tree.get_file(relpath, actual_file_id)
        else:
            fileobj = rev_tree.get_file(relpath, actual_file_id)
        shutil.copyfileobj(fileobj, self.outf)
        self.cleanup_now()


class cmd_local_time_offset(Command):
    __doc__ = """Show the offset in seconds from GMT to local time."""
    hidden = True
    @display_command
    def run(self):
        self.outf.write("%s\n" % osutils.local_time_offset())



class cmd_commit(Command):
    __doc__ = """Commit changes into a new revision.

    An explanatory message needs to be given for each commit. This is
    often done by using the --message option (getting the message from the
    command line) or by using the --file option (getting the message from
    a file). If neither of these options is given, an editor is opened for
    the user to enter the message. To see the changed files in the
    boilerplate text loaded into the editor, use the --show-diff option.

    By default, the entire tree is committed and the person doing the
    commit is assumed to be the author. These defaults can be overridden
    as explained below.

    :Selective commits:

      If selected files are specified, only changes to those files are
      committed.  If a directory is specified then the directory and
      everything within it is committed.
  
      When excludes are given, they take precedence over selected files.
      For example, to commit only changes within foo, but not changes
      within foo/bar::
  
        brz commit foo -x foo/bar
  
      A selective commit after a merge is not yet supported.

    :Custom authors:

      If the author of the change is not the same person as the committer,
      you can specify the author's name using the --author option. The
      name should be in the same format as a committer-id, e.g.
      "John Doe <jdoe@example.com>". If there is more than one author of
      the change you can specify the option multiple times, once for each
      author.
  
    :Checks:

      A common mistake is to forget to add a new file or directory before
      running the commit command. The --strict option checks for unknown
      files and aborts the commit if any are found. More advanced pre-commit
      checks can be implemented by defining hooks. See ``brz help hooks``
      for details.

    :Things to note:

      If you accidentially commit the wrong changes or make a spelling
      mistake in the commit message say, you can use the uncommit command
      to undo it. See ``brz help uncommit`` for details.

      Hooks can also be configured to run after a commit. This allows you
      to trigger updates to external systems like bug trackers. The --fixes
      option can be used to record the association between a revision and
      one or more bugs. See ``brz help bugs`` for details.
    """

    _see_also = ['add', 'bugs', 'hooks', 'uncommit']
    takes_args = ['selected*']
    takes_options = [
            ListOption('exclude', type=text_type, short_name='x',
                help="Do not consider changes made to a given path."),
            Option('message', type=text_type,
                   short_name='m',
                   help="Description of the new revision."),
            'verbose',
             Option('unchanged',
                    help='Commit even if nothing has changed.'),
             Option('file', type=text_type,
                    short_name='F',
                    argname='msgfile',
                    help='Take commit message from this file.'),
             Option('strict',
                    help="Refuse to commit if there are unknown "
                    "files in the working tree."),
             Option('commit-time', type=text_type,
                    help="Manually set a commit time using commit date "
                    "format, e.g. '2009-10-10 08:00:00 +0100'."),
             ListOption('fixes', type=text_type,
                    help="Mark a bug as being fixed by this revision "
                         "(see \"brz help bugs\")."),
             ListOption('author', type=text_type,
                    help="Set the author's name, if it's different "
                         "from the committer."),
             Option('local',
                    help="Perform a local commit in a bound "
                         "branch.  Local commits are not pushed to "
                         "the master branch until a normal commit "
                         "is performed."
                    ),
             Option('show-diff', short_name='p',
                    help='When no message is supplied, show the diff along'
                    ' with the status summary in the message editor.'),
             Option('lossy', 
                    help='When committing to a foreign version control '
                    'system do not push data that can not be natively '
                    'represented.'),
             ]
    aliases = ['ci', 'checkin']

    def _iter_bug_fix_urls(self, fixes, branch):
        default_bugtracker  = None
        # Configure the properties for bug fixing attributes.
        for fixed_bug in fixes:
            tokens = fixed_bug.split(':')
            if len(tokens) == 1:
                if default_bugtracker is None:
                    branch_config = branch.get_config_stack()
                    default_bugtracker = branch_config.get(
                        "bugtracker")
                if default_bugtracker is None:
                    raise errors.BzrCommandError(gettext(
                        "No tracker specified for bug %s. Use the form "
                        "'tracker:id' or specify a default bug tracker "
                        "using the `bugtracker` option.\nSee "
                        "\"brz help bugs\" for more information on this "
                        "feature. Commit refused.") % fixed_bug)
                tag = default_bugtracker
                bug_id = tokens[0]
            elif len(tokens) != 2:
                raise errors.BzrCommandError(gettext(
                    "Invalid bug %s. Must be in the form of 'tracker:id'. "
                    "See \"brz help bugs\" for more information on this "
                    "feature.\nCommit refused.") % fixed_bug)
            else:
                tag, bug_id = tokens
            try:
                yield bugtracker.get_bug_url(tag, branch, bug_id)
            except bugtracker.UnknownBugTrackerAbbreviation:
                raise errors.BzrCommandError(gettext(
                    'Unrecognized bug %s. Commit refused.') % fixed_bug)
            except bugtracker.MalformedBugIdentifier as e:
                raise errors.BzrCommandError(gettext(
                    u"%s\nCommit refused.") % (e,))

    def run(self, message=None, file=None, verbose=False, selected_list=None,
            unchanged=False, strict=False, local=False, fixes=None,
            author=None, show_diff=False, exclude=None, commit_time=None,
            lossy=False):
        from .commit import (
            PointlessCommit,
            )
        from .errors import (
            ConflictsInTree,
            StrictCommitFailed
        )
        from .msgeditor import (
            edit_commit_message,
            generate_commit_message_template,
            make_commit_message_template_encoded,
            set_commit_message,
        )

        commit_stamp = offset = None
        if commit_time is not None:
            try:
                commit_stamp, offset = timestamp.parse_patch_date(commit_time)
            except ValueError as e:
                raise errors.BzrCommandError(gettext(
                    "Could not parse --commit-time: " + str(e)))

        properties = {}

        tree, selected_list = WorkingTree.open_containing_paths(selected_list)
        if selected_list == ['']:
            # workaround - commit of root of tree should be exactly the same
            # as just default commit in that tree, and succeed even though
            # selected-file merge commit is not done yet
            selected_list = []

        if fixes is None:
            fixes = []
        bug_property = bugtracker.encode_fixes_bug_urls(
            self._iter_bug_fix_urls(fixes, tree.branch))
        if bug_property:
            properties[u'bugs'] = bug_property

        if local and not tree.branch.get_bound_location():
            raise errors.LocalRequiresBoundBranch()

        if message is not None:
            try:
                file_exists = osutils.lexists(message)
            except UnicodeError:
                # The commit message contains unicode characters that can't be
                # represented in the filesystem encoding, so that can't be a
                # file.
                file_exists = False
            if file_exists:
                warning_msg = (
                    'The commit message is a file name: "%(f)s".\n'
                    '(use --file "%(f)s" to take commit message from that file)'
                    % { 'f': message })
                ui.ui_factory.show_warning(warning_msg)
            if '\r' in message:
                message = message.replace('\r\n', '\n')
                message = message.replace('\r', '\n')
            if file:
                raise errors.BzrCommandError(gettext(
                    "please specify either --message or --file"))

        def get_message(commit_obj):
            """Callback to get commit message"""
            if file:
                with open(file, 'rb') as f:
                    my_message = f.read().decode(osutils.get_user_encoding())
            elif message is not None:
                my_message = message
            else:
                # No message supplied: make one up.
                # text is the status of the tree
                text = make_commit_message_template_encoded(tree,
                        selected_list, diff=show_diff,
                        output_encoding=osutils.get_user_encoding())
                # start_message is the template generated from hooks
                # XXX: Warning - looks like hooks return unicode,
                # make_commit_message_template_encoded returns user encoding.
                # We probably want to be using edit_commit_message instead to
                # avoid this.
                my_message = set_commit_message(commit_obj)
                if my_message is None:
                    start_message = generate_commit_message_template(commit_obj)
<<<<<<< HEAD
                    my_message = edit_commit_message(text,
=======
                    if start_message is not None:
                        start_message = start_message.encode(
                                osutils.get_user_encoding())
                    my_message = edit_commit_message_encoded(text,
>>>>>>> 5eb1dfcc
                        start_message=start_message)
                if my_message is None:
                    raise errors.BzrCommandError(gettext("please specify a commit"
                        " message with either --message or --file"))
                if my_message == "":
                    raise errors.BzrCommandError(gettext("Empty commit message specified."
                            " Please specify a commit message with either"
                            " --message or --file or leave a blank message"
                            " with --message \"\"."))
            return my_message

        # The API permits a commit with a filter of [] to mean 'select nothing'
        # but the command line should not do that.
        if not selected_list:
            selected_list = None
        try:
            tree.commit(message_callback=get_message,
                        specific_files=selected_list,
                        allow_pointless=unchanged, strict=strict, local=local,
                        reporter=None, verbose=verbose, revprops=properties,
                        authors=author, timestamp=commit_stamp,
                        timezone=offset,
                        exclude=tree.safe_relpath_files(exclude),
                        lossy=lossy)
        except PointlessCommit:
            raise errors.BzrCommandError(gettext("No changes to commit."
                " Please 'brz add' the files you want to commit, or use"
                " --unchanged to force an empty commit."))
        except ConflictsInTree:
            raise errors.BzrCommandError(gettext('Conflicts detected in working '
                'tree.  Use "brz conflicts" to list, "brz resolve FILE" to'
                ' resolve.'))
        except StrictCommitFailed:
            raise errors.BzrCommandError(gettext("Commit refused because there are"
                              " unknown files in the working tree."))
        except errors.BoundBranchOutOfDate as e:
            e.extra_help = (gettext("\n"
                'To commit to master branch, run update and then commit.\n'
                'You can also pass --local to commit to continue working '
                'disconnected.'))
            raise


class cmd_check(Command):
    __doc__ = """Validate working tree structure, branch consistency and repository history.

    This command checks various invariants about branch and repository storage
    to detect data corruption or brz bugs.

    The working tree and branch checks will only give output if a problem is
    detected. The output fields of the repository check are:

    revisions
        This is just the number of revisions checked.  It doesn't
        indicate a problem.

    versionedfiles
        This is just the number of versionedfiles checked.  It
        doesn't indicate a problem.

    unreferenced ancestors
        Texts that are ancestors of other texts, but
        are not properly referenced by the revision ancestry.  This is a
        subtle problem that Bazaar can work around.

    unique file texts
        This is the total number of unique file contents
        seen in the checked revisions.  It does not indicate a problem.

    repeated file texts
        This is the total number of repeated texts seen
        in the checked revisions.  Texts can be repeated when their file
        entries are modified, but the file contents are not.  It does not
        indicate a problem.

    If no restrictions are specified, all Bazaar data that is found at the given
    location will be checked.

    :Examples:

        Check the tree and branch at 'foo'::

            brz check --tree --branch foo

        Check only the repository at 'bar'::

            brz check --repo bar

        Check everything at 'baz'::

            brz check baz
    """

    _see_also = ['reconcile']
    takes_args = ['path?']
    takes_options = ['verbose',
                     Option('branch', help="Check the branch related to the"
                                           " current directory."),
                     Option('repo', help="Check the repository related to the"
                                         " current directory."),
                     Option('tree', help="Check the working tree related to"
                                         " the current directory.")]

    def run(self, path=None, verbose=False, branch=False, repo=False,
            tree=False):
        from .check import check_dwim
        if path is None:
            path = '.'
        if not branch and not repo and not tree:
            branch = repo = tree = True
        check_dwim(path, verbose, do_branch=branch, do_repo=repo, do_tree=tree)


class cmd_upgrade(Command):
    __doc__ = """Upgrade a repository, branch or working tree to a newer format.

    When the default format has changed after a major new release of
    Bazaar, you may be informed during certain operations that you
    should upgrade. Upgrading to a newer format may improve performance
    or make new features available. It may however limit interoperability
    with older repositories or with older versions of Bazaar.

    If you wish to upgrade to a particular format rather than the
    current default, that can be specified using the --format option.
    As a consequence, you can use the upgrade command this way to
    "downgrade" to an earlier format, though some conversions are
    a one way process (e.g. changing from the 1.x default to the
    2.x default) so downgrading is not always possible.

    A backup.bzr.~#~ directory is created at the start of the conversion
    process (where # is a number). By default, this is left there on
    completion. If the conversion fails, delete the new .bzr directory
    and rename this one back in its place. Use the --clean option to ask
    for the backup.bzr directory to be removed on successful conversion.
    Alternatively, you can delete it by hand if everything looks good
    afterwards.

    If the location given is a shared repository, dependent branches
    are also converted provided the repository converts successfully.
    If the conversion of a branch fails, remaining branches are still
    tried.

    For more information on upgrades, see the Bazaar Upgrade Guide,
    http://doc.bazaar.canonical.com/latest/en/upgrade-guide/.
    """

    _see_also = ['check', 'reconcile', 'formats']
    takes_args = ['url?']
    takes_options = [
        RegistryOption('format',
            help='Upgrade to a specific format.  See "brz help'
                 ' formats" for details.',
            lazy_registry=('breezy.controldir', 'format_registry'),
            converter=lambda name: controldir.format_registry.make_controldir(name),
            value_switches=True, title='Branch format'),
        Option('clean',
            help='Remove the backup.bzr directory if successful.'),
        Option('dry-run',
            help="Show what would be done, but don't actually do anything."),
    ]

    def run(self, url='.', format=None, clean=False, dry_run=False):
        from .upgrade import upgrade
        exceptions = upgrade(url, format, clean_up=clean, dry_run=dry_run)
        if exceptions:
            if len(exceptions) == 1:
                # Compatibility with historical behavior
                raise exceptions[0]
            else:
                return 3


class cmd_whoami(Command):
    __doc__ = """Show or set brz user id.

    :Examples:
        Show the email of the current user::

            brz whoami --email

        Set the current user::

            brz whoami "Frank Chu <fchu@example.com>"
    """
    takes_options = [ 'directory',
                      Option('email',
                             help='Display email address only.'),
                      Option('branch',
                             help='Set identity for the current branch instead of '
                                  'globally.'),
                    ]
    takes_args = ['name?']
    encoding_type = 'replace'

    @display_command
    def run(self, email=False, branch=False, name=None, directory=None):
        if name is None:
            if directory is None:
                # use branch if we're inside one; otherwise global config
                try:
                    c = Branch.open_containing(u'.')[0].get_config_stack()
                except errors.NotBranchError:
                    c = _mod_config.GlobalStack()
            else:
                c = Branch.open(directory).get_config_stack()
            identity = c.get('email')
            if email:
                self.outf.write(_mod_config.extract_email_address(identity)
                                + '\n')
            else:
                self.outf.write(identity + '\n')
            return

        if email:
            raise errors.BzrCommandError(gettext("--email can only be used to display existing "
                                         "identity"))

        # display a warning if an email address isn't included in the given name.
        try:
            _mod_config.extract_email_address(name)
        except _mod_config.NoEmailInUsername as e:
            warning('"%s" does not seem to contain an email address.  '
                    'This is allowed, but not recommended.', name)

        # use global config unless --branch given
        if branch:
            if directory is None:
                c = Branch.open_containing(u'.')[0].get_config_stack()
            else:
                b = Branch.open(directory)
                self.add_cleanup(b.lock_write().unlock)
                c = b.get_config_stack()
        else:
            c = _mod_config.GlobalStack()
        c.set('email', name)


class cmd_nick(Command):
    __doc__ = """Print or set the branch nickname.

    If unset, the colocated branch name is used for colocated branches, and
    the branch directory name is used for other branches.  To print the
    current nickname, execute with no argument.

    Bound branches use the nickname of its master branch unless it is set
    locally.
    """

    _see_also = ['info']
    takes_args = ['nickname?']
    takes_options = ['directory']
    def run(self, nickname=None, directory=u'.'):
        branch = Branch.open_containing(directory)[0]
        if nickname is None:
            self.printme(branch)
        else:
            branch.nick = nickname

    @display_command
    def printme(self, branch):
        self.outf.write('%s\n' % branch.nick)


class cmd_alias(Command):
    __doc__ = """Set/unset and display aliases.

    :Examples:
        Show the current aliases::

            brz alias

        Show the alias specified for 'll'::

            brz alias ll

        Set an alias for 'll'::

            brz alias ll="log --line -r-10..-1"

        To remove an alias for 'll'::

            brz alias --remove ll

    """
    takes_args = ['name?']
    takes_options = [
        Option('remove', help='Remove the alias.'),
        ]

    def run(self, name=None, remove=False):
        if remove:
            self.remove_alias(name)
        elif name is None:
            self.print_aliases()
        else:
            equal_pos = name.find('=')
            if equal_pos == -1:
                self.print_alias(name)
            else:
                self.set_alias(name[:equal_pos], name[equal_pos+1:])

    def remove_alias(self, alias_name):
        if alias_name is None:
            raise errors.BzrCommandError(gettext(
                'brz alias --remove expects an alias to remove.'))
        # If alias is not found, print something like:
        # unalias: foo: not found
        c = _mod_config.GlobalConfig()
        c.unset_alias(alias_name)

    @display_command
    def print_aliases(self):
        """Print out the defined aliases in a similar format to bash."""
        aliases = _mod_config.GlobalConfig().get_aliases()
        for key, value in sorted(viewitems(aliases)):
            self.outf.write('brz alias %s="%s"\n' % (key, value))

    @display_command
    def print_alias(self, alias_name):
        from .commands import get_alias
        alias = get_alias(alias_name)
        if alias is None:
            self.outf.write("brz alias: %s: not found\n" % alias_name)
        else:
            self.outf.write(
                'brz alias %s="%s"\n' % (alias_name, ' '.join(alias)))

    def set_alias(self, alias_name, alias_command):
        """Save the alias in the global config."""
        c = _mod_config.GlobalConfig()
        c.set_alias(alias_name, alias_command)


class cmd_selftest(Command):
    __doc__ = """Run internal test suite.

    If arguments are given, they are regular expressions that say which tests
    should run.  Tests matching any expression are run, and other tests are
    not run.

    Alternatively if --first is given, matching tests are run first and then
    all other tests are run.  This is useful if you have been working in a
    particular area, but want to make sure nothing else was broken.

    If --exclude is given, tests that match that regular expression are
    excluded, regardless of whether they match --first or not.

    To help catch accidential dependencies between tests, the --randomize
    option is useful. In most cases, the argument used is the word 'now'.
    Note that the seed used for the random number generator is displayed
    when this option is used. The seed can be explicitly passed as the
    argument to this option if required. This enables reproduction of the
    actual ordering used if and when an order sensitive problem is encountered.

    If --list-only is given, the tests that would be run are listed. This is
    useful when combined with --first, --exclude and/or --randomize to
    understand their impact. The test harness reports "Listed nn tests in ..."
    instead of "Ran nn tests in ..." when list mode is enabled.

    If the global option '--no-plugins' is given, plugins are not loaded
    before running the selftests.  This has two effects: features provided or
    modified by plugins will not be tested, and tests provided by plugins will
    not be run.

    Tests that need working space on disk use a common temporary directory,
    typically inside $TMPDIR or /tmp.

    If you set BRZ_TEST_PDB=1 when running selftest, failing tests will drop
    into a pdb postmortem session.

    The --coverage=DIRNAME global option produces a report with covered code
    indicated.

    :Examples:
        Run only tests relating to 'ignore'::

            brz selftest ignore

        Disable plugins and list tests as they're run::

            brz --no-plugins selftest -v
    """
    # NB: this is used from the class without creating an instance, which is
    # why it does not have a self parameter.
    def get_transport_type(typestring):
        """Parse and return a transport specifier."""
        if typestring == "sftp":
            from .tests import stub_sftp
            return stub_sftp.SFTPAbsoluteServer
        elif typestring == "memory":
            from .tests import test_server
            return memory.MemoryServer
        elif typestring == "fakenfs":
            from .tests import test_server
            return test_server.FakeNFSServer
        msg = "No known transport type %s. Supported types are: sftp\n" %\
            (typestring)
        raise errors.BzrCommandError(msg)

    hidden = True
    takes_args = ['testspecs*']
    takes_options = ['verbose',
                     Option('one',
                             help='Stop when one test fails.',
                             short_name='1',
                             ),
                     Option('transport',
                            help='Use a different transport by default '
                                 'throughout the test suite.',
                            type=get_transport_type),
                     Option('benchmark',
                            help='Run the benchmarks rather than selftests.',
                            hidden=True),
                     Option('lsprof-timed',
                            help='Generate lsprof output for benchmarked'
                                 ' sections of code.'),
                     Option('lsprof-tests',
                            help='Generate lsprof output for each test.'),
                     Option('first',
                            help='Run all tests, but run specified tests first.',
                            short_name='f',
                            ),
                     Option('list-only',
                            help='List the tests instead of running them.'),
                     RegistryOption('parallel',
                        help="Run the test suite in parallel.",
                        lazy_registry=('breezy.tests', 'parallel_registry'),
                        value_switches=False,
                        ),
                     Option('randomize', type=text_type, argname="SEED",
                            help='Randomize the order of tests using the given'
                                 ' seed or "now" for the current time.'),
                     ListOption('exclude', type=text_type, argname="PATTERN",
                                short_name='x',
                                help='Exclude tests that match this regular'
                                ' expression.'),
                     Option('subunit1',
                            help='Output test progress via subunit v1.'),
                     Option('subunit2',
                            help='Output test progress via subunit v2.'),
                     Option('strict', help='Fail on missing dependencies or '
                            'known failures.'),
                     Option('load-list', type=text_type, argname='TESTLISTFILE',
                            help='Load a test id list from a text file.'),
                     ListOption('debugflag', type=text_type, short_name='E',
                                help='Turn on a selftest debug flag.'),
                     ListOption('starting-with', type=text_type, argname='TESTID',
                                param_name='starting_with', short_name='s',
                                help=
                                'Load only the tests starting with TESTID.'),
                     Option('sync',
                            help="By default we disable fsync and fdatasync"
                                 " while running the test suite.")
                     ]
    encoding_type = 'replace'

    def __init__(self):
        Command.__init__(self)
        self.additional_selftest_args = {}

    def run(self, testspecs_list=None, verbose=False, one=False,
            transport=None, benchmark=None,
            lsprof_timed=None,
            first=False, list_only=False,
            randomize=None, exclude=None, strict=False,
            load_list=None, debugflag=None, starting_with=None, subunit1=False,
            subunit2=False, parallel=None, lsprof_tests=False, sync=False):

        # During selftest, disallow proxying, as it can cause severe
        # performance penalties and is only needed for thread
        # safety. The selftest command is assumed to not use threads
        # too heavily. The call should be as early as possible, as
        # error reporting for past duplicate imports won't have useful
        # backtraces.
        if sys.version_info[0] < 3:
            # TODO(pad.lv/1696545): Allow proxying on Python 3, since
            # disallowing it currently leads to failures in many places.
            lazy_import.disallow_proxying()

        try:
            from . import tests
        except ImportError:
            raise errors.BzrCommandError("tests not available. Install the "
                "breezy tests to run the breezy testsuite.")

        if testspecs_list is not None:
            pattern = '|'.join(testspecs_list)
        else:
            pattern = ".*"
        if subunit1:
            try:
                from .tests import SubUnitBzrRunnerv1
            except ImportError:
                raise errors.BzrCommandError(gettext(
                    "subunit not available. subunit needs to be installed "
                    "to use --subunit."))
            self.additional_selftest_args['runner_class'] = SubUnitBzrRunnerv1
            # On Windows, disable automatic conversion of '\n' to '\r\n' in
            # stdout, which would corrupt the subunit stream. 
            # FIXME: This has been fixed in subunit trunk (>0.0.5) so the
            # following code can be deleted when it's sufficiently deployed
            # -- vila/mgz 20100514
            if (sys.platform == "win32"
                and getattr(sys.stdout, 'fileno', None) is not None):
                import msvcrt
                msvcrt.setmode(sys.stdout.fileno(), os.O_BINARY)
        if subunit2:
            try:
                from .tests import SubUnitBzrRunnerv2
            except ImportError:
                raise errors.BzrCommandError(gettext(
                    "subunit not available. subunit "
                    "needs to be installed to use --subunit2."))
            self.additional_selftest_args['runner_class'] = SubUnitBzrRunnerv2

        if parallel:
            self.additional_selftest_args.setdefault(
                'suite_decorators', []).append(parallel)
        if benchmark:
            raise errors.BzrCommandError(gettext(
                "--benchmark is no longer supported from brz 2.2; "
                "use bzr-usertest instead"))
        test_suite_factory = None
        if not exclude:
            exclude_pattern = None
        else:
            exclude_pattern = '(' + '|'.join(exclude) + ')'
        if not sync:
            self._disable_fsync()
        selftest_kwargs = {"verbose": verbose,
                          "pattern": pattern,
                          "stop_on_failure": one,
                          "transport": transport,
                          "test_suite_factory": test_suite_factory,
                          "lsprof_timed": lsprof_timed,
                          "lsprof_tests": lsprof_tests,
                          "matching_tests_first": first,
                          "list_only": list_only,
                          "random_seed": randomize,
                          "exclude_pattern": exclude_pattern,
                          "strict": strict,
                          "load_list": load_list,
                          "debug_flags": debugflag,
                          "starting_with": starting_with
                          }
        selftest_kwargs.update(self.additional_selftest_args)

        # Make deprecation warnings visible, unless -Werror is set
        cleanup = symbol_versioning.activate_deprecation_warnings(
            override=False)
        try:
            result = tests.selftest(**selftest_kwargs)
        finally:
            cleanup()
        return int(not result)

    def _disable_fsync(self):
        """Change the 'os' functionality to not synchronize."""
        self._orig_fsync = getattr(os, 'fsync', None)
        if self._orig_fsync is not None:
            os.fsync = lambda filedes: None
        self._orig_fdatasync = getattr(os, 'fdatasync', None)
        if self._orig_fdatasync is not None:
            os.fdatasync = lambda filedes: None


class cmd_version(Command):
    __doc__ = """Show version of brz."""

    encoding_type = 'replace'
    takes_options = [
        Option("short", help="Print just the version number."),
        ]

    @display_command
    def run(self, short=False):
        from .version import show_version
        if short:
            self.outf.write(breezy.version_string + '\n')
        else:
            show_version(to_file=self.outf)


class cmd_rocks(Command):
    __doc__ = """Statement of optimism."""

    hidden = True

    @display_command
    def run(self):
        self.outf.write(gettext("It sure does!\n"))


class cmd_find_merge_base(Command):
    __doc__ = """Find and print a base revision for merging two branches."""
    # TODO: Options to specify revisions on either side, as if
    #       merging only part of the history.
    takes_args = ['branch', 'other']
    hidden = True

    @display_command
    def run(self, branch, other):
        from .revision import ensure_null

        branch1 = Branch.open_containing(branch)[0]
        branch2 = Branch.open_containing(other)[0]
        self.add_cleanup(branch1.lock_read().unlock)
        self.add_cleanup(branch2.lock_read().unlock)
        last1 = ensure_null(branch1.last_revision())
        last2 = ensure_null(branch2.last_revision())

        graph = branch1.repository.get_graph(branch2.repository)
        base_rev_id = graph.find_unique_lca(last1, last2)

        self.outf.write(gettext('merge base is revision %s\n') %
                base_rev_id.decode('utf-8'))


class cmd_merge(Command):
    __doc__ = """Perform a three-way merge.

    The source of the merge can be specified either in the form of a branch,
    or in the form of a path to a file containing a merge directive generated
    with brz send. If neither is specified, the default is the upstream branch
    or the branch most recently merged using --remember.  The source of the
    merge may also be specified in the form of a path to a file in another
    branch:  in this case, only the modifications to that file are merged into
    the current working tree.

    When merging from a branch, by default brz will try to merge in all new
    work from the other branch, automatically determining an appropriate base
    revision.  If this fails, you may need to give an explicit base.

    To pick a different ending revision, pass "--revision OTHER".  brz will
    try to merge in all new work up to and including revision OTHER.

    If you specify two values, "--revision BASE..OTHER", only revisions BASE
    through OTHER, excluding BASE but including OTHER, will be merged.  If this
    causes some revisions to be skipped, i.e. if the destination branch does
    not already contain revision BASE, such a merge is commonly referred to as
    a "cherrypick". Unlike a normal merge, Bazaar does not currently track
    cherrypicks. The changes look like a normal commit, and the history of the
    changes from the other branch is not stored in the commit.

    Revision numbers are always relative to the source branch.

    Merge will do its best to combine the changes in two branches, but there
    are some kinds of problems only a human can fix.  When it encounters those,
    it will mark a conflict.  A conflict means that you need to fix something,
    before you can commit.

    Use brz resolve when you have fixed a problem.  See also brz conflicts.

    If there is no default branch set, the first merge will set it (use
    --no-remember to avoid setting it). After that, you can omit the branch
    to use the default.  To change the default, use --remember. The value will
    only be saved if the remote location can be accessed.

    The results of the merge are placed into the destination working
    directory, where they can be reviewed (with brz diff), tested, and then
    committed to record the result of the merge.

    merge refuses to run if there are any uncommitted changes, unless
    --force is given.  If --force is given, then the changes from the source
    will be merged with the current working tree, including any uncommitted
    changes in the tree.  The --force option can also be used to create a
    merge revision which has more than two parents.

    If one would like to merge changes from the working tree of the other
    branch without merging any committed revisions, the --uncommitted option
    can be given.

    To select only some changes to merge, use "merge -i", which will prompt
    you to apply each diff hunk and file change, similar to "shelve".

    :Examples:
        To merge all new revisions from brz.dev::

            brz merge ../brz.dev

        To merge changes up to and including revision 82 from brz.dev::

            brz merge -r 82 ../brz.dev

        To merge the changes introduced by 82, without previous changes::

            brz merge -r 81..82 ../brz.dev

        To apply a merge directive contained in /tmp/merge::

            brz merge /tmp/merge

        To create a merge revision with three parents from two branches
        feature1a and feature1b:

            brz merge ../feature1a
            brz merge ../feature1b --force
            brz commit -m 'revision with three parents'
    """

    encoding_type = 'exact'
    _see_also = ['update', 'remerge', 'status-flags', 'send']
    takes_args = ['location?']
    takes_options = [
        'change',
        'revision',
        Option('force',
               help='Merge even if the destination tree has uncommitted changes.'),
        'merge-type',
        'reprocess',
        'remember',
        Option('show-base', help="Show base revision text in "
               "conflicts."),
        Option('uncommitted', help='Apply uncommitted changes'
               ' from a working copy, instead of branch changes.'),
        Option('pull', help='If the destination is already'
                ' completely merged into the source, pull from the'
                ' source rather than merging.  When this happens,'
                ' you do not need to commit the result.'),
        custom_help('directory',
               help='Branch to merge into, '
                    'rather than the one containing the working directory.'),
        Option('preview', help='Instead of merging, show a diff of the'
               ' merge.'),
        Option('interactive', help='Select changes interactively.',
            short_name='i')
    ]

    def run(self, location=None, revision=None, force=False,
            merge_type=None, show_base=False, reprocess=None, remember=None,
            uncommitted=False, pull=False,
            directory=None,
            preview=False,
            interactive=False,
            ):
        if merge_type is None:
            merge_type = _mod_merge.Merge3Merger

        if directory is None: directory = u'.'
        possible_transports = []
        merger = None
        allow_pending = True
        verified = 'inapplicable'

        tree = WorkingTree.open_containing(directory)[0]
        if tree.branch.revno() == 0:
            raise errors.BzrCommandError(gettext('Merging into empty branches not currently supported, '
                                         'https://bugs.launchpad.net/bzr/+bug/308562'))

        try:
            basis_tree = tree.revision_tree(tree.last_revision())
        except errors.NoSuchRevision:
            basis_tree = tree.basis_tree()

        # die as quickly as possible if there are uncommitted changes
        if not force:
            if tree.has_changes():
                raise errors.UncommittedChanges(tree)

        view_info = _get_view_info_for_change_reporter(tree)
        change_reporter = delta._ChangeReporter(
            unversioned_filter=tree.is_ignored, view_info=view_info)
        pb = ui.ui_factory.nested_progress_bar()
        self.add_cleanup(pb.finished)
        self.add_cleanup(tree.lock_write().unlock)
        if location is not None:
            try:
                mergeable = bundle.read_mergeable_from_url(location,
                    possible_transports=possible_transports)
            except errors.NotABundle:
                mergeable = None
            else:
                if uncommitted:
                    raise errors.BzrCommandError(gettext('Cannot use --uncommitted'
                        ' with bundles or merge directives.'))

                if revision is not None:
                    raise errors.BzrCommandError(gettext(
                        'Cannot use -r with merge directives or bundles'))
                merger, verified = _mod_merge.Merger.from_mergeable(tree,
                   mergeable)

        if merger is None and uncommitted:
            if revision is not None and len(revision) > 0:
                raise errors.BzrCommandError(gettext('Cannot use --uncommitted and'
                    ' --revision at the same time.'))
            merger = self.get_merger_from_uncommitted(tree, location, None)
            allow_pending = False

        if merger is None:
            merger, allow_pending = self._get_merger_from_branch(tree,
                location, revision, remember, possible_transports, None)

        merger.merge_type = merge_type
        merger.reprocess = reprocess
        merger.show_base = show_base
        self.sanity_check_merger(merger)
        if (merger.base_rev_id == merger.other_rev_id and
            merger.other_rev_id is not None):
            # check if location is a nonexistent file (and not a branch) to
            # disambiguate the 'Nothing to do'
            if merger.interesting_files:
                if not merger.other_tree.has_filename(
                    merger.interesting_files[0]):
                    note(gettext("merger: ") + str(merger))
                    raise errors.PathsDoNotExist([location])
            note(gettext('Nothing to do.'))
            return 0
        if pull and not preview:
            if merger.interesting_files is not None:
                raise errors.BzrCommandError(gettext('Cannot pull individual files'))
            if (merger.base_rev_id == tree.last_revision()):
                result = tree.pull(merger.other_branch, False,
                                   merger.other_rev_id)
                result.report(self.outf)
                return 0
        if merger.this_basis is None:
            raise errors.BzrCommandError(gettext(
                "This branch has no commits."
                " (perhaps you would prefer 'brz pull')"))
        if preview:
            return self._do_preview(merger)
        elif interactive:
            return self._do_interactive(merger)
        else:
            return self._do_merge(merger, change_reporter, allow_pending,
                                  verified)

    def _get_preview(self, merger):
        tree_merger = merger.make_merger()
        tt = tree_merger.make_preview_transform()
        self.add_cleanup(tt.finalize)
        result_tree = tt.get_preview_tree()
        return result_tree

    def _do_preview(self, merger):
        from .diff import show_diff_trees
        result_tree = self._get_preview(merger)
        path_encoding = osutils.get_diff_header_encoding()
        show_diff_trees(merger.this_tree, result_tree, self.outf,
                        old_label='', new_label='',
                        path_encoding=path_encoding)

    def _do_merge(self, merger, change_reporter, allow_pending, verified):
        merger.change_reporter = change_reporter
        conflict_count = merger.do_merge()
        if allow_pending:
            merger.set_pending()
        if verified == 'failed':
            warning('Preview patch does not match changes')
        if conflict_count != 0:
            return 1
        else:
            return 0

    def _do_interactive(self, merger):
        """Perform an interactive merge.

        This works by generating a preview tree of the merge, then using
        Shelver to selectively remove the differences between the working tree
        and the preview tree.
        """
        from . import shelf_ui
        result_tree = self._get_preview(merger)
        writer = breezy.option.diff_writer_registry.get()
        shelver = shelf_ui.Shelver(merger.this_tree, result_tree, destroy=True,
                                   reporter=shelf_ui.ApplyReporter(),
                                   diff_writer=writer(self.outf))
        try:
            shelver.run()
        finally:
            shelver.finalize()

    def sanity_check_merger(self, merger):
        if (merger.show_base and
            not merger.merge_type is _mod_merge.Merge3Merger):
            raise errors.BzrCommandError(gettext("Show-base is not supported for this"
                                         " merge type. %s") % merger.merge_type)
        if merger.reprocess is None:
            if merger.show_base:
                merger.reprocess = False
            else:
                # Use reprocess if the merger supports it
                merger.reprocess = merger.merge_type.supports_reprocess
        if merger.reprocess and not merger.merge_type.supports_reprocess:
            raise errors.BzrCommandError(gettext("Conflict reduction is not supported"
                                         " for merge type %s.") %
                                         merger.merge_type)
        if merger.reprocess and merger.show_base:
            raise errors.BzrCommandError(gettext("Cannot do conflict reduction and"
                                         " show base."))

        if (merger.merge_type.requires_file_merge_plan and
            (not getattr(merger.this_tree, 'plan_file_merge', None) or
             not getattr(merger.other_tree, 'plan_file_merge', None) or
             (merger.base_tree is not None and
                 not getattr(merger.base_tree, 'plan_file_merge', None)))):
            raise errors.BzrCommandError(
                 gettext('Plan file merge unsupported: '
                         'Merge type incompatible with tree formats.'))

    def _get_merger_from_branch(self, tree, location, revision, remember,
                                possible_transports, pb):
        """Produce a merger from a location, assuming it refers to a branch."""
        # find the branch locations
        other_loc, user_location = self._select_branch_location(tree, location,
            revision, -1)
        if revision is not None and len(revision) == 2:
            base_loc, _unused = self._select_branch_location(tree,
                location, revision, 0)
        else:
            base_loc = other_loc
        # Open the branches
        other_branch, other_path = Branch.open_containing(other_loc,
            possible_transports)
        if base_loc == other_loc:
            base_branch = other_branch
        else:
            base_branch, base_path = Branch.open_containing(base_loc,
                possible_transports)
        # Find the revision ids
        other_revision_id = None
        base_revision_id = None
        if revision is not None:
            if len(revision) >= 1:
                other_revision_id = revision[-1].as_revision_id(other_branch)
            if len(revision) == 2:
                base_revision_id = revision[0].as_revision_id(base_branch)
        if other_revision_id is None:
            other_revision_id = _mod_revision.ensure_null(
                other_branch.last_revision())
        # Remember where we merge from. We need to remember if:
        # - user specify a location (and we don't merge from the parent
        #   branch)
        # - user ask to remember or there is no previous location set to merge
        #   from and user didn't ask to *not* remember
        if (user_location is not None
            and ((remember
                  or (remember is None
                      and tree.branch.get_submit_branch() is None)))):
            tree.branch.set_submit_branch(other_branch.base)
        # Merge tags (but don't set them in the master branch yet, the user
        # might revert this merge).  Commit will propagate them.
        other_branch.tags.merge_to(tree.branch.tags, ignore_master=True)
        merger = _mod_merge.Merger.from_revision_ids(tree,
            other_revision_id, base_revision_id, other_branch, base_branch)
        if other_path != '':
            allow_pending = False
            merger.interesting_files = [other_path]
        else:
            allow_pending = True
        return merger, allow_pending

    def get_merger_from_uncommitted(self, tree, location, pb):
        """Get a merger for uncommitted changes.

        :param tree: The tree the merger should apply to.
        :param location: The location containing uncommitted changes.
        :param pb: The progress bar to use for showing progress.
        """
        location = self._select_branch_location(tree, location)[0]
        other_tree, other_path = WorkingTree.open_containing(location)
        merger = _mod_merge.Merger.from_uncommitted(tree, other_tree, pb)
        if other_path != '':
            merger.interesting_files = [other_path]
        return merger

    def _select_branch_location(self, tree, user_location, revision=None,
                                index=None):
        """Select a branch location, according to possible inputs.

        If provided, branches from ``revision`` are preferred.  (Both
        ``revision`` and ``index`` must be supplied.)

        Otherwise, the ``location`` parameter is used.  If it is None, then the
        ``submit`` or ``parent`` location is used, and a note is printed.

        :param tree: The working tree to select a branch for merging into
        :param location: The location entered by the user
        :param revision: The revision parameter to the command
        :param index: The index to use for the revision parameter.  Negative
            indices are permitted.
        :return: (selected_location, user_location).  The default location
            will be the user-entered location.
        """
        if (revision is not None and index is not None
            and revision[index] is not None):
            branch = revision[index].get_branch()
            if branch is not None:
                return branch, branch
        if user_location is None:
            location = self._get_remembered(tree, 'Merging from')
        else:
            location = user_location
        return location, user_location

    def _get_remembered(self, tree, verb_string):
        """Use tree.branch's parent if none was supplied.

        Report if the remembered location was used.
        """
        stored_location = tree.branch.get_submit_branch()
        stored_location_type = "submit"
        if stored_location is None:
            stored_location = tree.branch.get_parent()
            stored_location_type = "parent"
        mutter("%s", stored_location)
        if stored_location is None:
            raise errors.BzrCommandError(gettext("No location specified or remembered"))
        display_url = urlutils.unescape_for_display(stored_location, 'utf-8')
        note(gettext("{0} remembered {1} location {2}").format(verb_string,
                stored_location_type, display_url))
        return stored_location


class cmd_remerge(Command):
    __doc__ = """Redo a merge.

    Use this if you want to try a different merge technique while resolving
    conflicts.  Some merge techniques are better than others, and remerge
    lets you try different ones on different files.

    The options for remerge have the same meaning and defaults as the ones for
    merge.  The difference is that remerge can (only) be run when there is a
    pending merge, and it lets you specify particular files.

    :Examples:
        Re-do the merge of all conflicted files, and show the base text in
        conflict regions, in addition to the usual THIS and OTHER texts::

            brz remerge --show-base

        Re-do the merge of "foobar", using the weave merge algorithm, with
        additional processing to reduce the size of conflict regions::

            brz remerge --merge-type weave --reprocess foobar
    """
    takes_args = ['file*']
    takes_options = [
            'merge-type',
            'reprocess',
            Option('show-base',
                   help="Show base revision text in conflicts."),
            ]

    def run(self, file_list=None, merge_type=None, show_base=False,
            reprocess=False):
        from .conflicts import restore
        if merge_type is None:
            merge_type = _mod_merge.Merge3Merger
        tree, file_list = WorkingTree.open_containing_paths(file_list)
        self.add_cleanup(tree.lock_write().unlock)
        parents = tree.get_parent_ids()
        if len(parents) != 2:
            raise errors.BzrCommandError(gettext("Sorry, remerge only works after normal"
                                         " merges.  Not cherrypicking or"
                                         " multi-merges."))
        repository = tree.branch.repository
        interesting_files = None
        new_conflicts = []
        conflicts = tree.conflicts()
        if file_list is not None:
            interesting_files = set()
            for filename in file_list:
                if not tree.is_versioned(filename):
                    raise errors.NotVersionedError(filename)
                interesting_files.add(filename)
                if tree.kind(filename) != "directory":
                    continue

                for path, ie in tree.iter_entries_by_dir(specific_files=[filename]):
                    interesting_files.add(path)
            new_conflicts = conflicts.select_conflicts(tree, file_list)[0]
        else:
            # Remerge only supports resolving contents conflicts
            allowed_conflicts = ('text conflict', 'contents conflict')
            restore_files = [c.path for c in conflicts
                             if c.typestring in allowed_conflicts]
        _mod_merge.transform_tree(tree, tree.basis_tree(), interesting_files)
        tree.set_conflicts(ConflictList(new_conflicts))
        if file_list is not None:
            restore_files = file_list
        for filename in restore_files:
            try:
                restore(tree.abspath(filename))
            except errors.NotConflicted:
                pass
        # Disable pending merges, because the file texts we are remerging
        # have not had those merges performed.  If we use the wrong parents
        # list, we imply that the working tree text has seen and rejected
        # all the changes from the other tree, when in fact those changes
        # have not yet been seen.
        tree.set_parent_ids(parents[:1])
        try:
            merger = _mod_merge.Merger.from_revision_ids(tree, parents[1])
            merger.interesting_files = interesting_files
            merger.merge_type = merge_type
            merger.show_base = show_base
            merger.reprocess = reprocess
            conflicts = merger.do_merge()
        finally:
            tree.set_parent_ids(parents)
        if conflicts > 0:
            return 1
        else:
            return 0


class cmd_revert(Command):
    __doc__ = """\
    Set files in the working tree back to the contents of a previous revision.

    Giving a list of files will revert only those files.  Otherwise, all files
    will be reverted.  If the revision is not specified with '--revision', the
    working tree basis revision is used. A revert operation affects only the
    working tree, not any revision history like the branch and repository or
    the working tree basis revision.

    To remove only some changes, without reverting to a prior version, use
    merge instead.  For example, "merge . -r -2..-3" (don't forget the ".")
    will remove the changes introduced by the second last commit (-2), without
    affecting the changes introduced by the last commit (-1).  To remove
    certain changes on a hunk-by-hunk basis, see the shelve command.
    To update the branch to a specific revision or the latest revision and
    update the working tree accordingly while preserving local changes, see the
    update command.

    Uncommitted changes to files that are reverted will be discarded.
    Howver, by default, any files that have been manually changed will be
    backed up first.  (Files changed only by merge are not backed up.)  Backup
    files have '.~#~' appended to their name, where # is a number.

    When you provide files, you can use their current pathname or the pathname
    from the target revision.  So you can use revert to "undelete" a file by
    name.  If you name a directory, all the contents of that directory will be
    reverted.

    If you have newly added files since the target revision, they will be
    removed.  If the files to be removed have been changed, backups will be
    created as above.  Directories containing unknown files will not be
    deleted.

    The working tree contains a list of revisions that have been merged but
    not yet committed. These revisions will be included as additional parents
    of the next commit.  Normally, using revert clears that list as well as
    reverting the files.  If any files are specified, revert leaves the list
    of uncommitted merges alone and reverts only the files.  Use ``brz revert
    .`` in the tree root to revert all files but keep the recorded merges,
    and ``brz revert --forget-merges`` to clear the pending merge list without
    reverting any files.

    Using "brz revert --forget-merges", it is possible to apply all of the
    changes from a branch in a single revision.  To do this, perform the merge
    as desired.  Then doing revert with the "--forget-merges" option will keep
    the content of the tree as it was, but it will clear the list of pending
    merges.  The next commit will then contain all of the changes that are
    present in the other branch, but without any other parent revisions.
    Because this technique forgets where these changes originated, it may
    cause additional conflicts on later merges involving the same source and
    target branches.
    """

    _see_also = ['cat', 'export', 'merge', 'shelve']
    takes_options = [
        'revision',
        Option('no-backup', "Do not save backups of reverted files."),
        Option('forget-merges',
               'Remove pending merge marker, without changing any files.'),
        ]
    takes_args = ['file*']

    def run(self, revision=None, no_backup=False, file_list=None,
            forget_merges=None):
        tree, file_list = WorkingTree.open_containing_paths(file_list)
        self.add_cleanup(tree.lock_tree_write().unlock)
        if forget_merges:
            tree.set_parent_ids(tree.get_parent_ids()[:1])
        else:
            self._revert_tree_to_revision(tree, revision, file_list, no_backup)

    @staticmethod
    def _revert_tree_to_revision(tree, revision, file_list, no_backup):
        rev_tree = _get_one_revision_tree('revert', revision, tree=tree)
        tree.revert(file_list, rev_tree, not no_backup, None,
            report_changes=True)


class cmd_assert_fail(Command):
    __doc__ = """Test reporting of assertion failures"""
    # intended just for use in testing

    hidden = True

    def run(self):
        raise AssertionError("always fails")


class cmd_help(Command):
    __doc__ = """Show help on a command or other topic.
    """

    _see_also = ['topics']
    takes_options = [
            Option('long', 'Show help on all commands.'),
            ]
    takes_args = ['topic?']
    aliases = ['?', '--help', '-?', '-h']

    @display_command
    def run(self, topic=None, long=False):
        import breezy.help
        if topic is None and long:
            topic = "commands"
        breezy.help.help(topic)


class cmd_shell_complete(Command):
    __doc__ = """Show appropriate completions for context.

    For a list of all available commands, say 'brz shell-complete'.
    """
    takes_args = ['context?']
    aliases = ['s-c']
    hidden = True

    @display_command
    def run(self, context=None):
        from . import shellcomplete
        shellcomplete.shellcomplete(context)


class cmd_missing(Command):
    __doc__ = """Show unmerged/unpulled revisions between two branches.

    OTHER_BRANCH may be local or remote.

    To filter on a range of revisions, you can use the command -r begin..end
    -r revision requests a specific revision, -r ..end or -r begin.. are
    also valid.
            
    :Exit values:
        1 - some missing revisions
        0 - no missing revisions

    :Examples:

        Determine the missing revisions between this and the branch at the
        remembered pull location::

            brz missing

        Determine the missing revisions between this and another branch::

            brz missing http://server/branch

        Determine the missing revisions up to a specific revision on the other
        branch::

            brz missing -r ..-10

        Determine the missing revisions up to a specific revision on this
        branch::

            brz missing --my-revision ..-10
    """

    _see_also = ['merge', 'pull']
    takes_args = ['other_branch?']
    takes_options = [
        'directory',
        Option('reverse', 'Reverse the order of revisions.'),
        Option('mine-only',
               'Display changes in the local branch only.'),
        Option('this', 'Same as --mine-only.'),
        Option('theirs-only',
               'Display changes in the remote branch only.'),
        Option('other', 'Same as --theirs-only.'),
        'log-format',
        'show-ids',
        'verbose',
        custom_help('revision',
             help='Filter on other branch revisions (inclusive). '
                'See "help revisionspec" for details.'),
        Option('my-revision',
            type=_parse_revision_str,
            help='Filter on local branch revisions (inclusive). '
                'See "help revisionspec" for details.'),
        Option('include-merged',
               'Show all revisions in addition to the mainline ones.'),
        Option('include-merges', hidden=True,
               help='Historical alias for --include-merged.'),
        ]
    encoding_type = 'replace'

    @display_command
    def run(self, other_branch=None, reverse=False, mine_only=False,
            theirs_only=False,
            log_format=None, long=False, short=False, line=False,
            show_ids=False, verbose=False, this=False, other=False,
            include_merged=None, revision=None, my_revision=None,
            directory=u'.'):
        from breezy.missing import find_unmerged, iter_log_revisions
        def message(s):
            if not is_quiet():
                self.outf.write(s)

        if include_merged is None:
            include_merged = False
        if this:
            mine_only = this
        if other:
            theirs_only = other
        # TODO: We should probably check that we don't have mine-only and
        #       theirs-only set, but it gets complicated because we also have
        #       this and other which could be used.
        restrict = 'all'
        if mine_only:
            restrict = 'local'
        elif theirs_only:
            restrict = 'remote'

        local_branch = Branch.open_containing(directory)[0]
        self.add_cleanup(local_branch.lock_read().unlock)

        parent = local_branch.get_parent()
        if other_branch is None:
            other_branch = parent
            if other_branch is None:
                raise errors.BzrCommandError(gettext("No peer location known"
                                             " or specified."))
            display_url = urlutils.unescape_for_display(parent,
                                                        self.outf.encoding)
            message(gettext("Using saved parent location: {0}\n").format(
                    display_url))

        remote_branch = Branch.open(other_branch)
        if remote_branch.base == local_branch.base:
            remote_branch = local_branch
        else:
            self.add_cleanup(remote_branch.lock_read().unlock)

        local_revid_range = _revision_range_to_revid_range(
            _get_revision_range(my_revision, local_branch,
                self.name()))

        remote_revid_range = _revision_range_to_revid_range(
            _get_revision_range(revision,
                remote_branch, self.name()))

        local_extra, remote_extra = find_unmerged(
            local_branch, remote_branch, restrict,
            backward=not reverse,
            include_merged=include_merged,
            local_revid_range=local_revid_range,
            remote_revid_range=remote_revid_range)

        if log_format is None:
            registry = log.log_formatter_registry
            log_format = registry.get_default(local_branch)
        lf = log_format(to_file=self.outf,
                        show_ids=show_ids,
                        show_timezone='original')

        status_code = 0
        if local_extra and not theirs_only:
            message(ngettext("You have %d extra revision:\n",
                             "You have %d extra revisions:\n", 
                             len(local_extra)) %
                len(local_extra))
            rev_tag_dict = {}
            if local_branch.supports_tags():
                rev_tag_dict = local_branch.tags.get_reverse_tag_dict()
            for revision in iter_log_revisions(local_extra,
                                local_branch.repository,
                                verbose,
                                rev_tag_dict):
                lf.log_revision(revision)
            printed_local = True
            status_code = 1
        else:
            printed_local = False

        if remote_extra and not mine_only:
            if printed_local is True:
                message("\n\n\n")
            message(ngettext("You are missing %d revision:\n",
                             "You are missing %d revisions:\n",
                             len(remote_extra)) %
                len(remote_extra))
            if remote_branch.supports_tags():
                rev_tag_dict = remote_branch.tags.get_reverse_tag_dict()
            for revision in iter_log_revisions(remote_extra,
                                remote_branch.repository,
                                verbose,
                                rev_tag_dict):
                lf.log_revision(revision)
            status_code = 1

        if mine_only and not local_extra:
            # We checked local, and found nothing extra
            message(gettext('This branch has no new revisions.\n'))
        elif theirs_only and not remote_extra:
            # We checked remote, and found nothing extra
            message(gettext('Other branch has no new revisions.\n'))
        elif not (mine_only or theirs_only or local_extra or
                  remote_extra):
            # We checked both branches, and neither one had extra
            # revisions
            message(gettext("Branches are up to date.\n"))
        self.cleanup_now()
        if not status_code and parent is None and other_branch is not None:
            self.add_cleanup(local_branch.lock_write().unlock)
            # handle race conditions - a parent might be set while we run.
            if local_branch.get_parent() is None:
                local_branch.set_parent(remote_branch.base)
        return status_code


class cmd_pack(Command):
    __doc__ = """Compress the data within a repository.

    This operation compresses the data within a bazaar repository. As
    bazaar supports automatic packing of repository, this operation is
    normally not required to be done manually.

    During the pack operation, bazaar takes a backup of existing repository
    data, i.e. pack files. This backup is eventually removed by bazaar
    automatically when it is safe to do so. To save disk space by removing
    the backed up pack files, the --clean-obsolete-packs option may be
    used.

    Warning: If you use --clean-obsolete-packs and your machine crashes
    during or immediately after repacking, you may be left with a state
    where the deletion has been written to disk but the new packs have not
    been. In this case the repository may be unusable.
    """

    _see_also = ['repositories']
    takes_args = ['branch_or_repo?']
    takes_options = [
        Option('clean-obsolete-packs', 'Delete obsolete packs to save disk space.'),
        ]

    def run(self, branch_or_repo='.', clean_obsolete_packs=False):
        dir = controldir.ControlDir.open_containing(branch_or_repo)[0]
        try:
            branch = dir.open_branch()
            repository = branch.repository
        except errors.NotBranchError:
            repository = dir.open_repository()
        repository.pack(clean_obsolete_packs=clean_obsolete_packs)


class cmd_plugins(Command):
    __doc__ = """List the installed plugins.

    This command displays the list of installed plugins including
    version of plugin and a short description of each.

    --verbose shows the path where each plugin is located.

    A plugin is an external component for Bazaar that extends the
    revision control system, by adding or replacing code in Bazaar.
    Plugins can do a variety of things, including overriding commands,
    adding new commands, providing additional network transports and
    customizing log output.

    See the Bazaar Plugin Guide <http://doc.bazaar.canonical.com/plugins/en/>
    for further information on plugins including where to find them and how to
    install them. Instructions are also provided there on how to write new
    plugins using the Python programming language.
    """
    takes_options = ['verbose']

    @display_command
    def run(self, verbose=False):
        from . import plugin
        # Don't give writelines a generator as some codecs don't like that
        self.outf.writelines(
            list(plugin.describe_plugins(show_paths=verbose)))


class cmd_testament(Command):
    __doc__ = """Show testament (signing-form) of a revision."""
    takes_options = [
            'revision',
            Option('long', help='Produce long-format testament.'),
            Option('strict',
                   help='Produce a strict-format testament.')]
    takes_args = ['branch?']
    encoding_type = 'exact'
    @display_command
    def run(self, branch=u'.', revision=None, long=False, strict=False):
        from .testament import Testament, StrictTestament
        if strict is True:
            testament_class = StrictTestament
        else:
            testament_class = Testament
        if branch == '.':
            b = Branch.open_containing(branch)[0]
        else:
            b = Branch.open(branch)
        self.add_cleanup(b.lock_read().unlock)
        if revision is None:
            rev_id = b.last_revision()
        else:
            rev_id = revision[0].as_revision_id(b)
        t = testament_class.from_revision(b.repository, rev_id)
        if long:
            self.outf.writelines(t.as_text_lines())
        else:
            self.outf.write(t.as_short_text())


class cmd_annotate(Command):
    __doc__ = """Show the origin of each line in a file.

    This prints out the given file with an annotation on the left side
    indicating which revision, author and date introduced the change.

    If the origin is the same for a run of consecutive lines, it is
    shown only at the top, unless the --all option is given.
    """
    # TODO: annotate directories; showing when each file was last changed
    # TODO: if the working copy is modified, show annotations on that
    #       with new uncommitted lines marked
    aliases = ['ann', 'blame', 'praise']
    takes_args = ['filename']
    takes_options = [Option('all', help='Show annotations on all lines.'),
                     Option('long', help='Show commit date in annotations.'),
                     'revision',
                     'show-ids',
                     'directory',
                     ]
    encoding_type = 'exact'

    @display_command
    def run(self, filename, all=False, long=False, revision=None,
            show_ids=False, directory=None):
        from .annotate import (
            annotate_file_tree,
            )
        wt, branch, relpath = \
            _open_directory_or_containing_tree_or_branch(filename, directory)
        if wt is not None:
            self.add_cleanup(wt.lock_read().unlock)
        else:
            self.add_cleanup(branch.lock_read().unlock)
        tree = _get_one_revision_tree('annotate', revision, branch=branch)
        self.add_cleanup(tree.lock_read().unlock)
        if wt is not None and revision is None:
            file_id = wt.path2id(relpath)
        else:
            file_id = tree.path2id(relpath)
        if file_id is None:
            raise errors.NotVersionedError(filename)
        if wt is not None and revision is None:
            # If there is a tree and we're not annotating historical
            # versions, annotate the working tree's content.
            annotate_file_tree(wt, relpath, self.outf, long, all,
                show_ids=show_ids, file_id=file_id)
        else:
            annotate_file_tree(tree, relpath, self.outf, long, all,
                show_ids=show_ids, branch=branch, file_id=file_id)


class cmd_re_sign(Command):
    __doc__ = """Create a digital signature for an existing revision."""
    # TODO be able to replace existing ones.

    hidden = True # is this right ?
    takes_args = ['revision_id*']
    takes_options = ['directory', 'revision']

    def run(self, revision_id_list=None, revision=None, directory=u'.'):
        if revision_id_list is not None and revision is not None:
            raise errors.BzrCommandError(gettext('You can only supply one of revision_id or --revision'))
        if revision_id_list is None and revision is None:
            raise errors.BzrCommandError(gettext('You must supply either --revision or a revision_id'))
        b = WorkingTree.open_containing(directory)[0].branch
        self.add_cleanup(b.lock_write().unlock)
        return self._run(b, revision_id_list, revision)

    def _run(self, b, revision_id_list, revision):
        gpg_strategy = gpg.GPGStrategy(b.get_config_stack())
        if revision_id_list is not None:
            b.repository.start_write_group()
            try:
                for revision_id in revision_id_list:
                    revision_id = cache_utf8.encode(revision_id)
                    b.repository.sign_revision(revision_id, gpg_strategy)
            except:
                b.repository.abort_write_group()
                raise
            else:
                b.repository.commit_write_group()
        elif revision is not None:
            if len(revision) == 1:
                revno, rev_id = revision[0].in_history(b)
                b.repository.start_write_group()
                try:
                    b.repository.sign_revision(rev_id, gpg_strategy)
                except:
                    b.repository.abort_write_group()
                    raise
                else:
                    b.repository.commit_write_group()
            elif len(revision) == 2:
                # are they both on rh- if so we can walk between them
                # might be nice to have a range helper for arbitrary
                # revision paths. hmm.
                from_revno, from_revid = revision[0].in_history(b)
                to_revno, to_revid = revision[1].in_history(b)
                if to_revid is None:
                    to_revno = b.revno()
                if from_revno is None or to_revno is None:
                    raise errors.BzrCommandError(gettext('Cannot sign a range of non-revision-history revisions'))
                b.repository.start_write_group()
                try:
                    for revno in range(from_revno, to_revno + 1):
                        b.repository.sign_revision(b.get_rev_id(revno),
                                                   gpg_strategy)
                except:
                    b.repository.abort_write_group()
                    raise
                else:
                    b.repository.commit_write_group()
            else:
                raise errors.BzrCommandError(gettext('Please supply either one revision, or a range.'))


class cmd_bind(Command):
    __doc__ = """Convert the current branch into a checkout of the supplied branch.
    If no branch is supplied, rebind to the last bound location.

    Once converted into a checkout, commits must succeed on the master branch
    before they will be applied to the local branch.

    Bound branches use the nickname of its master branch unless it is set
    locally, in which case binding will update the local nickname to be
    that of the master.
    """

    _see_also = ['checkouts', 'unbind']
    takes_args = ['location?']
    takes_options = ['directory']

    def run(self, location=None, directory=u'.'):
        b, relpath = Branch.open_containing(directory)
        if location is None:
            try:
                location = b.get_old_bound_location()
            except errors.UpgradeRequired:
                raise errors.BzrCommandError(gettext('No location supplied.  '
                    'This format does not remember old locations.'))
            else:
                if location is None:
                    if b.get_bound_location() is not None:
                        raise errors.BzrCommandError(
                            gettext('Branch is already bound'))
                    else:
                        raise errors.BzrCommandError(
                            gettext('No location supplied'
                                    ' and no previous location known'))
        b_other = Branch.open(location)
        try:
            b.bind(b_other)
        except errors.DivergedBranches:
            raise errors.BzrCommandError(gettext('These branches have diverged.'
                                         ' Try merging, and then bind again.'))
        if b.get_config().has_explicit_nickname():
            b.nick = b_other.nick


class cmd_unbind(Command):
    __doc__ = """Convert the current checkout into a regular branch.

    After unbinding, the local branch is considered independent and subsequent
    commits will be local only.
    """

    _see_also = ['checkouts', 'bind']
    takes_args = []
    takes_options = ['directory']

    def run(self, directory=u'.'):
        b, relpath = Branch.open_containing(directory)
        if not b.unbind():
            raise errors.BzrCommandError(gettext('Local branch is not bound'))


class cmd_uncommit(Command):
    __doc__ = """Remove the last committed revision.

    --verbose will print out what is being removed.
    --dry-run will go through all the motions, but not actually
    remove anything.

    If --revision is specified, uncommit revisions to leave the branch at the
    specified revision.  For example, "brz uncommit -r 15" will leave the
    branch at revision 15.

    Uncommit leaves the working tree ready for a new commit.  The only change
    it may make is to restore any pending merges that were present before
    the commit.
    """

    # TODO: jam 20060108 Add an option to allow uncommit to remove
    # unreferenced information in 'branch-as-repository' branches.
    # TODO: jam 20060108 Add the ability for uncommit to remove unreferenced
    # information in shared branches as well.
    _see_also = ['commit']
    takes_options = ['verbose', 'revision',
                    Option('dry-run', help='Don\'t actually make changes.'),
                    Option('force', help='Say yes to all questions.'),
                    Option('keep-tags',
                           help='Keep tags that point to removed revisions.'),
                    Option('local',
                           help="Only remove the commits from the local branch"
                                " when in a checkout."
                           ),
                    ]
    takes_args = ['location?']
    aliases = []
    encoding_type = 'replace'

    def run(self, location=None, dry_run=False, verbose=False,
            revision=None, force=False, local=False, keep_tags=False):
        if location is None:
            location = u'.'
        control, relpath = controldir.ControlDir.open_containing(location)
        try:
            tree = control.open_workingtree()
            b = tree.branch
        except (errors.NoWorkingTree, errors.NotLocalUrl):
            tree = None
            b = control.open_branch()

        if tree is not None:
            self.add_cleanup(tree.lock_write().unlock)
        else:
            self.add_cleanup(b.lock_write().unlock)
        return self._run(b, tree, dry_run, verbose, revision, force,
                         local, keep_tags)

    def _run(self, b, tree, dry_run, verbose, revision, force, local,
             keep_tags):
        from .log import log_formatter, show_log
        from .uncommit import uncommit

        last_revno, last_rev_id = b.last_revision_info()

        rev_id = None
        if revision is None:
            revno = last_revno
            rev_id = last_rev_id
        else:
            # 'brz uncommit -r 10' actually means uncommit
            # so that the final tree is at revno 10.
            # but breezy.uncommit.uncommit() actually uncommits
            # the revisions that are supplied.
            # So we need to offset it by one
            revno = revision[0].in_history(b).revno + 1
            if revno <= last_revno:
                rev_id = b.get_rev_id(revno)

        if rev_id is None or _mod_revision.is_null(rev_id):
            self.outf.write(gettext('No revisions to uncommit.\n'))
            return 1

        lf = log_formatter('short',
                           to_file=self.outf,
                           show_timezone='original')

        show_log(b,
                 lf,
                 verbose=False,
                 direction='forward',
                 start_revision=revno,
                 end_revision=last_revno)

        if dry_run:
            self.outf.write(gettext('Dry-run, pretending to remove'
                            ' the above revisions.\n'))
        else:
            self.outf.write(gettext('The above revision(s) will be removed.\n'))

        if not force:
            if not ui.ui_factory.confirm_action(
                    gettext(u'Uncommit these revisions'),
                    'breezy.builtins.uncommit',
                    {}):
                self.outf.write(gettext('Canceled\n'))
                return 0

        mutter('Uncommitting from {%s} to {%s}',
               last_rev_id, rev_id)
        uncommit(b, tree=tree, dry_run=dry_run, verbose=verbose,
                 revno=revno, local=local, keep_tags=keep_tags)
        self.outf.write(gettext('You can restore the old tip by running:\n'
             '  brz pull . -r revid:%s\n') % last_rev_id.decode('utf-8'))


class cmd_break_lock(Command):
    __doc__ = """Break a dead lock.

    This command breaks a lock on a repository, branch, working directory or
    config file.

    CAUTION: Locks should only be broken when you are sure that the process
    holding the lock has been stopped.

    You can get information on what locks are open via the 'brz info
    [location]' command.

    :Examples:
        brz break-lock
        brz break-lock brz+ssh://example.com/brz/foo
        brz break-lock --conf ~/.bazaar
    """

    takes_args = ['location?']
    takes_options = [
        Option('config',
               help='LOCATION is the directory where the config lock is.'),
        Option('force',
            help='Do not ask for confirmation before breaking the lock.'),
        ]

    def run(self, location=None, config=False, force=False):
        if location is None:
            location = u'.'
        if force:
            ui.ui_factory = ui.ConfirmationUserInterfacePolicy(ui.ui_factory,
                None,
                {'breezy.lockdir.break': True})
        if config:
            conf = _mod_config.LockableConfig(file_name=location)
            conf.break_lock()
        else:
            control, relpath = controldir.ControlDir.open_containing(location)
            try:
                control.break_lock()
            except NotImplementedError:
                pass


class cmd_wait_until_signalled(Command):
    __doc__ = """Test helper for test_start_and_stop_brz_subprocess_send_signal.

    This just prints a line to signal when it is ready, then blocks on stdin.
    """

    hidden = True

    def run(self):
        self.outf.write("running\n")
        self.outf.flush()
        sys.stdin.readline()


class cmd_serve(Command):
    __doc__ = """Run the brz server."""

    aliases = ['server']

    takes_options = [
        Option('inet',
               help='Serve on stdin/out for use from inetd or sshd.'),
        RegistryOption('protocol',
               help="Protocol to serve.",
               lazy_registry=('breezy.transport', 'transport_server_registry'),
               value_switches=True),
        Option('listen',
               help='Listen for connections on nominated address.', type=text_type),
        Option('port',
               help='Listen for connections on nominated port.  Passing 0 as '
                    'the port number will result in a dynamically allocated '
                    'port.  The default port depends on the protocol.',
               type=int),
        custom_help('directory',
               help='Serve contents of this directory.'),
        Option('allow-writes',
               help='By default the server is a readonly server.  Supplying '
                    '--allow-writes enables write access to the contents of '
                    'the served directory and below.  Note that ``brz serve`` '
                    'does not perform authentication, so unless some form of '
                    'external authentication is arranged supplying this '
                    'option leads to global uncontrolled write access to your '
                    'file system.'
                ),
        Option('client-timeout', type=float,
               help='Override the default idle client timeout (5min).'),
        ]

    def run(self, listen=None, port=None, inet=False, directory=None,
            allow_writes=False, protocol=None, client_timeout=None):
        from . import transport
        if directory is None:
            directory = osutils.getcwd()
        if protocol is None:
            protocol = transport.transport_server_registry.get()
        url = transport.location_to_url(directory)
        if not allow_writes:
            url = 'readonly+' + url
        t = transport.get_transport_from_url(url)
        protocol(t, listen, port, inet, client_timeout)


class cmd_join(Command):
    __doc__ = """Combine a tree into its containing tree.

    This command requires the target tree to be in a rich-root format.

    The TREE argument should be an independent tree, inside another tree, but
    not part of it.  (Such trees can be produced by "brz split", but also by
    running "brz branch" with the target inside a tree.)

    The result is a combined tree, with the subtree no longer an independent
    part.  This is marked as a merge of the subtree into the containing tree,
    and all history is preserved.
    """

    _see_also = ['split']
    takes_args = ['tree']
    takes_options = [
            Option('reference', help='Join by reference.', hidden=True),
            ]

    def run(self, tree, reference=False):
        from breezy.mutabletree import BadReferenceTarget
        sub_tree = WorkingTree.open(tree)
        parent_dir = osutils.dirname(sub_tree.basedir)
        containing_tree = WorkingTree.open_containing(parent_dir)[0]
        repo = containing_tree.branch.repository
        if not repo.supports_rich_root():
            raise errors.BzrCommandError(gettext(
                "Can't join trees because %s doesn't support rich root data.\n"
                "You can use brz upgrade on the repository.")
                % (repo,))
        if reference:
            try:
                containing_tree.add_reference(sub_tree)
            except BadReferenceTarget as e:
                # XXX: Would be better to just raise a nicely printable
                # exception from the real origin.  Also below.  mbp 20070306
                raise errors.BzrCommandError(
                       gettext("Cannot join {0}.  {1}").format(tree, e.reason))
        else:
            try:
                containing_tree.subsume(sub_tree)
            except errors.BadSubsumeSource as e:
                raise errors.BzrCommandError(
                       gettext("Cannot join {0}.  {1}").format(tree, e.reason))


class cmd_split(Command):
    __doc__ = """Split a subdirectory of a tree into a separate tree.

    This command will produce a target tree in a format that supports
    rich roots, like 'rich-root' or 'rich-root-pack'.  These formats cannot be
    converted into earlier formats like 'dirstate-tags'.

    The TREE argument should be a subdirectory of a working tree.  That
    subdirectory will be converted into an independent tree, with its own
    branch.  Commits in the top-level tree will not apply to the new subtree.
    """

    _see_also = ['join']
    takes_args = ['tree']

    def run(self, tree):
        containing_tree, subdir = WorkingTree.open_containing(tree)
        sub_id = containing_tree.path2id(subdir)
        if sub_id is None:
            raise errors.NotVersionedError(subdir)
        try:
            containing_tree.extract(subdir, sub_id)
        except errors.RootNotRich:
            raise errors.RichRootUpgradeRequired(containing_tree.branch.base)


class cmd_merge_directive(Command):
    __doc__ = """Generate a merge directive for auto-merge tools.

    A directive requests a merge to be performed, and also provides all the
    information necessary to do so.  This means it must either include a
    revision bundle, or the location of a branch containing the desired
    revision.

    A submit branch (the location to merge into) must be supplied the first
    time the command is issued.  After it has been supplied once, it will
    be remembered as the default.

    A public branch is optional if a revision bundle is supplied, but required
    if --diff or --plain is specified.  It will be remembered as the default
    after the first use.
    """

    takes_args = ['submit_branch?', 'public_branch?']

    hidden = True

    _see_also = ['send']

    takes_options = [
        'directory',
        RegistryOption.from_kwargs('patch-type',
            'The type of patch to include in the directive.',
            title='Patch type',
            value_switches=True,
            enum_switch=False,
            bundle='Bazaar revision bundle (default).',
            diff='Normal unified diff.',
            plain='No patch, just directive.'),
        Option('sign', help='GPG-sign the directive.'), 'revision',
        Option('mail-to', type=text_type,
            help='Instead of printing the directive, email to this address.'),
        Option('message', type=text_type, short_name='m',
            help='Message to use when committing this merge.')
        ]

    encoding_type = 'exact'

    def run(self, submit_branch=None, public_branch=None, patch_type='bundle',
            sign=False, revision=None, mail_to=None, message=None,
            directory=u'.'):
        from .revision import ensure_null, NULL_REVISION
        include_patch, include_bundle = {
            'plain': (False, False),
            'diff': (True, False),
            'bundle': (True, True),
            }[patch_type]
        branch = Branch.open(directory)
        stored_submit_branch = branch.get_submit_branch()
        if submit_branch is None:
            submit_branch = stored_submit_branch
        else:
            if stored_submit_branch is None:
                branch.set_submit_branch(submit_branch)
        if submit_branch is None:
            submit_branch = branch.get_parent()
        if submit_branch is None:
            raise errors.BzrCommandError(gettext('No submit branch specified or known'))

        stored_public_branch = branch.get_public_branch()
        if public_branch is None:
            public_branch = stored_public_branch
        elif stored_public_branch is None:
            # FIXME: Should be done only if we succeed ? -- vila 2012-01-03
            branch.set_public_branch(public_branch)
        if not include_bundle and public_branch is None:
            raise errors.BzrCommandError(gettext('No public branch specified or'
                                         ' known'))
        base_revision_id = None
        if revision is not None:
            if len(revision) > 2:
                raise errors.BzrCommandError(gettext('brz merge-directive takes '
                    'at most two one revision identifiers'))
            revision_id = revision[-1].as_revision_id(branch)
            if len(revision) == 2:
                base_revision_id = revision[0].as_revision_id(branch)
        else:
            revision_id = branch.last_revision()
        revision_id = ensure_null(revision_id)
        if revision_id == NULL_REVISION:
            raise errors.BzrCommandError(gettext('No revisions to bundle.'))
        directive = merge_directive.MergeDirective2.from_objects(
            branch.repository, revision_id, time.time(),
            osutils.local_time_offset(), submit_branch,
            public_branch=public_branch, include_patch=include_patch,
            include_bundle=include_bundle, message=message,
            base_revision_id=base_revision_id)
        if mail_to is None:
            if sign:
                self.outf.write(directive.to_signed(branch))
            else:
                self.outf.writelines(directive.to_lines())
        else:
            message = directive.to_email(mail_to, branch, sign)
            s = SMTPConnection(branch.get_config_stack())
            s.send_email(message)


class cmd_send(Command):
    __doc__ = """Mail or create a merge-directive for submitting changes.

    A merge directive provides many things needed for requesting merges:

    * A machine-readable description of the merge to perform

    * An optional patch that is a preview of the changes requested

    * An optional bundle of revision data, so that the changes can be applied
      directly from the merge directive, without retrieving data from a
      branch.

    `brz send` creates a compact data set that, when applied using brz
    merge, has the same effect as merging from the source branch.  
    
    By default the merge directive is self-contained and can be applied to any
    branch containing submit_branch in its ancestory without needing access to
    the source branch.
    
    If --no-bundle is specified, then Bazaar doesn't send the contents of the
    revisions, but only a structured request to merge from the
    public_location.  In that case the public_branch is needed and it must be
    up-to-date and accessible to the recipient.  The public_branch is always
    included if known, so that people can check it later.

    The submit branch defaults to the parent of the source branch, but can be
    overridden.  Both submit branch and public branch will be remembered in
    branch.conf the first time they are used for a particular branch.  The
    source branch defaults to that containing the working directory, but can
    be changed using --from.

    Both the submit branch and the public branch follow the usual behavior with
    respect to --remember: If there is no default location set, the first send
    will set it (use --no-remember to avoid setting it). After that, you can
    omit the location to use the default.  To change the default, use
    --remember. The value will only be saved if the location can be accessed.

    In order to calculate those changes, brz must analyse the submit branch.
    Therefore it is most efficient for the submit branch to be a local mirror.
    If a public location is known for the submit_branch, that location is used
    in the merge directive.

    The default behaviour is to send the merge directive by mail, unless -o is
    given, in which case it is sent to a file.

    Mail is sent using your preferred mail program.  This should be transparent
    on Windows (it uses MAPI).  On Unix, it requires the xdg-email utility.
    If the preferred client can't be found (or used), your editor will be used.

    To use a specific mail program, set the mail_client configuration option.
    (For Thunderbird 1.5, this works around some bugs.)  Supported values for
    specific clients are "claws", "evolution", "kmail", "mail.app" (MacOS X's
    Mail.app), "mutt", and "thunderbird"; generic options are "default",
    "editor", "emacsclient", "mapi", and "xdg-email".  Plugins may also add
    supported clients.

    If mail is being sent, a to address is required.  This can be supplied
    either on the commandline, by setting the submit_to configuration
    option in the branch itself or the child_submit_to configuration option
    in the submit branch.

    Two formats are currently supported: "4" uses revision bundle format 4 and
    merge directive format 2.  It is significantly faster and smaller than
    older formats.  It is compatible with Bazaar 0.19 and later.  It is the
    default.  "0.9" uses revision bundle format 0.9 and merge directive
    format 1.  It is compatible with Bazaar 0.12 - 0.18.

    The merge directives created by brz send may be applied using brz merge or
    brz pull by specifying a file containing a merge directive as the location.

    brz send makes extensive use of public locations to map local locations into
    URLs that can be used by other people.  See `brz help configuration` to
    set them, and use `brz info` to display them.
    """

    encoding_type = 'exact'

    _see_also = ['merge', 'pull']

    takes_args = ['submit_branch?', 'public_branch?']

    takes_options = [
        Option('no-bundle',
               help='Do not include a bundle in the merge directive.'),
        Option('no-patch', help='Do not include a preview patch in the merge'
               ' directive.'),
        Option('remember',
               help='Remember submit and public branch.'),
        Option('from',
               help='Branch to generate the submission from, '
               'rather than the one containing the working directory.',
               short_name='f',
               type=text_type),
        Option('output', short_name='o',
               help='Write merge directive to this file or directory; '
                    'use - for stdout.',
               type=text_type),
        Option('strict',
               help='Refuse to send if there are uncommitted changes in'
               ' the working tree, --no-strict disables the check.'),
        Option('mail-to', help='Mail the request to this address.',
               type=text_type),
        'revision',
        'message',
        Option('body', help='Body for the email.', type=text_type),
        RegistryOption('format',
                       help='Use the specified output format.',
                       lazy_registry=('breezy.send', 'format_registry')),
        ]

    def run(self, submit_branch=None, public_branch=None, no_bundle=False,
            no_patch=False, revision=None, remember=None, output=None,
            format=None, mail_to=None, message=None, body=None,
            strict=None, **kwargs):
        from .send import send
        return send(submit_branch, revision, public_branch, remember,
                    format, no_bundle, no_patch, output,
                    kwargs.get('from', '.'), mail_to, message, body,
                    self.outf,
                    strict=strict)


class cmd_bundle_revisions(cmd_send):
    __doc__ = """Create a merge-directive for submitting changes.

    A merge directive provides many things needed for requesting merges:

    * A machine-readable description of the merge to perform

    * An optional patch that is a preview of the changes requested

    * An optional bundle of revision data, so that the changes can be applied
      directly from the merge directive, without retrieving data from a
      branch.

    If --no-bundle is specified, then public_branch is needed (and must be
    up-to-date), so that the receiver can perform the merge using the
    public_branch.  The public_branch is always included if known, so that
    people can check it later.

    The submit branch defaults to the parent, but can be overridden.  Both
    submit branch and public branch will be remembered if supplied.

    If a public_branch is known for the submit_branch, that public submit
    branch is used in the merge instructions.  This means that a local mirror
    can be used as your actual submit branch, once you have set public_branch
    for that mirror.

    Two formats are currently supported: "4" uses revision bundle format 4 and
    merge directive format 2.  It is significantly faster and smaller than
    older formats.  It is compatible with Bazaar 0.19 and later.  It is the
    default.  "0.9" uses revision bundle format 0.9 and merge directive
    format 1.  It is compatible with Bazaar 0.12 - 0.18.
    """

    takes_options = [
        Option('no-bundle',
               help='Do not include a bundle in the merge directive.'),
        Option('no-patch', help='Do not include a preview patch in the merge'
               ' directive.'),
        Option('remember',
               help='Remember submit and public branch.'),
        Option('from',
               help='Branch to generate the submission from, '
               'rather than the one containing the working directory.',
               short_name='f',
               type=text_type),
        Option('output', short_name='o', help='Write directive to this file.',
               type=text_type),
        Option('strict',
               help='Refuse to bundle revisions if there are uncommitted'
               ' changes in the working tree, --no-strict disables the check.'),
        'revision',
        RegistryOption('format',
                       help='Use the specified output format.',
                       lazy_registry=('breezy.send', 'format_registry')),
        ]
    aliases = ['bundle']

    _see_also = ['send', 'merge']

    hidden = True

    def run(self, submit_branch=None, public_branch=None, no_bundle=False,
            no_patch=False, revision=None, remember=False, output=None,
            format=None, strict=None, **kwargs):
        if output is None:
            output = '-'
        from .send import send
        return send(submit_branch, revision, public_branch, remember,
                         format, no_bundle, no_patch, output,
                         kwargs.get('from', '.'), None, None, None,
                         self.outf, strict=strict)


class cmd_tag(Command):
    __doc__ = """Create, remove or modify a tag naming a revision.

    Tags give human-meaningful names to revisions.  Commands that take a -r
    (--revision) option can be given -rtag:X, where X is any previously
    created tag.

    Tags are stored in the branch.  Tags are copied from one branch to another
    along when you branch, push, pull or merge.

    It is an error to give a tag name that already exists unless you pass
    --force, in which case the tag is moved to point to the new revision.

    To rename a tag (change the name but keep it on the same revsion), run ``brz
    tag new-name -r tag:old-name`` and then ``brz tag --delete oldname``.

    If no tag name is specified it will be determined through the 
    'automatic_tag_name' hook. This can e.g. be used to automatically tag
    upstream releases by reading configure.ac. See ``brz help hooks`` for
    details.
    """

    _see_also = ['commit', 'tags']
    takes_args = ['tag_name?']
    takes_options = [
        Option('delete',
            help='Delete this tag rather than placing it.',
            ),
        custom_help('directory',
            help='Branch in which to place the tag.'),
        Option('force',
            help='Replace existing tags.',
            ),
        'revision',
        ]

    def run(self, tag_name=None,
            delete=None,
            directory='.',
            force=None,
            revision=None,
            ):
        branch, relpath = Branch.open_containing(directory)
        self.add_cleanup(branch.lock_write().unlock)
        if delete:
            if tag_name is None:
                raise errors.BzrCommandError(gettext("No tag specified to delete."))
            branch.tags.delete_tag(tag_name)
            note(gettext('Deleted tag %s.') % tag_name)
        else:
            if revision:
                if len(revision) != 1:
                    raise errors.BzrCommandError(gettext(
                        "Tags can only be placed on a single revision, "
                        "not on a range"))
                revision_id = revision[0].as_revision_id(branch)
            else:
                revision_id = branch.last_revision()
            if tag_name is None:
                tag_name = branch.automatic_tag_name(revision_id)
                if tag_name is None:
                    raise errors.BzrCommandError(gettext(
                        "Please specify a tag name."))
            try:
                existing_target = branch.tags.lookup_tag(tag_name)
            except errors.NoSuchTag:
                existing_target = None
            if not force and existing_target not in (None, revision_id):
                raise errors.TagAlreadyExists(tag_name)
            if existing_target == revision_id:
                note(gettext('Tag %s already exists for that revision.') % tag_name)
            else:
                branch.tags.set_tag(tag_name, revision_id)
                if existing_target is None:
                    note(gettext('Created tag %s.') % tag_name)
                else:
                    note(gettext('Updated tag %s.') % tag_name)


class cmd_tags(Command):
    __doc__ = """List tags.

    This command shows a table of tag names and the revisions they reference.
    """

    _see_also = ['tag']
    takes_options = [
        custom_help('directory',
            help='Branch whose tags should be displayed.'),
        RegistryOption('sort',
            'Sort tags by different criteria.', title='Sorting',
            lazy_registry=('breezy.tag', 'tag_sort_methods')
            ),
        'show-ids',
        'revision',
    ]

    @display_command
    def run(self, directory='.', sort=None, show_ids=False, revision=None):
        from .tag import tag_sort_methods
        branch, relpath = Branch.open_containing(directory)

        tags = list(viewitems(branch.tags.get_tag_dict()))
        if not tags:
            return

        self.add_cleanup(branch.lock_read().unlock)
        if revision:
            # Restrict to the specified range
            tags = self._tags_for_range(branch, revision)
        if sort is None:
            sort = tag_sort_methods.get()
        sort(branch, tags)
        if not show_ids:
            # [ (tag, revid), ... ] -> [ (tag, dotted_revno), ... ]
            for index, (tag, revid) in enumerate(tags):
                try:
                    revno = branch.revision_id_to_dotted_revno(revid)
                    if isinstance(revno, tuple):
                        revno = '.'.join(map(str, revno))
                except (errors.NoSuchRevision,
                        errors.GhostRevisionsHaveNoRevno,
                        errors.UnsupportedOperation):
                    # Bad tag data/merges can lead to tagged revisions
                    # which are not in this branch. Fail gracefully ...
                    revno = '?'
                tags[index] = (tag, revno)
        self.cleanup_now()
        for tag, revspec in tags:
            self.outf.write('%-20s %s\n' % (tag, revspec))

    def _tags_for_range(self, branch, revision):
        range_valid = True
        rev1, rev2 = _get_revision_range(revision, branch, self.name())
        revid1, revid2 = rev1.rev_id, rev2.rev_id
        # _get_revision_range will always set revid2 if it's not specified.
        # If revid1 is None, it means we want to start from the branch
        # origin which is always a valid ancestor. If revid1 == revid2, the
        # ancestry check is useless.
        if revid1 and revid1 != revid2:
            # FIXME: We really want to use the same graph than
            # branch.iter_merge_sorted_revisions below, but this is not
            # easily available -- vila 2011-09-23
            if branch.repository.get_graph().is_ancestor(revid2, revid1):
                # We don't want to output anything in this case...
                return []
        # only show revisions between revid1 and revid2 (inclusive)
        tagged_revids = branch.tags.get_reverse_tag_dict()
        found = []
        for r in branch.iter_merge_sorted_revisions(
            start_revision_id=revid2, stop_revision_id=revid1,
            stop_rule='include'):
            revid_tags = tagged_revids.get(r[0], None)
            if revid_tags:
                found.extend([(tag, r[0]) for tag in revid_tags])
        return found


class cmd_reconfigure(Command):
    __doc__ = """Reconfigure the type of a brz directory.

    A target configuration must be specified.

    For checkouts, the bind-to location will be auto-detected if not specified.
    The order of preference is
    1. For a lightweight checkout, the current bound location.
    2. For branches that used to be checkouts, the previously-bound location.
    3. The push location.
    4. The parent location.
    If none of these is available, --bind-to must be specified.
    """

    _see_also = ['branches', 'checkouts', 'standalone-trees', 'working-trees']
    takes_args = ['location?']
    takes_options = [
        RegistryOption.from_kwargs(
            'tree_type',
            title='Tree type',
            help='The relation between branch and tree.',
            value_switches=True, enum_switch=False,
            branch='Reconfigure to be an unbound branch with no working tree.',
            tree='Reconfigure to be an unbound branch with a working tree.',
            checkout='Reconfigure to be a bound branch with a working tree.',
            lightweight_checkout='Reconfigure to be a lightweight'
                ' checkout (with no local history).',
            ),
        RegistryOption.from_kwargs(
            'repository_type',
            title='Repository type',
            help='Location fo the repository.',
            value_switches=True, enum_switch=False,
            standalone='Reconfigure to be a standalone branch '
                '(i.e. stop using shared repository).',
            use_shared='Reconfigure to use a shared repository.',
            ),
        RegistryOption.from_kwargs(
            'repository_trees',
            title='Trees in Repository',
            help='Whether new branches in the repository have trees.',
            value_switches=True, enum_switch=False,
            with_trees='Reconfigure repository to create '
                'working trees on branches by default.',
            with_no_trees='Reconfigure repository to not create '
                'working trees on branches by default.'
            ),
        Option('bind-to', help='Branch to bind checkout to.', type=text_type),
        Option('force',
            help='Perform reconfiguration even if local changes'
            ' will be lost.'),
        Option('stacked-on',
            help='Reconfigure a branch to be stacked on another branch.',
            type=text_type,
            ),
        Option('unstacked',
            help='Reconfigure a branch to be unstacked.  This '
                'may require copying substantial data into it.',
            ),
        ]

    def run(self, location=None, bind_to=None, force=False,
            tree_type=None, repository_type=None, repository_trees=None,
            stacked_on=None, unstacked=None):
        directory = controldir.ControlDir.open(location)
        if stacked_on and unstacked:
            raise errors.BzrCommandError(gettext("Can't use both --stacked-on and --unstacked"))
        elif stacked_on is not None:
            reconfigure.ReconfigureStackedOn().apply(directory, stacked_on)
        elif unstacked:
            reconfigure.ReconfigureUnstacked().apply(directory)
        # At the moment you can use --stacked-on and a different
        # reconfiguration shape at the same time; there seems no good reason
        # to ban it.
        if (tree_type is None and
            repository_type is None and
            repository_trees is None):
            if stacked_on or unstacked:
                return
            else:
                raise errors.BzrCommandError(gettext('No target configuration '
                    'specified'))
        reconfiguration = None
        if tree_type == 'branch':
            reconfiguration = reconfigure.Reconfigure.to_branch(directory)
        elif tree_type == 'tree':
            reconfiguration = reconfigure.Reconfigure.to_tree(directory)
        elif tree_type == 'checkout':
            reconfiguration = reconfigure.Reconfigure.to_checkout(
                directory, bind_to)
        elif tree_type == 'lightweight-checkout':
            reconfiguration = reconfigure.Reconfigure.to_lightweight_checkout(
                directory, bind_to)
        if reconfiguration:
            reconfiguration.apply(force)
            reconfiguration = None
        if repository_type == 'use-shared':
            reconfiguration = reconfigure.Reconfigure.to_use_shared(directory)
        elif repository_type == 'standalone':
            reconfiguration = reconfigure.Reconfigure.to_standalone(directory)
        if reconfiguration:
            reconfiguration.apply(force)
            reconfiguration = None
        if repository_trees == 'with-trees':
            reconfiguration = reconfigure.Reconfigure.set_repository_trees(
                directory, True)
        elif repository_trees == 'with-no-trees':
            reconfiguration = reconfigure.Reconfigure.set_repository_trees(
                directory, False)
        if reconfiguration:
            reconfiguration.apply(force)
            reconfiguration = None


class cmd_switch(Command):
    __doc__ = """Set the branch of a checkout and update.

    For lightweight checkouts, this changes the branch being referenced.
    For heavyweight checkouts, this checks that there are no local commits
    versus the current bound branch, then it makes the local branch a mirror
    of the new location and binds to it.

    In both cases, the working tree is updated and uncommitted changes
    are merged. The user can commit or revert these as they desire.

    Pending merges need to be committed or reverted before using switch.

    The path to the branch to switch to can be specified relative to the parent
    directory of the current branch. For example, if you are currently in a
    checkout of /path/to/branch, specifying 'newbranch' will find a branch at
    /path/to/newbranch.

    Bound branches use the nickname of its master branch unless it is set
    locally, in which case switching will update the local nickname to be
    that of the master.
    """

    takes_args = ['to_location?']
    takes_options = ['directory',
                     Option('force',
                        help='Switch even if local commits will be lost.'),
                     'revision',
                     Option('create-branch', short_name='b',
                        help='Create the target branch from this one before'
                             ' switching to it.'),
                     Option('store',
                        help='Store and restore uncommitted changes in the'
                             ' branch.'),
                    ]

    def run(self, to_location=None, force=False, create_branch=False,
            revision=None, directory=u'.', store=False):
        from . import switch
        tree_location = directory
        revision = _get_one_revision('switch', revision)
        possible_transports = []
        control_dir = controldir.ControlDir.open_containing(tree_location,
            possible_transports=possible_transports)[0]
        if to_location is None:
            if revision is None:
                raise errors.BzrCommandError(gettext('You must supply either a'
                                             ' revision or a location'))
            to_location = tree_location
        try:
            branch = control_dir.open_branch(
                possible_transports=possible_transports)
            had_explicit_nick = branch.get_config().has_explicit_nickname()
        except errors.NotBranchError:
            branch = None
            had_explicit_nick = False
        if create_branch:
            if branch is None:
                raise errors.BzrCommandError(
                    gettext('cannot create branch without source branch'))
            to_location = lookup_new_sibling_branch(control_dir, to_location,
                 possible_transports=possible_transports)
            to_branch = branch.controldir.sprout(to_location,
                 possible_transports=possible_transports,
                 source_branch=branch).open_branch()
        else:
            try:
                to_branch = Branch.open(to_location,
                    possible_transports=possible_transports)
            except errors.NotBranchError:
                to_branch = open_sibling_branch(control_dir, to_location,
                    possible_transports=possible_transports)
        if revision is not None:
            revision = revision.as_revision_id(to_branch)
        try:
            switch.switch(control_dir, to_branch, force, revision_id=revision,
                          store_uncommitted=store)
        except controldir.BranchReferenceLoop:
            raise errors.BzrCommandError(
                    gettext('switching would create a branch reference loop. '
                            'Use the "bzr up" command to switch to a '
                            'different revision.'))
        if had_explicit_nick:
            branch = control_dir.open_branch() #get the new branch!
            branch.nick = to_branch.nick
        note(gettext('Switched to branch: %s'),
            urlutils.unescape_for_display(to_branch.base, 'utf-8'))



class cmd_view(Command):
    __doc__ = """Manage filtered views.

    Views provide a mask over the tree so that users can focus on
    a subset of a tree when doing their work. After creating a view,
    commands that support a list of files - status, diff, commit, etc -
    effectively have that list of files implicitly given each time.
    An explicit list of files can still be given but those files
    must be within the current view.

    In most cases, a view has a short life-span: it is created to make
    a selected change and is deleted once that change is committed.
    At other times, you may wish to create one or more named views
    and switch between them.

    To disable the current view without deleting it, you can switch to
    the pseudo view called ``off``. This can be useful when you need
    to see the whole tree for an operation or two (e.g. merge) but
    want to switch back to your view after that.

    :Examples:
      To define the current view::

        brz view file1 dir1 ...

      To list the current view::

        brz view

      To delete the current view::

        brz view --delete

      To disable the current view without deleting it::

        brz view --switch off

      To define a named view and switch to it::

        brz view --name view-name file1 dir1 ...

      To list a named view::

        brz view --name view-name

      To delete a named view::

        brz view --name view-name --delete

      To switch to a named view::

        brz view --switch view-name

      To list all views defined::

        brz view --all

      To delete all views::

        brz view --delete --all
    """

    _see_also = []
    takes_args = ['file*']
    takes_options = [
        Option('all',
            help='Apply list or delete action to all views.',
            ),
        Option('delete',
            help='Delete the view.',
            ),
        Option('name',
            help='Name of the view to define, list or delete.',
            type=text_type,
            ),
        Option('switch',
            help='Name of the view to switch to.',
            type=text_type,
            ),
        ]

    def run(self, file_list,
            all=False,
            delete=False,
            name=None,
            switch=None,
            ):
        tree, file_list = WorkingTree.open_containing_paths(file_list,
            apply_view=False)
        current_view, view_dict = tree.views.get_view_info()
        if name is None:
            name = current_view
        if delete:
            if file_list:
                raise errors.BzrCommandError(gettext(
                    "Both --delete and a file list specified"))
            elif switch:
                raise errors.BzrCommandError(gettext(
                    "Both --delete and --switch specified"))
            elif all:
                tree.views.set_view_info(None, {})
                self.outf.write(gettext("Deleted all views.\n"))
            elif name is None:
                raise errors.BzrCommandError(gettext("No current view to delete"))
            else:
                tree.views.delete_view(name)
                self.outf.write(gettext("Deleted '%s' view.\n") % name)
        elif switch:
            if file_list:
                raise errors.BzrCommandError(gettext(
                    "Both --switch and a file list specified"))
            elif all:
                raise errors.BzrCommandError(gettext(
                    "Both --switch and --all specified"))
            elif switch == 'off':
                if current_view is None:
                    raise errors.BzrCommandError(gettext("No current view to disable"))
                tree.views.set_view_info(None, view_dict)
                self.outf.write(gettext("Disabled '%s' view.\n") % (current_view))
            else:
                tree.views.set_view_info(switch, view_dict)
                view_str = views.view_display_str(tree.views.lookup_view())
                self.outf.write(gettext("Using '{0}' view: {1}\n").format(switch, view_str))
        elif all:
            if view_dict:
                self.outf.write(gettext('Views defined:\n'))
                for view in sorted(view_dict):
                    if view == current_view:
                        active = "=>"
                    else:
                        active = "  "
                    view_str = views.view_display_str(view_dict[view])
                    self.outf.write('%s %-20s %s\n' % (active, view, view_str))
            else:
                self.outf.write(gettext('No views defined.\n'))
        elif file_list:
            if name is None:
                # No name given and no current view set
                name = 'my'
            elif name == 'off':
                raise errors.BzrCommandError(gettext(
                    "Cannot change the 'off' pseudo view"))
            tree.views.set_view(name, sorted(file_list))
            view_str = views.view_display_str(tree.views.lookup_view())
            self.outf.write(gettext("Using '{0}' view: {1}\n").format(name, view_str))
        else:
            # list the files
            if name is None:
                # No name given and no current view set
                self.outf.write(gettext('No current view.\n'))
            else:
                view_str = views.view_display_str(tree.views.lookup_view(name))
                self.outf.write(gettext("'{0}' view is: {1}\n").format(name, view_str))


class cmd_hooks(Command):
    __doc__ = """Show hooks."""

    hidden = True

    def run(self):
        for hook_key in sorted(hooks.known_hooks.keys()):
            some_hooks = hooks.known_hooks_key_to_object(hook_key)
            self.outf.write("%s:\n" % type(some_hooks).__name__)
            for hook_name, hook_point in sorted(some_hooks.items()):
                self.outf.write("  %s:\n" % (hook_name,))
                found_hooks = list(hook_point)
                if found_hooks:
                    for hook in found_hooks:
                        self.outf.write("    %s\n" %
                                        (some_hooks.get_hook_name(hook),))
                else:
                    self.outf.write(gettext("    <no hooks installed>\n"))


class cmd_remove_branch(Command):
    __doc__ = """Remove a branch.

    This will remove the branch from the specified location but 
    will keep any working tree or repository in place.

    :Examples:

      Remove the branch at repo/trunk::

        brz remove-branch repo/trunk

    """

    takes_args = ["location?"]

    takes_options = ['directory',
        Option('force', help='Remove branch even if it is the active branch.')]

    aliases = ["rmbranch"]

    def run(self, directory=None, location=None, force=False):
        br = open_nearby_branch(near=directory, location=location)
        if not force and br.controldir.has_workingtree():
            try:
                active_branch = br.controldir.open_branch(name="")
            except errors.NotBranchError:
                active_branch = None
            if (active_branch is not None and
                br.control_url == active_branch.control_url):
                raise errors.BzrCommandError(
                    gettext("Branch is active. Use --force to remove it."))
        br.controldir.destroy_branch(br.name)


class cmd_shelve(Command):
    __doc__ = """Temporarily set aside some changes from the current tree.

    Shelve allows you to temporarily put changes you've made "on the shelf",
    ie. out of the way, until a later time when you can bring them back from
    the shelf with the 'unshelve' command.  The changes are stored alongside
    your working tree, and so they aren't propagated along with your branch nor
    will they survive its deletion.

    If shelve --list is specified, previously-shelved changes are listed.

    Shelve is intended to help separate several sets of changes that have
    been inappropriately mingled.  If you just want to get rid of all changes
    and you don't need to restore them later, use revert.  If you want to
    shelve all text changes at once, use shelve --all.

    If filenames are specified, only the changes to those files will be
    shelved. Other files will be left untouched.

    If a revision is specified, changes since that revision will be shelved.

    You can put multiple items on the shelf, and by default, 'unshelve' will
    restore the most recently shelved changes.

    For complicated changes, it is possible to edit the changes in a separate
    editor program to decide what the file remaining in the working copy
    should look like.  To do this, add the configuration option

        change_editor = PROGRAM @new_path @old_path

    where @new_path is replaced with the path of the new version of the 
    file and @old_path is replaced with the path of the old version of 
    the file.  The PROGRAM should save the new file with the desired 
    contents of the file in the working tree.
        
    """

    takes_args = ['file*']

    takes_options = [
        'directory',
        'revision',
        Option('all', help='Shelve all changes.'),
        'message',
        RegistryOption('writer', 'Method to use for writing diffs.',
                       breezy.option.diff_writer_registry,
                       value_switches=True, enum_switch=False),

        Option('list', help='List shelved changes.'),
        Option('destroy',
               help='Destroy removed changes instead of shelving them.'),
    ]
    _see_also = ['unshelve', 'configuration']

    def run(self, revision=None, all=False, file_list=None, message=None,
            writer=None, list=False, destroy=False, directory=None):
        if list:
            return self.run_for_list(directory=directory)
        from .shelf_ui import Shelver
        if writer is None:
            writer = breezy.option.diff_writer_registry.get()
        try:
            shelver = Shelver.from_args(writer(self.outf), revision, all,
                file_list, message, destroy=destroy, directory=directory)
            try:
                shelver.run()
            finally:
                shelver.finalize()
        except errors.UserAbort:
            return 0

    def run_for_list(self, directory=None):
        if directory is None:
            directory = u'.'
        tree = WorkingTree.open_containing(directory)[0]
        self.add_cleanup(tree.lock_read().unlock)
        manager = tree.get_shelf_manager()
        shelves = manager.active_shelves()
        if len(shelves) == 0:
            note(gettext('No shelved changes.'))
            return 0
        for shelf_id in reversed(shelves):
            message = manager.get_metadata(shelf_id).get(b'message')
            if message is None:
                message = '<no message>'
            self.outf.write('%3d: %s\n' % (shelf_id, message))
        return 1


class cmd_unshelve(Command):
    __doc__ = """Restore shelved changes.

    By default, the most recently shelved changes are restored. However if you
    specify a shelf by id those changes will be restored instead.  This works
    best when the changes don't depend on each other.
    """

    takes_args = ['shelf_id?']
    takes_options = [
        'directory',
        RegistryOption.from_kwargs(
            'action', help="The action to perform.",
            enum_switch=False, value_switches=True,
            apply="Apply changes and remove from the shelf.",
            dry_run="Show changes, but do not apply or remove them.",
            preview="Instead of unshelving the changes, show the diff that "
                    "would result from unshelving.",
            delete_only="Delete changes without applying them.",
            keep="Apply changes but don't delete them.",
        )
    ]
    _see_also = ['shelve']

    def run(self, shelf_id=None, action='apply', directory=u'.'):
        from .shelf_ui import Unshelver
        unshelver = Unshelver.from_args(shelf_id, action, directory=directory)
        try:
            unshelver.run()
        finally:
            unshelver.tree.unlock()


class cmd_clean_tree(Command):
    __doc__ = """Remove unwanted files from working tree.

    By default, only unknown files, not ignored files, are deleted.  Versioned
    files are never deleted.

    Another class is 'detritus', which includes files emitted by brz during
    normal operations and selftests.  (The value of these files decreases with
    time.)

    If no options are specified, unknown files are deleted.  Otherwise, option
    flags are respected, and may be combined.

    To check what clean-tree will do, use --dry-run.
    """
    takes_options = ['directory',
                     Option('ignored', help='Delete all ignored files.'),
                     Option('detritus', help='Delete conflict files, merge and revert'
                            ' backups, and failed selftest dirs.'),
                     Option('unknown',
                            help='Delete files unknown to brz (default).'),
                     Option('dry-run', help='Show files to delete instead of'
                            ' deleting them.'),
                     Option('force', help='Do not prompt before deleting.')]
    def run(self, unknown=False, ignored=False, detritus=False, dry_run=False,
            force=False, directory=u'.'):
        from .clean_tree import clean_tree
        if not (unknown or ignored or detritus):
            unknown = True
        if dry_run:
            force = True
        clean_tree(directory, unknown=unknown, ignored=ignored,
                   detritus=detritus, dry_run=dry_run, no_prompt=force)


class cmd_reference(Command):
    __doc__ = """list, view and set branch locations for nested trees.

    If no arguments are provided, lists the branch locations for nested trees.
    If one argument is provided, display the branch location for that tree.
    If two arguments are provided, set the branch location for that tree.
    """

    hidden = True

    takes_args = ['path?', 'location?']

    def run(self, path=None, location=None):
        branchdir = '.'
        if path is not None:
            branchdir = path
        tree, branch, relpath =(
            controldir.ControlDir.open_containing_tree_or_branch(branchdir))
        if path is not None:
            path = relpath
        if tree is None:
            tree = branch.basis_tree()
        if path is None:
            info = viewitems(branch._get_all_reference_info())
            self._display_reference_info(tree, branch, info)
        else:
            if not tree.is_versioned(path):
                raise errors.NotVersionedError(path)
            if location is None:
                info = [(path, branch.get_reference_info(path))]
                self._display_reference_info(tree, branch, info)
            else:
                branch.set_reference_info(
                    path, location, file_id=tree.path2id(path))

    def _display_reference_info(self, tree, branch, info):
        ref_list = []
        for path, (location, file_id) in info:
            ref_list.append((path, location))
        for path, location in sorted(ref_list):
            self.outf.write('%s %s\n' % (path, location))


class cmd_export_pot(Command):
    __doc__ = """Export command helps and error messages in po format."""

    hidden = True
    takes_options = [Option('plugin',
                            help='Export help text from named command '\
                                 '(defaults to all built in commands).',
                            type=text_type),
                     Option('include-duplicates',
                            help='Output multiple copies of the same msgid '
                                 'string if it appears more than once.'),
                            ]

    def run(self, plugin=None, include_duplicates=False):
        from .export_pot import export_pot
        export_pot(self.outf, plugin, include_duplicates)


class cmd_import(Command):
    __doc__ = """Import sources from a directory, tarball or zip file

    This command will import a directory, tarball or zip file into a bzr
    tree, replacing any versioned files already present.  If a directory is
    specified, it is used as the target.  If the directory does not exist, or
    is not versioned, it is created.

    Tarballs may be gzip or bzip2 compressed.  This is autodetected.

    If the tarball or zip has a single root directory, that directory is
    stripped when extracting the tarball.  This is not done for directories.
    """

    takes_args = ['source', 'tree?']

    def run(self, source, tree=None):
        from .upstream_import import do_import
        do_import(source, tree)


class cmd_link_tree(Command):
    __doc__ = """Hardlink matching files to another tree.

    Only files with identical content and execute bit will be linked.
    """

    takes_args = ['location']

    def run(self, location):
        from .transform import link_tree
        target_tree = WorkingTree.open_containing(".")[0]
        source_tree = WorkingTree.open(location)
        with target_tree.lock_write(), source_tree.lock_read():
            link_tree(target_tree, source_tree)


class cmd_fetch_ghosts(Command):
    __doc__ = """Attempt to retrieve ghosts from another branch.

    If the other branch is not supplied, the last-pulled branch is used.
    """

    hidden = True
    aliases = ['fetch-missing']
    takes_args = ['branch?']
    takes_options = [Option('no-fix', help="Skip additional synchonization.")]

    def run(self, branch=None, no_fix=False):
        from .fetch_ghosts import GhostFetcher
        installed, failed = GhostFetcher.from_cmdline(branch).run()
        if len(installed) > 0:
            self.outf.write("Installed:\n")
            for rev in installed:
                self.outf.write(rev.decode('utf-8') + "\n")
        if len(failed) > 0:
            self.outf.write("Still missing:\n")
            for rev in failed:
                self.outf.write(rev.decode('utf-8') + "\n")
        if not no_fix and len(installed) > 0:
            cmd_reconcile().run(".")


def _register_lazy_builtins():
    # register lazy builtins from other modules; called at startup and should
    # be only called once.
    for (name, aliases, module_name) in [
        ('cmd_bisect', [], 'breezy.bisect'),
        ('cmd_bundle_info', [], 'breezy.bundle.commands'),
        ('cmd_config', [], 'breezy.config'),
        ('cmd_dump_btree', [], 'breezy.bzr.debug_commands'),
        ('cmd_version_info', [], 'breezy.cmd_version_info'),
        ('cmd_resolve', ['resolved'], 'breezy.conflicts'),
        ('cmd_conflicts', [], 'breezy.conflicts'),
        ('cmd_ping', [], 'breezy.bzr.smart.ping'),
        ('cmd_sign_my_commits', [], 'breezy.commit_signature_commands'),
        ('cmd_verify_signatures', [], 'breezy.commit_signature_commands'),
        ('cmd_test_script', [], 'breezy.cmd_test_script'),
        ]:
        builtin_command_registry.register_lazy(name, aliases, module_name)<|MERGE_RESOLUTION|>--- conflicted
+++ resolved
@@ -3587,7 +3587,7 @@
             StrictCommitFailed
         )
         from .msgeditor import (
-            edit_commit_message,
+            edit_commit_message_encoded,
             generate_commit_message_template,
             make_commit_message_template_encoded,
             set_commit_message,
@@ -3662,14 +3662,10 @@
                 my_message = set_commit_message(commit_obj)
                 if my_message is None:
                     start_message = generate_commit_message_template(commit_obj)
-<<<<<<< HEAD
-                    my_message = edit_commit_message(text,
-=======
                     if start_message is not None:
                         start_message = start_message.encode(
                                 osutils.get_user_encoding())
                     my_message = edit_commit_message_encoded(text,
->>>>>>> 5eb1dfcc
                         start_message=start_message)
                 if my_message is None:
                     raise errors.BzrCommandError(gettext("please specify a commit"
