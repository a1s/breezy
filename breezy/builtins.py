--- conflicted
+++ resolved
@@ -213,13 +213,8 @@
         ref_branch = None
     if ref_branch is None or ref_branch.name:
         if ref_branch is not None:
-<<<<<<< HEAD
             control_dir = ref_branch.controldir
-        for name, branch in control_dir.get_branches().iteritems():
-=======
-            control_dir = ref_branch.bzrdir
         for name, branch in viewitems(control_dir.get_branches()):
->>>>>>> c789fa54
             yield name, branch
     else:
         repo = ref_branch.controldir.find_repository()
