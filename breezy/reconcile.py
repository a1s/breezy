--- conflicted
+++ resolved
@@ -17,13 +17,8 @@
 """Reconcilers are able to fix some potential data errors in a branch."""
 
 __all__ = [
-<<<<<<< HEAD
-    "reconcile",
-    "Reconciler",
-=======
     "Reconciler",
     "reconcile",
->>>>>>> ca07defc
 ]
 
 
@@ -92,17 +87,10 @@
         if self.canonicalize_chks:
             try:
                 self.repo.reconcile_canonicalize_chks  # noqa: B018
-<<<<<<< HEAD
             except AttributeError as err:
                 raise errors.BzrError(
                     gettext("%s cannot canonicalize CHKs.") % (self.repo,)
                 ) from err
-=======
-            except AttributeError:
-                raise errors.BzrError(
-                    gettext("%s cannot canonicalize CHKs.") % (self.repo,)
-                )
->>>>>>> ca07defc
             reconcile_result = self.repo.reconcile_canonicalize_chks()
         else:
             reconcile_result = self.repo.reconcile(thorough=True)
