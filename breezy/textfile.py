# Copyright (C) 2006 Canonical Ltd
#
# This program is free software; you can redistribute it and/or modify
# it under the terms of the GNU General Public License as published by
# the Free Software Foundation; either version 2 of the License, or
# (at your option) any later version.
#
# This program is distributed in the hope that it will be useful,
# but WITHOUT ANY WARRANTY; without even the implied warranty of
# MERCHANTABILITY or FITNESS FOR A PARTICULAR PURPOSE.  See the
# GNU General Public License for more details.
#
# You should have received a copy of the GNU General Public License
# along with this program; if not, write to the Free Software
# Foundation, Inc., 51 Franklin Street, Fifth Floor, Boston, MA 02110-1301 USA

"""Utilities for distinguishing binary files from text files"""

from itertools import chain

from .errors import BinaryFile
<<<<<<< HEAD
from .osutils import file_iterator, IterableFile
=======
from .iterablefile import IterableFile
from .osutils import file_iterator
from . import _osutils_rs
>>>>>>> da4da559


def text_file(input):
    """Produce a file iterator that is guaranteed to be text, without seeking.
    BinaryFile is raised if the file contains a NUL in the first 1024 bytes.
    """
    first_chunk = input.read(1024)
    if b'\x00' in first_chunk:
        raise BinaryFile()
    return IterableFile(chain((first_chunk,), file_iterator(input)))


def check_text_lines(lines):
    """Raise BinaryFile if the supplied lines contain NULs.
    Only the first 1024 characters are checked.
    """
    if not _osutils_rs.check_text_lines(lines):
        raise BinaryFile()


def check_text_path(path):
    """Check whether the supplied path is a text, not binary file.
    Raise BinaryFile if a NUL occurs in the first 1024 bytes.
    """
    if not _osutils_rs.check_text_path(path):
        raise BinaryFile()<|MERGE_RESOLUTION|>--- conflicted
+++ resolved
@@ -19,13 +19,8 @@
 from itertools import chain
 
 from .errors import BinaryFile
-<<<<<<< HEAD
 from .osutils import file_iterator, IterableFile
-=======
-from .iterablefile import IterableFile
-from .osutils import file_iterator
 from . import _osutils_rs
->>>>>>> da4da559
 
 
 def text_file(input):
