# Copyright (C) 2006-2010 Canonical Ltd
#
# This program is free software; you can redistribute it and/or modify
# it under the terms of the GNU General Public License as published by
# the Free Software Foundation; either version 2 of the License, or
# (at your option) any later version.
#
# This program is distributed in the hope that it will be useful,
# but WITHOUT ANY WARRANTY; without even the implied warranty of
# MERCHANTABILITY or FITNESS FOR A PARTICULAR PURPOSE.  See the
# GNU General Public License for more details.
#
# You should have received a copy of the GNU General Public License
# along with this program; if not, write to the Free Software
# Foundation, Inc., 51 Franklin Street, Fifth Floor, Boston, MA 02110-1301 USA

"""Symbol versioning.

The methods here allow for api symbol versioning.
"""

__all__ = [
<<<<<<< HEAD
=======
    "DEPRECATED_PARAMETER",
>>>>>>> ca07defc
    "deprecated_function",
    "deprecated_in",
    "deprecated_list",
    "deprecated_method",
<<<<<<< HEAD
    "DEPRECATED_PARAMETER",
=======
>>>>>>> ca07defc
    "deprecated_passed",
    "set_warning_method",
    "warn",
]


import contextlib
import warnings

# Import the 'warn' symbol so breezy can call it even if we redefine it
from warnings import warn

import breezy

DEPRECATED_PARAMETER = "A deprecated parameter marker."


def deprecated_in(version_tuple):
    """Generate a message that something was deprecated in a release.

    >>> deprecated_in((1, 4, 0))
    '%s was deprecated in version 1.4.0.'
    """
    return "%s was deprecated in version {}.".format(
        breezy._format_version_tuple(version_tuple)
    )


def set_warning_method(method):
    """Set the warning method to be used by this module.

    It should take a message and a warning category as warnings.warn does.
    """
    global warn
    warn = method


# TODO - maybe this would be easier to use as one 'smart' method that
# guess if it is a method or a class or an attribute ? If so, we can
# add that on top of the primitives, once we have all three written
# - RBC 20050105


def deprecation_string(a_callable, deprecation_version):
    """Generate an automatic deprecation string for a_callable.

    :param a_callable: The callable to substitute into deprecation_version.
    :param deprecation_version: A deprecation format warning string. This
        should have a single %s operator in it. a_callable will be turned into
        a nice python symbol and then substituted into deprecation_version.
    """
    if getattr(a_callable, "__self__", None) is not None:
        symbol = "{}.{}.{}".format(
            a_callable.__self__.__class__.__module__,
            a_callable.__self__.__class__.__name__,
            a_callable.__name__,
        )
    elif (
        getattr(a_callable, "__qualname__", None) is not None
        and "<" not in a_callable.__qualname__
    ):
<<<<<<< HEAD
        symbol = f"{a_callable.__module__}.{a_callable.__qualname__}"
    else:
        symbol = f"{a_callable.__module__}.{a_callable.__name__}"
=======
        symbol = "{}.{}".format(a_callable.__module__, a_callable.__qualname__)
    else:
        symbol = "{}.{}".format(a_callable.__module__, a_callable.__name__)
>>>>>>> ca07defc
    return deprecation_version % symbol


def deprecated_function(deprecation_version):
    """Decorate a function so that use of it will trigger a warning."""

    def function_decorator(callable):
        """This is the function python calls to perform the decoration."""

        def decorated_function(*args, **kwargs):
            """This is the decorated function."""
            from . import trace

            trace.mutter_callsite(4, "Deprecated function called")
            warn(
                deprecation_string(callable, deprecation_version),
                DeprecationWarning,
                stacklevel=2,
            )
            return callable(*args, **kwargs)

        _populate_decorated(
            callable, deprecation_version, "function", decorated_function
        )
        return decorated_function

    return function_decorator


def deprecated_method(deprecation_version):
    """Decorate a method so that use of it will trigger a warning.

    To deprecate a static or class method, use

        @staticmethod
        @deprecated_function
        def ...

    To deprecate an entire class, decorate __init__.
    """

    def method_decorator(callable):
        """This is the function python calls to perform the decoration."""

        def decorated_method(self, *args, **kwargs):
            """This is the decorated method."""
            from . import trace

            if callable.__name__ == "__init__":
<<<<<<< HEAD
                symbol = f"{self.__class__.__module__}.{self.__class__.__name__}"
=======
                symbol = "{}.{}".format(
                    self.__class__.__module__,
                    self.__class__.__name__,
                )
>>>>>>> ca07defc
            else:
                symbol = "{}.{}.{}".format(
                    self.__class__.__module__,
                    self.__class__.__name__,
                    callable.__name__,
                )
            trace.mutter_callsite(4, "Deprecated method called")
            warn(deprecation_version % symbol, DeprecationWarning, stacklevel=2)
            return callable(self, *args, **kwargs)

        _populate_decorated(callable, deprecation_version, "method", decorated_method)
        return decorated_method

    return method_decorator


def deprecated_passed(parameter_value):
    """Return True if parameter_value was used."""
    # FIXME: it might be nice to have a parameter deprecation decorator.
    # it would need to handle positional and *args and **kwargs parameters,
    # which means some mechanism to describe how the parameter was being
    # passed before deprecation, and some way to deprecate parameters that
    # were not at the end of the arg list. Thats needed for __init__ where
    # we cannot just forward to a new method name.I.e. in the following
    # examples we would want to have callers that pass any value to 'bad' be
    # given a warning - because we have applied:
    # @deprecated_parameter('bad', deprecated_in((1, 5, 0))
    #
    # def __init__(self, bad=None)
    # def __init__(self, bad, other)
    # def __init__(self, **kwargs)
    # RBC 20060116
    return parameter_value is not DEPRECATED_PARAMETER


def _decorate_docstring(callable, deprecation_version, label, decorated_callable):
<<<<<<< HEAD
    docstring_lines = callable.__doc__.split("\n") if callable.__doc__ else []
=======
    if callable.__doc__:
        docstring_lines = callable.__doc__.split("\n")
    else:
        docstring_lines = []
>>>>>>> ca07defc
    if len(docstring_lines) == 0:
        decorated_callable.__doc__ = deprecation_version % ("This " + label)
    elif len(docstring_lines) == 1:
        decorated_callable.__doc__ = (
            callable.__doc__
            + "\n"
            + "\n"
            + deprecation_version % ("This " + label)
            + "\n"
        )
    else:
        spaces = len(docstring_lines[-1])
        new_doc = callable.__doc__
        new_doc += "\n" + " " * spaces
        new_doc += deprecation_version % ("This " + label)
        new_doc += "\n" + " " * spaces
        decorated_callable.__doc__ = new_doc


def _populate_decorated(callable, deprecation_version, label, decorated_callable):
    """Populate attributes like __name__ and __doc__ on the decorated callable."""
    _decorate_docstring(callable, deprecation_version, label, decorated_callable)
    decorated_callable.__module__ = callable.__module__
    decorated_callable.__name__ = callable.__name__
    decorated_callable.is_deprecated = True


def _dict_deprecation_wrapper(wrapped_method):
    """Returns a closure that emits a warning and calls the superclass."""

    def cb(dep_dict, *args, **kwargs):
<<<<<<< HEAD
        msg = f"access to {dep_dict._variable_name}"
=======
        msg = "access to {}".format(dep_dict._variable_name)
>>>>>>> ca07defc
        msg = dep_dict._deprecation_version % (msg,)
        if dep_dict._advice:
            msg += " " + dep_dict._advice
        warn(msg, DeprecationWarning, stacklevel=2)
        return wrapped_method(dep_dict, *args, **kwargs)

    return cb


class DeprecatedDict(dict):
    """A dictionary that complains when read or written."""

    is_deprecated = True

    def __init__(
        self,
        deprecation_version,
        variable_name,
        initial_value,
        advice,
    ):
        """Create a dict that warns when read or modified.

        :param deprecation_version: string for the warning format to raise,
            typically from deprecated_in()
        :param initial_value: The contents of the dict
        :param variable_name: This allows better warnings to be printed
        :param advice: String of advice on what callers should do instead
            of using this variable.
        """
        self._deprecation_version = deprecation_version
        self._variable_name = variable_name
        self._advice = advice
        dict.__init__(self, initial_value)

    # This isn't every possible method but it should trap anyone using the
    # dict -- add more if desired
    __len__ = _dict_deprecation_wrapper(dict.__len__)
    __getitem__ = _dict_deprecation_wrapper(dict.__getitem__)
    __setitem__ = _dict_deprecation_wrapper(dict.__setitem__)
    __delitem__ = _dict_deprecation_wrapper(dict.__delitem__)
    keys = _dict_deprecation_wrapper(dict.keys)
    __contains__ = _dict_deprecation_wrapper(dict.__contains__)


def deprecated_list(deprecation_version, variable_name, initial_value, extra=None):
    """Create a list that warns when modified.

    :param deprecation_version: string for the warning format to raise,
        typically from deprecated_in()
    :param initial_value: The contents of the list
    :param variable_name: This allows better warnings to be printed
    :param extra: Extra info to print when printing a warning
    """
<<<<<<< HEAD
    subst_text = f"Modifying {variable_name}"
=======
    subst_text = "Modifying {}".format(variable_name)
>>>>>>> ca07defc
    msg = deprecation_version % (subst_text,)
    if extra:
        msg += " " + extra

    class _DeprecatedList(list):
        __doc__ = list.__doc__ + msg

        is_deprecated = True

        def _warn_deprecated(self, func, *args, **kwargs):
            warn(msg, DeprecationWarning, stacklevel=3)
            return func(self, *args, **kwargs)

        def append(self, obj):
            """Appending to {variable_name} is deprecated."""
            return self._warn_deprecated(list.append, obj)

        def insert(self, index, obj):
            """Inserting to {variable_name} is deprecated."""
            return self._warn_deprecated(list.insert, index, obj)

        def extend(self, iterable):
            """Extending {variable_name} is deprecated."""
            return self._warn_deprecated(list.extend, iterable)

        def remove(self, value):
            """Removing from {variable_name} is deprecated."""
            return self._warn_deprecated(list.remove, value)

        def pop(self, index=None):
            """Pop'ing from {variable_name} is deprecated."""
            if index:
                return self._warn_deprecated(list.pop, index)
            else:
                # Can't pass None
                return self._warn_deprecated(list.pop)

    return _DeprecatedList(initial_value)


def _check_for_filter(error_only):
    """Check if there is already a filter for deprecation warnings.

    :param error_only: Only match an 'error' filter
    :return: True if a filter is found, False otherwise
    """
    for filter in warnings.filters:
        if issubclass(DeprecationWarning, filter[2]):
            # This filter will effect DeprecationWarning
            if not error_only or filter[0] == "error":
                return True
    return False


def _remove_filter_callable(filter):
    """Build and returns a callable removing filter from the warnings.

    :param filter: The filter to remove (can be None).

    :return: A callable that will remove filter from warnings.filters.
    """

    def cleanup():
        if filter:
            with contextlib.suppress(ValueError, IndexError):
                warnings.filters.remove(filter)
<<<<<<< HEAD
=======
            except (ValueError, IndexError):
                pass
>>>>>>> ca07defc

    return cleanup


def suppress_deprecation_warnings(override=True):
    """Call this function to suppress all deprecation warnings.

    When this is a final release version, we don't want to annoy users with
    lots of deprecation warnings. We only want the deprecation warnings when
    running a dev or release candidate.

    :param override: If True, always set the ignore, if False, only set the
        ignore if there isn't already a filter.

    :return: A callable to remove the new warnings this added.
    """
    if not override and _check_for_filter(error_only=False):
        # If there is already a filter effecting suppress_deprecation_warnings,
        # then skip it.
        filter = None
    else:
        warnings.filterwarnings("ignore", category=DeprecationWarning)
        filter = warnings.filters[0]
    return _remove_filter_callable(filter)


def activate_deprecation_warnings(override=True):
    """Call this function to activate deprecation warnings.

    When running in a 'final' release we suppress deprecation warnings.
    However, the test suite wants to see them. So when running selftest, we
    re-enable the deprecation warnings.

    Note: warnings that have already been issued under 'ignore' will not be
    reported after this point. The 'warnings' module has already marked them as
    handled, so they don't get issued again.

    :param override: If False, only add a filter if there isn't an error filter
        already. (This slightly differs from suppress_deprecation_warnings, in
        because it always overrides everything but -Werror).

    :return: A callable to remove the new warnings this added.
    """
    if not override and _check_for_filter(error_only=True):
        # DeprecationWarnings are already turned into errors, don't downgrade
        # them to 'default'.
        filter = None
    else:
        warnings.filterwarnings("default", category=DeprecationWarning)
        filter = warnings.filters[0]
    return _remove_filter_callable(filter)<|MERGE_RESOLUTION|>--- conflicted
+++ resolved
@@ -20,18 +20,11 @@
 """
 
 __all__ = [
-<<<<<<< HEAD
-=======
     "DEPRECATED_PARAMETER",
->>>>>>> ca07defc
     "deprecated_function",
     "deprecated_in",
     "deprecated_list",
     "deprecated_method",
-<<<<<<< HEAD
-    "DEPRECATED_PARAMETER",
-=======
->>>>>>> ca07defc
     "deprecated_passed",
     "set_warning_method",
     "warn",
@@ -93,15 +86,9 @@
         getattr(a_callable, "__qualname__", None) is not None
         and "<" not in a_callable.__qualname__
     ):
-<<<<<<< HEAD
         symbol = f"{a_callable.__module__}.{a_callable.__qualname__}"
     else:
         symbol = f"{a_callable.__module__}.{a_callable.__name__}"
-=======
-        symbol = "{}.{}".format(a_callable.__module__, a_callable.__qualname__)
-    else:
-        symbol = "{}.{}".format(a_callable.__module__, a_callable.__name__)
->>>>>>> ca07defc
     return deprecation_version % symbol
 
 
@@ -151,14 +138,7 @@
             from . import trace
 
             if callable.__name__ == "__init__":
-<<<<<<< HEAD
                 symbol = f"{self.__class__.__module__}.{self.__class__.__name__}"
-=======
-                symbol = "{}.{}".format(
-                    self.__class__.__module__,
-                    self.__class__.__name__,
-                )
->>>>>>> ca07defc
             else:
                 symbol = "{}.{}.{}".format(
                     self.__class__.__module__,
@@ -195,14 +175,7 @@
 
 
 def _decorate_docstring(callable, deprecation_version, label, decorated_callable):
-<<<<<<< HEAD
     docstring_lines = callable.__doc__.split("\n") if callable.__doc__ else []
-=======
-    if callable.__doc__:
-        docstring_lines = callable.__doc__.split("\n")
-    else:
-        docstring_lines = []
->>>>>>> ca07defc
     if len(docstring_lines) == 0:
         decorated_callable.__doc__ = deprecation_version % ("This " + label)
     elif len(docstring_lines) == 1:
@@ -234,11 +207,7 @@
     """Returns a closure that emits a warning and calls the superclass."""
 
     def cb(dep_dict, *args, **kwargs):
-<<<<<<< HEAD
         msg = f"access to {dep_dict._variable_name}"
-=======
-        msg = "access to {}".format(dep_dict._variable_name)
->>>>>>> ca07defc
         msg = dep_dict._deprecation_version % (msg,)
         if dep_dict._advice:
             msg += " " + dep_dict._advice
@@ -293,11 +262,7 @@
     :param variable_name: This allows better warnings to be printed
     :param extra: Extra info to print when printing a warning
     """
-<<<<<<< HEAD
     subst_text = f"Modifying {variable_name}"
-=======
-    subst_text = "Modifying {}".format(variable_name)
->>>>>>> ca07defc
     msg = deprecation_version % (subst_text,)
     if extra:
         msg += " " + extra
@@ -364,11 +329,6 @@
         if filter:
             with contextlib.suppress(ValueError, IndexError):
                 warnings.filters.remove(filter)
-<<<<<<< HEAD
-=======
-            except (ValueError, IndexError):
-                pass
->>>>>>> ca07defc
 
     return cleanup
 
