# Copyright (C) 2007-2011 Canonical Ltd
#
# This program is free software; you can redistribute it and/or modify
# it under the terms of the GNU General Public License as published by
# the Free Software Foundation; either version 2 of the License, or
# (at your option) any later version.
#
# This program is distributed in the hope that it will be useful,
# but WITHOUT ANY WARRANTY; without even the implied warranty of
# MERCHANTABILITY or FITNESS FOR A PARTICULAR PURPOSE.  See the
# GNU General Public License for more details.
#
# You should have received a copy of the GNU General Public License
# along with this program; if not, write to the Free Software
# Foundation, Inc., 51 Franklin Street, Fifth Floor, Boston, MA 02110-1301 USA

from __future__ import absolute_import

import errno
import os

from .lazy_import import lazy_import

lazy_import(globals(), """
import gzip
import itertools

from breezy import (
    bencode,
    errors,
    patiencediff,
    ui,
    )
""")
from .sixish import (
    BytesIO,
    range,
    )


def topo_iter_keys(vf, keys=None):
    if keys is None:
        keys = vf.keys()
    parents = vf.get_parent_map(keys)
    return _topo_iter(parents, keys)

def topo_iter(vf, versions=None):
    if versions is None:
        versions = vf.versions()
    parents = vf.get_parent_map(versions)
    return _topo_iter(parents, versions)

def _topo_iter(parents, versions):
    seen = set()
    descendants = {}
    def pending_parents(version):
        if parents[version] is None:
            return []
        return [v for v in parents[version] if v in versions and
                v not in seen]
    for version_id in versions:
        if parents[version_id] is None:
            # parentless
            continue
        for parent_id in parents[version_id]:
            descendants.setdefault(parent_id, []).append(version_id)
    cur = [v for v in versions if len(pending_parents(v)) == 0]
    while len(cur) > 0:
        next = []
        for version_id in cur:
            if version_id in seen:
                continue
            if len(pending_parents(version_id)) != 0:
                continue
            next.extend(descendants.get(version_id, []))
            yield version_id
            seen.add(version_id)
        cur = next


class MultiParent(object):
    """A multi-parent diff"""

    __slots__ = ['hunks']

    def __init__(self, hunks=None):
        if hunks is not None:
            self.hunks = hunks
        else:
            self.hunks = []

    def __repr__(self):
        return "MultiParent(%r)" % self.hunks

    def __eq__(self, other):
        if self.__class__ is not other.__class__:
            return False
        return (self.hunks == other.hunks)

    @staticmethod
    def from_lines(text, parents=(), left_blocks=None):
        """Produce a MultiParent from a list of lines and parents"""
        def compare(parent):
            matcher = patiencediff.PatienceSequenceMatcher(None, parent,
                                                           text)
            return matcher.get_matching_blocks()
        if len(parents) > 0:
            if left_blocks is None:
                left_blocks = compare(parents[0])
            parent_comparisons = [left_blocks] + [compare(p) for p in
                                                  parents[1:]]
        else:
            parent_comparisons = []
        cur_line = 0
        new_text = NewText([])
        parent_text = []
        block_iter = [iter(i) for i in parent_comparisons]
        diff = MultiParent([])
        def next_block(p):
            try:
                return next(block_iter[p])
            except StopIteration:
                return None
        cur_block = [next_block(p) for p, i in enumerate(block_iter)]
        while cur_line < len(text):
            best_match = None
            for p, block in enumerate(cur_block):
                if block is None:
                    continue
                i, j, n = block
                while j + n <= cur_line:
                    block = cur_block[p] = next_block(p)
                    if block is None:
                        break
                    i, j, n = block
                if block is None:
                    continue
                if j > cur_line:
                    continue
                offset = cur_line - j
                i += offset
                j = cur_line
                n -= offset
                if n == 0:
                    continue
                if best_match is None or n > best_match.num_lines:
                    best_match = ParentText(p, i, j, n)
            if best_match is None:
                new_text.lines.append(text[cur_line])
                cur_line += 1
            else:
                if len(new_text.lines) > 0:
                    diff.hunks.append(new_text)
                    new_text = NewText([])
                diff.hunks.append(best_match)
                cur_line += best_match.num_lines
        if len(new_text.lines) > 0:
            diff.hunks.append(new_text)
        return diff

    def get_matching_blocks(self, parent, parent_len):
        for hunk in self.hunks:
            if not isinstance(hunk, ParentText) or hunk.parent != parent:
                continue
            yield (hunk.parent_pos, hunk.child_pos, hunk.num_lines)
        yield parent_len, self.num_lines(), 0

    def to_lines(self, parents=()):
        """Contruct a fulltext from this diff and its parents"""
        mpvf = MultiMemoryVersionedFile()
        for num, parent in enumerate(parents):
            mpvf.add_version(BytesIO(parent).readlines(), num, [])
        mpvf.add_diff(self, 'a', list(range(len(parents))))
        return mpvf.get_line_list(['a'])[0]

    @classmethod
    def from_texts(cls, text, parents=()):
        """Produce a MultiParent from a text and list of parent text"""
        return cls.from_lines(BytesIO(text).readlines(),
                              [BytesIO(p).readlines() for p in parents])

    def to_patch(self):
        """Yield text lines for a patch"""
        for hunk in self.hunks:
            for line in hunk.to_patch():
                yield line

    def patch_len(self):
        return len(b''.join(self.to_patch()))

    def zipped_patch_len(self):
        return len(gzip_string(self.to_patch()))

    @classmethod
    def from_patch(cls, text):
        """Create a MultiParent from its string form"""
        return cls._from_patch(BytesIO(text))

    @staticmethod
    def _from_patch(lines):
        """This is private because it is essential to split lines on \n only"""
        line_iter = iter(lines)
        hunks = []
        cur_line = None
        while True:
            try:
                cur_line = next(line_iter)
            except StopIteration:
                break
<<<<<<< HEAD
            if cur_line[0:1] == b'i':
=======
            first_char = cur_line[0:1]
            if first_char == b'i':
>>>>>>> 54479393
                num_lines = int(cur_line.split(b' ')[1])
                hunk_lines = [next(line_iter) for _ in range(num_lines)]
                hunk_lines[-1] = hunk_lines[-1][:-1]
                hunks.append(NewText(hunk_lines))
<<<<<<< HEAD
            elif cur_line[0:1] == b'\n':
                hunks[-1].lines[-1] += b'\n'
            else:
                if not (cur_line[0:1] == b'c'):
                    raise AssertionError(cur_line[0:1])
=======
            elif first_char == b'\n':
                hunks[-1].lines[-1] += b'\n'
            else:
                if not (first_char == b'c'):
                    raise AssertionError(first_char)
>>>>>>> 54479393
                parent, parent_pos, child_pos, num_lines =\
                    [int(v) for v in cur_line.split(b' ')[1:]]
                hunks.append(ParentText(parent, parent_pos, child_pos,
                                        num_lines))
        return MultiParent(hunks)

    def range_iterator(self):
        """Iterate through the hunks, with range indicated

        kind is "new" or "parent".
        for "new", data is a list of lines.
        for "parent", data is (parent, parent_start, parent_end)
        :return: a generator of (start, end, kind, data)
        """
        start = 0
        for hunk in self.hunks:
            if isinstance(hunk, NewText):
                kind = 'new'
                end = start + len(hunk.lines)
                data = hunk.lines
            else:
                kind = 'parent'
                start = hunk.child_pos
                end = start + hunk.num_lines
                data = (hunk.parent, hunk.parent_pos, hunk.parent_pos +
                        hunk.num_lines)
            yield start, end, kind, data
            start = end

    def num_lines(self):
        """The number of lines in the output text"""
        extra_n = 0
        for hunk in reversed(self.hunks):
            if isinstance(hunk, ParentText):
               return hunk.child_pos + hunk.num_lines + extra_n
            extra_n += len(hunk.lines)
        return extra_n

    def is_snapshot(self):
        """Return true of this hunk is effectively a fulltext"""
        if len(self.hunks) != 1:
            return False
        return (isinstance(self.hunks[0], NewText))


class NewText(object):
    """The contents of text that is introduced by this text"""

    __slots__ = ['lines']

    def __init__(self, lines):
        self.lines = lines

    def __eq__(self, other):
        if self.__class__ is not other.__class__:
            return False
        return (other.lines == self.lines)

    def __repr__(self):
        return 'NewText(%r)' % self.lines

    def to_patch(self):
        yield b'i %d\n' % len(self.lines)
        for line in self.lines:
            yield line
        yield b'\n'


class ParentText(object):
    """A reference to text present in a parent text"""

    __slots__ = ['parent', 'parent_pos', 'child_pos', 'num_lines']

    def __init__(self, parent, parent_pos, child_pos, num_lines):
        self.parent = parent
        self.parent_pos = parent_pos
        self.child_pos = child_pos
        self.num_lines = num_lines

    def _as_dict(self):
        return {b'parent': self.parent,
                b'parent_pos': self.parent_pos,
                b'child_pos': self.child_pos,
                b'num_lines': self.num_lines}

    def __repr__(self):
        return ('ParentText(%(parent)r, %(parent_pos)r, %(child_pos)r,'
                ' %(num_lines)r)' % self._as_dict())

    def __eq__(self, other):
        if self.__class__ is not other.__class__:
            return False
        return self._as_dict() == other._as_dict()

    def to_patch(self):
        yield (b'c %(parent)d %(parent_pos)d %(child_pos)d %(num_lines)d\n'
               % self._as_dict())


class BaseVersionedFile(object):
    """Pseudo-VersionedFile skeleton for MultiParent"""

    def __init__(self, snapshot_interval=25, max_snapshots=None):
        self._lines = {}
        self._parents = {}
        self._snapshots = set()
        self.snapshot_interval = snapshot_interval
        self.max_snapshots = max_snapshots

    def versions(self):
        return iter(self._parents)

    def has_version(self, version):
        return version in self._parents

    def do_snapshot(self, version_id, parent_ids):
        """Determine whether to perform a snapshot for this version"""
        if self.snapshot_interval is None:
            return False
        if self.max_snapshots is not None and\
            len(self._snapshots) == self.max_snapshots:
            return False
        if len(parent_ids) == 0:
            return True
        for ignored in range(self.snapshot_interval):
            if len(parent_ids) == 0:
                return False
            version_ids = parent_ids
            parent_ids = []
            for version_id in version_ids:
                if version_id not in self._snapshots:
                    parent_ids.extend(self._parents[version_id])
        else:
            return True

    def add_version(self, lines, version_id, parent_ids,
                    force_snapshot=None, single_parent=False):
        """Add a version to the versionedfile

        :param lines: The list of lines to add.  Must be split on '\n'.
        :param version_id: The version_id of the version to add
        :param force_snapshot: If true, force this version to be added as a
            snapshot version.  If false, force this version to be added as a
            diff.  If none, determine this automatically.
        :param single_parent: If true, use a single parent, rather than
            multiple parents.
        """
        if force_snapshot is None:
            do_snapshot = self.do_snapshot(version_id, parent_ids)
        else:
            do_snapshot = force_snapshot
        if do_snapshot:
            self._snapshots.add(version_id)
            diff = MultiParent([NewText(lines)])
        else:
            if single_parent:
                parent_lines = self.get_line_list(parent_ids[:1])
            else:
                parent_lines = self.get_line_list(parent_ids)
            diff = MultiParent.from_lines(lines, parent_lines)
            if diff.is_snapshot():
                self._snapshots.add(version_id)
        self.add_diff(diff, version_id, parent_ids)
        self._lines[version_id] = lines

    def get_parents(self, version_id):
        return self._parents[version_id]

    def make_snapshot(self, version_id):
        snapdiff = MultiParent([NewText(self.cache_version(version_id))])
        self.add_diff(snapdiff, version_id, self._parents[version_id])
        self._snapshots.add(version_id)

    def import_versionedfile(self, vf, snapshots, no_cache=True,
                             single_parent=False, verify=False):
        """Import all revisions of a versionedfile

        :param vf: The versionedfile to import
        :param snapshots: If provided, the revisions to make snapshots of.
            Otherwise, this will be auto-determined
        :param no_cache: If true, clear the cache after every add.
        :param single_parent: If true, omit all but one parent text, (but
            retain parent metadata).
        """
        if not (no_cache or not verify):
            raise ValueError()
        revisions = set(vf.versions())
        total = len(revisions)
        with ui.ui_factory.nested_progress_bar() as pb:
            while len(revisions) > 0:
                added = set()
                for revision in revisions:
                    parents = vf.get_parents(revision)
                    if [p for p in parents if p not in self._parents] != []:
                        continue
                    lines = [a + b' ' + l for a, l in
                             vf.annotate(revision)]
                    if snapshots is None:
                        force_snapshot = None
                    else:
                        force_snapshot = (revision in snapshots)
                    self.add_version(lines, revision, parents, force_snapshot,
                                     single_parent)
                    added.add(revision)
                    if no_cache:
                        self.clear_cache()
                        vf.clear_cache()
                        if verify:
                            if not (lines == self.get_line_list([revision])[0]):
                                raise AssertionError()
                            self.clear_cache()
                    pb.update(gettext('Importing revisions'),
                              (total - len(revisions)) + len(added), total)
                revisions = [r for r in revisions if r not in added]

    def select_snapshots(self, vf):
        """Determine which versions to add as snapshots"""
        build_ancestors = {}
        descendants = {}
        snapshots = set()
        for version_id in topo_iter(vf):
            potential_build_ancestors = set(vf.get_parents(version_id))
            parents = vf.get_parents(version_id)
            if len(parents) == 0:
                snapshots.add(version_id)
                build_ancestors[version_id] = set()
            else:
                for parent in vf.get_parents(version_id):
                    potential_build_ancestors.update(build_ancestors[parent])
                if len(potential_build_ancestors) > self.snapshot_interval:
                    snapshots.add(version_id)
                    build_ancestors[version_id] = set()
                else:
                    build_ancestors[version_id] = potential_build_ancestors
        return snapshots

    def select_by_size(self, num):
        """Select snapshots for minimum output size"""
        num -= len(self._snapshots)
        new_snapshots = self.get_size_ranking()[-num:]
        return [v for n, v in new_snapshots]

    def get_size_ranking(self):
        """Get versions ranked by size"""
        versions = []
        new_snapshots = set()
        for version_id in self.versions():
            if version_id in self._snapshots:
                continue
            diff_len = self.get_diff(version_id).patch_len()
            snapshot_len = MultiParent([NewText(
                self.cache_version(version_id))]).patch_len()
            versions.append((snapshot_len - diff_len, version_id))
        versions.sort()
        return versions

    def import_diffs(self, vf):
        """Import the diffs from another pseudo-versionedfile"""
        for version_id in vf.versions():
            self.add_diff(vf.get_diff(version_id), version_id,
                          vf._parents[version_id])

    def get_build_ranking(self):
        """Return revisions sorted by how much they reduce build complexity"""
        could_avoid = {}
        referenced_by = {}
        for version_id in topo_iter(self):
            could_avoid[version_id] = set()
            if version_id not in self._snapshots:
                for parent_id in self._parents[version_id]:
                    could_avoid[version_id].update(could_avoid[parent_id])
                could_avoid[version_id].update(self._parents)
                could_avoid[version_id].discard(version_id)
            for avoid_id in could_avoid[version_id]:
                referenced_by.setdefault(avoid_id, set()).add(version_id)
        available_versions = list(self.versions())
        ranking = []
        while len(available_versions) > 0:
            available_versions.sort(key=lambda x:
                len(could_avoid[x]) *
                len(referenced_by.get(x, [])))
            selected = available_versions.pop()
            ranking.append(selected)
            for version_id in referenced_by[selected]:
                could_avoid[version_id].difference_update(
                    could_avoid[selected])
            for version_id in could_avoid[selected]:
                referenced_by[version_id].difference_update(
                    referenced_by[selected]
                )
        return ranking

    def clear_cache(self):
        self._lines.clear()

    def get_line_list(self, version_ids):
        return [self.cache_version(v) for v in version_ids]

    def cache_version(self, version_id):
        try:
            return self._lines[version_id]
        except KeyError:
            pass
        diff = self.get_diff(version_id)
        lines = []
        reconstructor = _Reconstructor(self, self._lines, self._parents)
        reconstructor.reconstruct_version(lines, version_id)
        self._lines[version_id] = lines
        return lines


class MultiMemoryVersionedFile(BaseVersionedFile):
    """Memory-backed pseudo-versionedfile"""

    def __init__(self, snapshot_interval=25, max_snapshots=None):
        BaseVersionedFile.__init__(self, snapshot_interval, max_snapshots)
        self._diffs = {}

    def add_diff(self, diff, version_id, parent_ids):
        self._diffs[version_id] = diff
        self._parents[version_id] = parent_ids

    def get_diff(self, version_id):
        try:
            return self._diffs[version_id]
        except KeyError:
            raise errors.RevisionNotPresent(version_id, self)

    def destroy(self):
        self._diffs = {}


class MultiVersionedFile(BaseVersionedFile):
    """Disk-backed pseudo-versionedfile"""

    def __init__(self, filename, snapshot_interval=25, max_snapshots=None):
        BaseVersionedFile.__init__(self, snapshot_interval, max_snapshots)
        self._filename = filename
        self._diff_offset = {}

    def get_diff(self, version_id):
        start, count = self._diff_offset[version_id]
        with open(self._filename + '.mpknit', 'rb') as infile:
            infile.seek(start)
            sio = BytesIO(infile.read(count))
        with gzip.GzipFile(None, mode='rb', fileobj=sio) as zip_file:
            file_version_id = zip_file.readline()
            content = zip_file.read()
            return MultiParent.from_patch(content)

    def add_diff(self, diff, version_id, parent_ids):
        with open(self._filename + '.mpknit', 'ab') as outfile:
            outfile.seek(0, 2)      # workaround for windows bug:
                                    # .tell() for files opened in 'ab' mode
                                    # before any write returns 0
            start = outfile.tell()
            with gzip.GzipFile(None, mode='ab', fileobj=outfile) as zipfile:
                zipfile.writelines(itertools.chain(
                    [b'version %s\n' % version_id], diff.to_patch()))
            end = outfile.tell()
        self._diff_offset[version_id] = (start, end-start)
        self._parents[version_id] = parent_ids

    def destroy(self):
        try:
            os.unlink(self._filename + '.mpknit')
        except OSError as e:
            if e.errno != errno.ENOENT:
                raise
        try:
            os.unlink(self._filename + '.mpidx')
        except OSError as e:
            if e.errno != errno.ENOENT:
                raise

    def save(self):
        open(self._filename + '.mpidx', 'wb').write(bencode.bencode(
            (self._parents, list(self._snapshots), self._diff_offset)))

    def load(self):
        self._parents, snapshots, self._diff_offset = bencode.bdecode(
            open(self._filename + '.mpidx', 'rb').read())
        self._snapshots = set(snapshots)


class _Reconstructor(object):
    """Build a text from the diffs, ancestry graph and cached lines"""

    def __init__(self, diffs, lines, parents):
        self.diffs = diffs
        self.lines = lines
        self.parents = parents
        self.cursor = {}

    def reconstruct(self, lines, parent_text, version_id):
        """Append the lines referred to by a ParentText to lines"""
        parent_id = self.parents[version_id][parent_text.parent]
        end = parent_text.parent_pos + parent_text.num_lines
        return self._reconstruct(lines, parent_id, parent_text.parent_pos,
                                 end)

    def _reconstruct(self, lines, req_version_id, req_start, req_end):
        """Append lines for the requested version_id range"""
        # stack of pending range requests
        if req_start == req_end:
            return
        pending_reqs = [(req_version_id, req_start, req_end)]
        while len(pending_reqs) > 0:
            req_version_id, req_start, req_end = pending_reqs.pop()
            # lazily allocate cursors for versions
            if req_version_id in self.lines:
                lines.extend(self.lines[req_version_id][req_start:req_end])
                continue
            try:
                start, end, kind, data, iterator = self.cursor[req_version_id]
            except KeyError:
                iterator = self.diffs.get_diff(req_version_id).range_iterator()
                start, end, kind, data = next(iterator)
            if start > req_start:
                iterator = self.diffs.get_diff(req_version_id).range_iterator()
                start, end, kind, data = next(iterator)

            # find the first hunk relevant to the request
            while end <= req_start:
                start, end, kind, data = next(iterator)
            self.cursor[req_version_id] = start, end, kind, data, iterator
            # if the hunk can't satisfy the whole request, split it in two,
            # and leave the second half for later.
            if req_end > end:
                pending_reqs.append((req_version_id, end, req_end))
                req_end = end
            if kind == 'new':
                lines.extend(data[req_start - start: (req_end - start)])
            else:
                # If the hunk is a ParentText, rewrite it as a range request
                # for the parent, and make it the next pending request.
                parent, parent_start, parent_end = data
                new_version_id = self.parents[req_version_id][parent]
                new_start = parent_start + req_start - start
                new_end = parent_end + req_end - end
                pending_reqs.append((new_version_id, new_start, new_end))

    def reconstruct_version(self, lines, version_id):
        length = self.diffs.get_diff(version_id).num_lines()
        return self._reconstruct(lines, version_id, 0, length)


def gzip_string(lines):
    sio = BytesIO()
    with gzip.GzipFile(None, mode='wb', fileobj=sio) as data_file:
        data_file.writelines(lines)
    return sio.getvalue()<|MERGE_RESOLUTION|>--- conflicted
+++ resolved
@@ -207,29 +207,17 @@
                 cur_line = next(line_iter)
             except StopIteration:
                 break
-<<<<<<< HEAD
-            if cur_line[0:1] == b'i':
-=======
             first_char = cur_line[0:1]
             if first_char == b'i':
->>>>>>> 54479393
                 num_lines = int(cur_line.split(b' ')[1])
                 hunk_lines = [next(line_iter) for _ in range(num_lines)]
                 hunk_lines[-1] = hunk_lines[-1][:-1]
                 hunks.append(NewText(hunk_lines))
-<<<<<<< HEAD
-            elif cur_line[0:1] == b'\n':
-                hunks[-1].lines[-1] += b'\n'
-            else:
-                if not (cur_line[0:1] == b'c'):
-                    raise AssertionError(cur_line[0:1])
-=======
             elif first_char == b'\n':
                 hunks[-1].lines[-1] += b'\n'
             else:
                 if not (first_char == b'c'):
                     raise AssertionError(first_char)
->>>>>>> 54479393
                 parent, parent_pos, child_pos, num_lines =\
                     [int(v) for v in cur_line.split(b' ')[1:]]
                 hunks.append(ParentText(parent, parent_pos, child_pos,
