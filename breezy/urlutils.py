# Copyright (C) 2006-2010 Canonical Ltd
#
# This program is free software; you can redistribute it and/or modify
# it under the terms of the GNU General Public License as published by
# the Free Software Foundation; either version 2 of the License, or
# (at your option) any later version.
#
# This program is distributed in the hope that it will be useful,
# but WITHOUT ANY WARRANTY; without even the implied warranty of
# MERCHANTABILITY or FITNESS FOR A PARTICULAR PURPOSE.  See the
# GNU General Public License for more details.
#
# You should have received a copy of the GNU General Public License
# along with this program; if not, write to the Free Software
# Foundation, Inc., 51 Franklin Street, Fifth Floor, Boston, MA 02110-1301 USA

"""A collection of function for handling URL operations."""

import re
import sys
from urllib import parse as urlparse

from . import errors, osutils


class InvalidURL(errors.PathError):

    _fmt = 'Invalid url supplied to transport: "%(path)s"%(extra)s'


class InvalidURLJoin(errors.PathError):

    _fmt = "Invalid URL join request: %(reason)s: %(base)r + %(join_args)r"

    def __init__(self, reason, base, join_args):
        self.reason = reason
        self.base = base
        self.join_args = join_args
        errors.PathError.__init__(self, base, reason)


class InvalidRebaseURLs(errors.PathError):

    _fmt = "URLs differ by more than path: %(from_)r and %(to)r"

    def __init__(self, from_, to):
        self.from_ = from_
        self.to = to
        errors.PathError.__init__(
            self, from_, 'URLs differ by more than path.')


quote_from_bytes = urlparse.quote_from_bytes
quote = urlparse.quote
unquote_to_bytes = urlparse.unquote_to_bytes
unquote = urlparse.unquote


<<<<<<< HEAD
from ._urlutils_rs import (  # noqa: F401  # noqa: F401  # noqa: F401  # noqa: F401  # noqa: F401  # noqa: F401  # noqa: F401  # noqa: F401
    _find_scheme_and_separator, basename, combine_paths, derive_to_location,
    dirname, escape, file_relpath, is_url, join, join_segment_parameters,
    join_segment_parameters_raw, joinpath, local_path_from_url,
    local_path_to_url, normalize_url)
from ._urlutils_rs import posix as posix_rs
from ._urlutils_rs import (  # noqa: F401  # noqa: F401  # noqa: F401  # noqa: F401  # noqa: F401  # noqa: F401  # noqa: F401  # noqa: F401
    relative_url, split, split_segment_parameters,
    split_segment_parameters_raw, strip_segment_parameters,
    strip_trailing_slash, unescape)
=======
from ._urlutils_rs import (_find_scheme_and_separator, basename,  # noqa: F401
                           combine_paths, derive_to_location, dirname, escape,
                           file_relpath, is_url, join, join_segment_parameters,
                           join_segment_parameters_raw, joinpath,
                           local_path_from_url, local_path_to_url,
                           normalize_url)
from ._urlutils_rs import posix as posix_rs
from ._urlutils_rs import (relative_url, split,  # noqa: F401
                           split_segment_parameters,
                           split_segment_parameters_raw,
                           strip_segment_parameters, strip_trailing_slash,
                           unescape)
>>>>>>> ca1ed5c0
from ._urlutils_rs import win32 as win32_rs

_posix_local_path_to_url = posix_rs.local_path_to_url  # noqa: F401
_win32_local_path_to_url = win32_rs.local_path_to_url  # noqa: F401
_win32_local_path_from_url = win32_rs.local_path_from_url  # noqa: F401
_posix_local_path_from_url = posix_rs.local_path_from_url  # noqa: F401


MIN_ABS_FILEURL_LENGTH = len('file:///')
WIN32_MIN_ABS_FILEURL_LENGTH = len('file:///C:/')

local_path_from_url = _posix_local_path_from_url
if sys.platform == 'win32':
    MIN_ABS_FILEURL_LENGTH = WIN32_MIN_ABS_FILEURL_LENGTH


_url_hex_escapes_re = re.compile('(%[0-9a-fA-F]{2})')


def _unescape_safe_chars(matchobj):
    """re.sub callback to convert hex-escapes to plain characters (if safe).

    e.g. '%7E' will be converted to '~'.
    """
    hex_digits = matchobj.group(0)[1:]
    char = chr(int(hex_digits, 16))
    if char in _url_dont_escape_characters:
        return char
    else:
        return matchobj.group(0).upper()


_win32_extract_drive_letter = win32_rs.extract_drive_letter
_win32_strip_local_trailing_slash = win32_rs.strip_local_trailing_slash


# These are characters that if escaped, should stay that way
_no_decode_chars = ';/?:@&=+$,#'
_no_decode_ords = [ord(c) for c in _no_decode_chars]
_no_decode_hex = ([f'{o:02x}' for o in _no_decode_ords]
                  + [f'{o:02X}' for o in _no_decode_ords])
_hex_display_map = dict([(f'{o:02x}', bytes([o])) for o in range(256)]
                         + [(f'{o:02X}', bytes([o])) for o in range(256)])
# These entries get mapped to themselves
_hex_display_map.update((hex, b'%' + hex.encode('ascii'))
                        for hex in _no_decode_hex)

# These characters shouldn't be percent-encoded, and it's always safe to
# unencode them if they are.
_url_dont_escape_characters = set(
    "abcdefghijklmnopqrstuvwxyz"  # Lowercase alpha
    "ABCDEFGHIJKLMNOPQRSTUVWXYZ"  # Uppercase alpha
    "0123456789"  # Numbers
    "-._~"  # Unreserved characters
)

def _unescape_segment_for_display(segment, encoding):
    """Unescape a segment for display.

    Helper for unescape_for_display

    Args:
      url: A 7-bit ASCII URL
      encoding: The final output encoding

    Returns: A unicode string which can be safely encoded into the
         specified encoding.
    """
    escaped_chunks = segment.split('%')
    escaped_chunks[0] = escaped_chunks[0].encode('utf-8')
    for j in range(1, len(escaped_chunks)):
        item = escaped_chunks[j]
        try:
            escaped_chunks[j] = _hex_display_map[item[:2]]
        except KeyError:
            # Put back the percent symbol
            escaped_chunks[j] = b'%' + (item[:2].encode('utf-8'))
        except UnicodeDecodeError:
            escaped_chunks[j] = chr(int(item[:2], 16)).encode('utf-8')
        escaped_chunks[j] += (item[2:].encode('utf-8'))
    unescaped = b''.join(escaped_chunks)
    try:
        decoded = unescaped.decode('utf-8')
    except UnicodeDecodeError:
        # If this path segment cannot be properly utf-8 decoded
        # after doing unescaping we will just leave it alone
        return segment
    else:
        try:
            decoded.encode(encoding)
        except UnicodeEncodeError:
            # If this chunk cannot be encoded in the local
            # encoding, then we should leave it alone
            return segment
        else:
            # Otherwise take the url decoded one
            return decoded


def unescape_for_display(url, encoding):
    """Decode what you can for a URL, so that we get a nice looking path.

    This will turn file:// urls into local paths, and try to decode
    any portions of a http:// style url that it can.

    Any sections of the URL which can't be represented in the encoding or
    need to stay as escapes are left alone.

    Args:
      url: A 7-bit ASCII URL
      encoding: The final output encoding

    Returns: A unicode string which can be safely encoded into the
         specified encoding.
    """
    if encoding is None:
        raise ValueError('you cannot specify None for the display encoding')
    if url.startswith('file://'):
        try:
            path = local_path_from_url(url)
            path.encode(encoding)
            return path
        except UnicodeError:
            return url

    # Split into sections to try to decode utf-8
    res = url.split('/')
    for i in range(1, len(res)):
        res[i] = _unescape_segment_for_display(res[i], encoding)
    return '/'.join(res)


def _is_absolute(url):
    return (osutils.pathjoin('/foo', url) == url)


def rebase_url(url, old_base, new_base):
    """Convert a relative path from an old base URL to a new base URL.

    The result will be a relative path.
    Absolute paths and full URLs are returned unaltered.
    """
    scheme, separator = _find_scheme_and_separator(url)
    if scheme is not None:
        return url
    if _is_absolute(url):
        return url
    old_parsed = urlparse.urlparse(old_base)
    new_parsed = urlparse.urlparse(new_base)
    if (old_parsed[:2]) != (new_parsed[:2]):
        raise InvalidRebaseURLs(old_base, new_base)
    return determine_relative_path(new_parsed[2],
                                   join(old_parsed[2], url))


def determine_relative_path(from_path, to_path):
    """Determine a relative path from from_path to to_path."""
    from_segments = osutils.splitpath(from_path)
    to_segments = osutils.splitpath(to_path)
    count = -1
    for count, (from_element, to_element) in enumerate(zip(from_segments,
                                                           to_segments)):
        if from_element != to_element:
            break
    else:
        count += 1
    unique_from = from_segments[count:]
    unique_to = to_segments[count:]
    segments = (['..'] * len(unique_from) + unique_to)
    if len(segments) == 0:
        return '.'
    return osutils.pathjoin(*segments)


class URL:
    """Parsed URL."""

    def __init__(self, scheme, quoted_user, quoted_password, quoted_host,
                 port, quoted_path):
        self.scheme = scheme
        self.quoted_host = quoted_host
        self.host = unquote(self.quoted_host)
        self.quoted_user = quoted_user
        if self.quoted_user is not None:
            self.user = unquote(self.quoted_user)
        else:
            self.user = None
        self.quoted_password = quoted_password
        if self.quoted_password is not None:
            self.password = unquote(self.quoted_password)
        else:
            self.password = None
        self.port = port
        self.quoted_path = _url_hex_escapes_re.sub(
            _unescape_safe_chars, quoted_path)
        self.path = unquote(self.quoted_path)

    def __eq__(self, other):
        return (isinstance(other, self.__class__) and
                self.scheme == other.scheme and
                self.host == other.host and
                self.user == other.user and
                self.password == other.password and
                self.path == other.path)

    def __repr__(self):
        return "<{}({!r}, {!r}, {!r}, {!r}, {!r}, {!r})>".format(
            self.__class__.__name__,
            self.scheme, self.quoted_user, self.quoted_password,
            self.quoted_host, self.port, self.quoted_path)

    @classmethod
    def from_string(cls, url):
        """Create a URL object from a string.

        Args:
          url: URL as bytestring
        """
        # GZ 2017-06-09: Actually validate ascii-ness
        # pad.lv/1696545: For the moment, accept both native strings and
        # unicode.
        if isinstance(url, str):
            pass
        elif isinstance(url, str):
            try:
                url = url.encode()
            except UnicodeEncodeError:
                raise InvalidURL(url)
        else:
            raise InvalidURL(url)
        (scheme, netloc, path, params,
         query, fragment) = urlparse.urlparse(url, allow_fragments=False)
        user = password = host = port = None
        if '@' in netloc:
            user, host = netloc.rsplit('@', 1)
            if ':' in user:
                user, password = user.split(':', 1)
        else:
            host = netloc

        if ':' in host and not (host[0] == '[' and host[-1] == ']'):
            # there *is* port
            host, port = host.rsplit(':', 1)
            if port:
                try:
                    port = int(port)
                except ValueError:
                    raise InvalidURL(f'invalid port number {port} in url:\n{url}')
            else:
                port = None
        if host != "" and host[0] == '[' and host[-1] == ']':  # IPv6
            host = host[1:-1]

        return cls(scheme, user, password, host, port, path)

    def __str__(self):
        netloc = self.quoted_host
        if ":" in netloc:
            netloc = f"[{netloc}]"
        if self.quoted_user is not None:
            # Note that we don't put the password back even if we
            # have one so that it doesn't get accidentally
            # exposed.
            netloc = f'{self.quoted_user}@{netloc}'
        if self.port is not None:
            netloc = '%s:%d' % (netloc, self.port)
        return urlparse.urlunparse(
            (self.scheme, netloc, self.quoted_path, None, None, None))

    def clone(self, offset=None):
        """Return a new URL for a path relative to this URL.

        Args:
          offset: A relative path, already urlencoded
        Returns: `URL` instance
        """
        if offset is not None:
            relative = unescape(offset)
            path = combine_paths(self.path, relative)
            path = quote(path, safe="/~")
        else:
            path = self.quoted_path
        return self.__class__(self.scheme, self.quoted_user,
                              self.quoted_password, self.quoted_host, self.port,
                              path)


def parse_url(url):
    """Extract the server address, the credentials and the path from the url.

    user, password, host and path should be quoted if they contain reserved
    chars.

    Args:
      url: an quoted url
    Returns: (scheme, user, password, host, port, path) tuple, all fields
        are unquoted.
    """
    parsed_url = URL.from_string(url)
    return (parsed_url.scheme, parsed_url.user, parsed_url.password,
            parsed_url.host, parsed_url.port, parsed_url.path)<|MERGE_RESOLUTION|>--- conflicted
+++ resolved
@@ -56,31 +56,16 @@
 unquote = urlparse.unquote
 
 
-<<<<<<< HEAD
-from ._urlutils_rs import (  # noqa: F401  # noqa: F401  # noqa: F401  # noqa: F401  # noqa: F401  # noqa: F401  # noqa: F401  # noqa: F401
+from ._urlutils_rs import (  # noqa: F401
     _find_scheme_and_separator, basename, combine_paths, derive_to_location,
     dirname, escape, file_relpath, is_url, join, join_segment_parameters,
     join_segment_parameters_raw, joinpath, local_path_from_url,
     local_path_to_url, normalize_url)
 from ._urlutils_rs import posix as posix_rs
-from ._urlutils_rs import (  # noqa: F401  # noqa: F401  # noqa: F401  # noqa: F401  # noqa: F401  # noqa: F401  # noqa: F401  # noqa: F401
+from ._urlutils_rs import (  # noqa: F401
     relative_url, split, split_segment_parameters,
     split_segment_parameters_raw, strip_segment_parameters,
     strip_trailing_slash, unescape)
-=======
-from ._urlutils_rs import (_find_scheme_and_separator, basename,  # noqa: F401
-                           combine_paths, derive_to_location, dirname, escape,
-                           file_relpath, is_url, join, join_segment_parameters,
-                           join_segment_parameters_raw, joinpath,
-                           local_path_from_url, local_path_to_url,
-                           normalize_url)
-from ._urlutils_rs import posix as posix_rs
-from ._urlutils_rs import (relative_url, split,  # noqa: F401
-                           split_segment_parameters,
-                           split_segment_parameters_raw,
-                           strip_segment_parameters, strip_trailing_slash,
-                           unescape)
->>>>>>> ca1ed5c0
 from ._urlutils_rs import win32 as win32_rs
 
 _posix_local_path_to_url = posix_rs.local_path_to_url  # noqa: F401
