# Copyright (C) 2005-2011 Canonical Ltd
#
# This program is free software; you can redistribute it and/or modify
# it under the terms of the GNU General Public License as published by
# the Free Software Foundation; either version 2 of the License, or
# (at your option) any later version.
#
# This program is distributed in the hope that it will be useful,
# but WITHOUT ANY WARRANTY; without even the implied warranty of
# MERCHANTABILITY or FITNESS FOR A PARTICULAR PURPOSE.  See the
# GNU General Public License for more details.
#
# You should have received a copy of the GNU General Public License
# along with this program; if not, write to the Free Software
# Foundation, Inc., 51 Franklin Street, Fifth Floor, Boston, MA 02110-1301 USA

from __future__ import absolute_import

# The newly committed revision is going to have a shape corresponding
# to that of the working tree.  Files that are not in the
# working tree and that were in the predecessor are reported as
# removed --- this can include files that were either removed from the
# inventory or deleted in the working tree.  If they were only
# deleted from disk, they are removed from the working inventory.

# We then consider the remaining entries, which will be in the new
# version.  Directory entries are simply copied across.  File entries
# must be checked to see if a new version of the file should be
# recorded.  For each parent revision tree, we check to see what
# version of the file was present.  If the file was present in at
# least one tree, and if it was the same version in all the trees,
# then we can just refer to that version.  Otherwise, a new version
# representing the merger of the file versions must be added.

# TODO: Update hashcache before and after - or does the WorkingTree
# look after that?

# TODO: Rather than mashing together the ancestry and storing it back,
# perhaps the weave should have single method which does it all in one
# go, avoiding a lot of redundant work.

# TODO: Perhaps give a warning if one of the revisions marked as
# merged is already in the ancestry, and then don't record it as a
# distinct parent.

# TODO: If the file is newly merged but unchanged from the version it
# merges from, then it should still be reported as newly added
# relative to the basis revision.

# TODO: Change the parameter 'rev_id' to 'revision_id' to be consistent with
# the rest of the code; add a deprecation of the old name.

from . import (
    debug,
    errors,
    trace,
    ui,
    )
from .branch import Branch
from .cleanup import OperationWithCleanups
import breezy.config
from .errors import (BzrError,
                     ConflictsInTree,
                     StrictCommitFailed
                     )
from .osutils import (get_user_encoding,
                      is_inside_any,
                      minimum_path_selection,
                      )
from .trace import mutter, note, is_quiet
from .urlutils import unescape_for_display
from .i18n import gettext


class PointlessCommit(BzrError):

    _fmt = "No changes to commit"


class CannotCommitSelectedFileMerge(BzrError):

    _fmt = 'Selected-file commit of merges is not supported yet:'\
        ' files %(files_str)s'

    def __init__(self, files):
        files_str = ', '.join(files)
        BzrError.__init__(self, files=files, files_str=files_str)


def filter_excluded(iter_changes, exclude):
    """Filter exclude filenames.

    :param iter_changes: iter_changes function
    :param exclude: List of paths to exclude
    :return: iter_changes function
    """
    for change in iter_changes:
        old_path = change[1][0]
        new_path = change[1][1]

        new_excluded = (new_path is not None and
                        is_inside_any(exclude, new_path))

        old_excluded = (old_path is not None and
                        is_inside_any(exclude, old_path))

        if old_excluded and new_excluded:
            continue

        if old_excluded or new_excluded:
            # TODO(jelmer): Perhaps raise an error here instead?
            continue

        yield change


class NullCommitReporter(object):
    """I report on progress of a commit."""

    def started(self, revno, revid, location):
        pass

    def snapshot_change(self, change, path):
        pass

    def completed(self, revno, rev_id):
        pass

    def deleted(self, path):
        pass

    def missing(self, path):
        pass

    def renamed(self, change, old_path, new_path):
        pass

    def is_verbose(self):
        return False


class ReportCommitToLog(NullCommitReporter):

    def _note(self, format, *args):
        """Output a message.

        Subclasses may choose to override this method.
        """
        note(format, *args)

    def snapshot_change(self, change, path):
        if path == '' and change in (gettext('added'), gettext('modified')):
            return
        self._note("%s %s", change, path)

    def started(self, revno, rev_id, location):
        self._note(
            gettext('Committing to: %s'),
            unescape_for_display(location, 'utf-8'))

    def completed(self, revno, rev_id):
        self._note(gettext('Committed revision %d.'), revno)
        # self._note goes to the console too; so while we want to log the
        # rev_id, we can't trivially only log it. (See bug 526425). Long
        # term we should rearrange the reporting structure, but for now
        # we just mutter seperately. We mutter the revid and revno together
        # so that concurrent bzr invocations won't lead to confusion.
        mutter('Committed revid %s as revno %d.', rev_id, revno)

    def deleted(self, path):
        self._note(gettext('deleted %s'), path)

    def missing(self, path):
        self._note(gettext('missing %s'), path)

    def renamed(self, change, old_path, new_path):
        self._note('%s %s => %s', change, old_path, new_path)

    def is_verbose(self):
        return True


class Commit(object):
    """Task of committing a new revision.

    This is a MethodObject: it accumulates state as the commit is
    prepared, and then it is discarded.  It doesn't represent
    historical revisions, just the act of recording a new one.

            missing_ids
            Modified to hold a list of files that have been deleted from
            the working directory; these should be removed from the
            working inventory.
    """

    def __init__(self,
                 reporter=None,
                 config_stack=None):
        """Create a Commit object.

        :param reporter: the default reporter to use or None to decide later
        """
        self.reporter = reporter
        self.config_stack = config_stack

    @staticmethod
    def update_revprops(revprops, branch, authors=None,
                        local=False, possible_master_transports=None):
        if revprops is None:
            revprops = {}
        if possible_master_transports is None:
            possible_master_transports = []
        if (u'branch-nick' not in revprops and
                branch.repository._format.supports_storing_branch_nick):
            revprops[u'branch-nick'] = branch._get_nick(
                local,
                possible_master_transports)
        if authors is not None:
            if u'author' in revprops or u'authors' in revprops:
                # XXX: maybe we should just accept one of them?
                raise AssertionError('author property given twice')
            if authors:
                for individual in authors:
                    if '\n' in individual:
                        raise AssertionError('\\n is not a valid character '
                                             'in an author identity')
                revprops[u'authors'] = '\n'.join(authors)
        return revprops

    def commit(self,
               message=None,
               timestamp=None,
               timezone=None,
               committer=None,
               specific_files=None,
               rev_id=None,
               allow_pointless=True,
               strict=False,
               verbose=False,
               revprops=None,
               working_tree=None,
               local=False,
               reporter=None,
               config=None,
               message_callback=None,
               recursive='down',
               exclude=None,
               possible_master_transports=None,
               lossy=False):
        """Commit working copy as a new revision.

        :param message: the commit message (it or message_callback is required)
        :param message_callback: A callback: message =
            message_callback(cmt_obj)

        :param timestamp: if not None, seconds-since-epoch for a
            postdated/predated commit.

        :param specific_files: If not None, commit only those files. An empty
            list means 'commit no files'.

        :param rev_id: If set, use this as the new revision id.
            Useful for test or import commands that need to tightly
            control what revisions are assigned.  If you duplicate
            a revision id that exists elsewhere it is your own fault.
            If null (default), a time/random revision id is generated.

        :param allow_pointless: If true (default), commit even if nothing
            has changed and no merges are recorded.

        :param strict: If true, don't allow a commit if the working tree
            contains unknown files.

        :param revprops: Properties for new revision
        :param local: Perform a local only commit.
        :param reporter: the reporter to use or None for the default
        :param verbose: if True and the reporter is not None, report everything
        :param recursive: If set to 'down', commit in any subtrees that have
            pending changes of any sort during this commit.
        :param exclude: None or a list of relative paths to exclude from the
            commit. Pending changes to excluded files will be ignored by the
            commit.
        :param lossy: When committing to a foreign VCS, ignore any
            data that can not be natively represented.
        """
        operation = OperationWithCleanups(self._commit)
        self.revprops = revprops or {}
        # XXX: Can be set on __init__ or passed in - this is a bit ugly.
        self.config_stack = config or self.config_stack
        return operation.run(
            message=message,
            timestamp=timestamp,
            timezone=timezone,
            committer=committer,
            specific_files=specific_files,
            rev_id=rev_id,
            allow_pointless=allow_pointless,
            strict=strict,
            verbose=verbose,
            working_tree=working_tree,
            local=local,
            reporter=reporter,
            message_callback=message_callback,
            recursive=recursive,
            exclude=exclude,
            possible_master_transports=possible_master_transports,
            lossy=lossy)

    def _commit(self, operation, message, timestamp, timezone, committer,
                specific_files, rev_id, allow_pointless, strict, verbose,
                working_tree, local, reporter, message_callback, recursive,
                exclude, possible_master_transports, lossy):
        mutter('preparing to commit')

        if working_tree is None:
            raise BzrError("working_tree must be passed into commit().")
        else:
            self.work_tree = working_tree
            self.branch = self.work_tree.branch
            if getattr(self.work_tree, 'requires_rich_root', lambda: False)():
                if not self.branch.repository.supports_rich_root():
                    raise errors.RootNotRich()
        if message_callback is None:
            if message is not None:
                if isinstance(message, bytes):
                    message = message.decode(get_user_encoding())

                def message_callback(x):
                    return message
            else:
                raise BzrError("The message or message_callback keyword"
                               " parameter is required for commit().")

        self.bound_branch = None
        self.any_entries_deleted = False
        if exclude is not None:
            self.exclude = sorted(
                minimum_path_selection(exclude))
        else:
            self.exclude = []
        self.local = local
        self.master_branch = None
        self.recursive = recursive
        self.rev_id = None
        # self.specific_files is None to indicate no filter, or any iterable to
        # indicate a filter - [] means no files at all, as per iter_changes.
        if specific_files is not None:
            self.specific_files = sorted(
                minimum_path_selection(specific_files))
        else:
            self.specific_files = None

        self.allow_pointless = allow_pointless
        self.message_callback = message_callback
        self.timestamp = timestamp
        self.timezone = timezone
        self.committer = committer
        self.strict = strict
        self.verbose = verbose

        self.work_tree.lock_write()
        operation.add_cleanup(self.work_tree.unlock)
        self.parents = self.work_tree.get_parent_ids()
        self.pb = ui.ui_factory.nested_progress_bar()
        operation.add_cleanup(self.pb.finished)
        self.basis_revid = self.work_tree.last_revision()
        self.basis_tree = self.work_tree.basis_tree()
        self.basis_tree.lock_read()
        operation.add_cleanup(self.basis_tree.unlock)
        # Cannot commit with conflicts present.
        if len(self.work_tree.conflicts()) > 0:
            raise ConflictsInTree

        # Setup the bound branch variables as needed.
        self._check_bound_branch(operation, possible_master_transports)

        # Check that the working tree is up to date
        old_revno, old_revid, new_revno = self._check_out_of_date_tree()

        # Complete configuration setup
        if reporter is not None:
            self.reporter = reporter
        elif self.reporter is None:
            self.reporter = self._select_reporter()
        if self.config_stack is None:
            self.config_stack = self.work_tree.get_config_stack()

        # Setup the progress bar. As the number of files that need to be
        # committed in unknown, progress is reported as stages.
        # We keep track of entries separately though and include that
        # information in the progress bar during the relevant stages.
        self.pb_stage_name = ""
        self.pb_stage_count = 0
        self.pb_stage_total = 5
        if self.bound_branch:
            # 2 extra stages: "Uploading data to master branch" and "Merging
            # tags to master branch"
            self.pb_stage_total += 2
        self.pb.show_pct = False
        self.pb.show_spinner = False
        self.pb.show_eta = False
        self.pb.show_count = True
        self.pb.show_bar = True

        # After a merge, a selected file commit is not supported.
        # See 'bzr help merge' for an explanation as to why.
        if len(self.parents) > 1 and self.specific_files is not None:
            raise CannotCommitSelectedFileMerge(self.specific_files)
        # Excludes are a form of selected file commit.
        if len(self.parents) > 1 and self.exclude:
            raise CannotCommitSelectedFileMerge(self.exclude)

        # Collect the changes
        self._set_progress_stage("Collecting changes", counter=True)
        self._lossy = lossy
        self.builder = self.branch.get_commit_builder(
            self.parents, self.config_stack, timestamp, timezone, committer,
            self.revprops, rev_id, lossy=lossy)

        if self.builder.updates_branch and self.bound_branch:
            self.builder.abort()
            raise AssertionError(
                "bound branches not supported for commit builders "
                "that update the branch")

        try:
            # find the location being committed to
            if self.bound_branch:
                master_location = self.master_branch.base
            else:
                master_location = self.branch.base

            # report the start of the commit
            self.reporter.started(new_revno, self.rev_id, master_location)

            self._update_builder_with_changes()
            self._check_pointless()

            # TODO: Now the new inventory is known, check for conflicts.
            # ADHB 2006-08-08: If this is done, populate_new_inv should not add
            # weave lines, because nothing should be recorded until it is known
            # that commit will succeed.
            self._set_progress_stage("Saving data locally")
            self.builder.finish_inventory()

            # Prompt the user for a commit message if none provided
            message = message_callback(self)
            self.message = message

            # Add revision data to the local branch
            self.rev_id = self.builder.commit(self.message)

        except Exception:
            mutter("aborting commit write group because of exception:")
            trace.log_exception_quietly()
            self.builder.abort()
            raise

        self._update_branches(old_revno, old_revid, new_revno)

        # Make the working tree be up to date with the branch. This
        # includes automatic changes scheduled to be made to the tree, such
        # as updating its basis and unversioning paths that were missing.
        self.work_tree.unversion(self.deleted_paths)
        self._set_progress_stage("Updating the working tree")
        self.work_tree.update_basis_by_delta(self.rev_id,
                                             self.builder.get_basis_delta())
        self.reporter.completed(new_revno, self.rev_id)
        self._process_post_hooks(old_revno, new_revno)
        return self.rev_id

    def _update_branches(self, old_revno, old_revid, new_revno):
        """Update the master and local branch to the new revision.

        This will try to make sure that the master branch is updated
        before the local branch.

        :param old_revno: Revision number of master branch before the
            commit
        :param old_revid: Tip of master branch before the commit
        :param new_revno: Revision number of the new commit
        """
        if not self.builder.updates_branch:
            self._process_pre_hooks(old_revno, new_revno)

            # Upload revision data to the master.
            # this will propagate merged revisions too if needed.
            if self.bound_branch:
                self._set_progress_stage("Uploading data to master branch")
                # 'commit' to the master first so a timeout here causes the
                # local branch to be out of date
                (new_revno, self.rev_id) = self.master_branch.import_last_revision_info_and_tags(
                    self.branch, new_revno, self.rev_id, lossy=self._lossy)
                if self._lossy:
                    self.branch.fetch(self.master_branch, self.rev_id)

            # and now do the commit locally.
            self.branch.set_last_revision_info(new_revno, self.rev_id)
        else:
            try:
                self._process_pre_hooks(old_revno, new_revno)
            except BaseException:
                # The commit builder will already have updated the branch,
                # revert it.
                self.branch.set_last_revision_info(old_revno, old_revid)
                raise

        # Merge local tags to remote
        if self.bound_branch:
            self._set_progress_stage("Merging tags to master branch")
            tag_updates, tag_conflicts = self.branch.tags.merge_to(
                self.master_branch.tags)
            if tag_conflicts:
                warning_lines = ['    ' + name for name, _, _ in tag_conflicts]
                note(gettext("Conflicting tags in bound branch:\n{0}".format(
                    "\n".join(warning_lines))))

    def _select_reporter(self):
        """Select the CommitReporter to use."""
        if is_quiet():
            return NullCommitReporter()
        return ReportCommitToLog()

    def _check_pointless(self):
        if self.allow_pointless:
            return
        # A merge with no effect on files
        if len(self.parents) > 1:
            return
        if self.builder.any_changes():
            return
        raise PointlessCommit()

    def _check_bound_branch(self, operation, possible_master_transports=None):
        """Check to see if the local branch is bound.

        If it is bound, then most of the commit will actually be
        done using the remote branch as the target branch.
        Only at the end will the local branch be updated.
        """
        if self.local and not self.branch.get_bound_location():
            raise errors.LocalRequiresBoundBranch()

        if not self.local:
            self.master_branch = self.branch.get_master_branch(
                possible_master_transports)

        if not self.master_branch:
            # make this branch the reference branch for out of date checks.
            self.master_branch = self.branch
            return

        # If the master branch is bound, we must fail
        master_bound_location = self.master_branch.get_bound_location()
        if master_bound_location:
            raise errors.CommitToDoubleBoundBranch(
                self.branch, self.master_branch, master_bound_location)

        # TODO: jam 20051230 We could automatically push local
        #       commits to the remote branch if they would fit.
        #       But for now, just require remote to be identical
        #       to local.

        # Make sure the local branch is identical to the master
        master_info = self.master_branch.last_revision_info()
        local_info = self.branch.last_revision_info()
        if local_info != master_info:
            raise errors.BoundBranchOutOfDate(self.branch,
                                              self.master_branch)

        # Now things are ready to change the master branch
        # so grab the lock
        self.bound_branch = self.branch
        self.master_branch.lock_write()
        operation.add_cleanup(self.master_branch.unlock)

    def _check_out_of_date_tree(self):
        """Check that the working tree is up to date.

        :return: old_revision_number, old_revision_id, new_revision_number
            tuple
        """
        try:
            first_tree_parent = self.work_tree.get_parent_ids()[0]
        except IndexError:
            # if there are no parents, treat our parent as 'None'
            # this is so that we still consider the master branch
            # - in a checkout scenario the tree may have no
            # parents but the branch may do.
            first_tree_parent = breezy.revision.NULL_REVISION
        old_revno, master_last = self.master_branch.last_revision_info()
        if master_last != first_tree_parent:
            if master_last != breezy.revision.NULL_REVISION:
                raise errors.OutOfDateTree(self.work_tree)
        if self.branch.repository.has_revision(first_tree_parent):
            new_revno = old_revno + 1
        else:
            # ghost parents never appear in revision history.
            new_revno = 1
        return old_revno, master_last, new_revno

    def _process_pre_hooks(self, old_revno, new_revno):
        """Process any registered pre commit hooks."""
        self._set_progress_stage("Running pre_commit hooks")
        self._process_hooks("pre_commit", old_revno, new_revno)

    def _process_post_hooks(self, old_revno, new_revno):
        """Process any registered post commit hooks."""
        # Process the post commit hooks, if any
        self._set_progress_stage("Running post_commit hooks")
        # old style commit hooks - should be deprecated ? (obsoleted in
        # 0.15^H^H^H^H 2.5.0)
        post_commit = self.config_stack.get('post_commit')
        if post_commit is not None:
            hooks = post_commit.split(' ')
            # this would be nicer with twisted.python.reflect.namedAny
            for hook in hooks:
                result = eval(hook + '(branch, rev_id)',
                              {'branch': self.branch,
                               'breezy': breezy,
                               'rev_id': self.rev_id})
        # process new style post commit hooks
        self._process_hooks("post_commit", old_revno, new_revno)

    def _process_hooks(self, hook_name, old_revno, new_revno):
        if not Branch.hooks[hook_name]:
            return

        # new style commit hooks:
        if not self.bound_branch:
            hook_master = self.branch
            hook_local = None
        else:
            hook_master = self.master_branch
            hook_local = self.branch
        # With bound branches, when the master is behind the local branch,
        # the 'old_revno' and old_revid values here are incorrect.
        # XXX: FIXME ^. RBC 20060206
        if self.parents:
            old_revid = self.parents[0]
        else:
            old_revid = breezy.revision.NULL_REVISION

        if hook_name == "pre_commit":
            future_tree = self.builder.revision_tree()
            tree_delta = future_tree.changes_from(self.basis_tree,
                                                  include_root=True)

        for hook in Branch.hooks[hook_name]:
            # show the running hook in the progress bar. As hooks may
            # end up doing nothing (e.g. because they are not configured by
            # the user) this is still showing progress, not showing overall
            # actions - its up to each plugin to show a UI if it want's to
            # (such as 'Emailing diff to foo@example.com').
            self.pb_stage_name = "Running %s hooks [%s]" % \
                (hook_name, Branch.hooks.get_hook_name(hook))
            self._emit_progress()
            if 'hooks' in debug.debug_flags:
                mutter("Invoking commit hook: %r", hook)
            if hook_name == "post_commit":
                hook(hook_local, hook_master, old_revno, old_revid, new_revno,
                     self.rev_id)
            elif hook_name == "pre_commit":
                hook(hook_local, hook_master,
                     old_revno, old_revid, new_revno, self.rev_id,
                     tree_delta, future_tree)

    def _update_builder_with_changes(self):
        """Update the commit builder with the data about what has changed.
        """
        specific_files = self.specific_files
        mutter("Selecting files for commit with filter %r", specific_files)

        self._check_strict()
        iter_changes = self.work_tree.iter_changes(
            self.basis_tree, specific_files=specific_files)
        if self.exclude:
            iter_changes = filter_excluded(iter_changes, self.exclude)
        iter_changes = self._filter_iter_changes(iter_changes)
        for file_id, path, fs_hash in self.builder.record_iter_changes(
<<<<<<< HEAD
                self.work_tree, self.basis_revid, iter_changes):
            self.work_tree._observed_sha1(file_id, path, fs_hash)
=======
            self.work_tree, self.basis_revid, iter_changes):
            self.work_tree._observed_sha1(path, fs_hash)
>>>>>>> ad638869

    def _filter_iter_changes(self, iter_changes):
        """Process iter_changes.

        This method reports on the changes in iter_changes to the user, and
        converts 'missing' entries in the iter_changes iterator to 'deleted'
        entries. 'missing' entries have their

        :param iter_changes: An iter_changes to process.
        :return: A generator of changes.
        """
        reporter = self.reporter
        report_changes = reporter.is_verbose()
        deleted_paths = []
        for change in iter_changes:
            if report_changes:
                old_path = change[1][0]
                new_path = change[1][1]
                versioned = change[3][1]
            kind = change[6][1]
            versioned = change[3][1]
            if kind is None and versioned:
                # 'missing' path
                if report_changes:
                    reporter.missing(new_path)
                deleted_paths.append(change[1][1])
                # Reset the new path (None) and new versioned flag (False)
                change = (change[0], (change[1][0], None), change[2],
                          (change[3][0], False)) + change[4:]
                new_path = change[1][1]
                versioned = False
            elif kind == 'tree-reference':
                if self.recursive == 'down':
                    self._commit_nested_tree(change[1][1])
            if change[3][0] or change[3][1]:
                yield change
                if report_changes:
                    if new_path is None:
                        reporter.deleted(old_path)
                    elif old_path is None:
                        reporter.snapshot_change(gettext('added'), new_path)
                    elif old_path != new_path:
                        reporter.renamed(gettext('renamed'),
                                         old_path, new_path)
                    else:
                        if (new_path
                                or self.work_tree.branch.repository._format.rich_root_data):
                            # Don't report on changes to '' in non rich root
                            # repositories.
                            reporter.snapshot_change(
                                gettext('modified'), new_path)
            self._next_progress_entry()
        # Unversion files that were found to be deleted
        self.deleted_paths = deleted_paths

    def _check_strict(self):
        # XXX: when we use iter_changes this would likely be faster if
        # iter_changes would check for us (even in the presence of
        # selected_files).
        if self.strict:
            # raise an exception as soon as we find a single unknown.
            for unknown in self.work_tree.unknowns():
                raise StrictCommitFailed()

    def _commit_nested_tree(self, path):
        "Commit a nested tree."
        sub_tree = self.work_tree.get_nested_tree(path)
        # FIXME: be more comprehensive here:
        # this works when both trees are in --trees repository,
        # but when both are bound to a different repository,
        # it fails; a better way of approaching this is to
        # finally implement the explicit-caches approach design
        # a while back - RBC 20070306.
        if sub_tree.branch.repository.has_same_location(
                self.work_tree.branch.repository):
            sub_tree.branch.repository = \
                self.work_tree.branch.repository
        try:
            return sub_tree.commit(message=None, revprops=self.revprops,
                                   recursive=self.recursive,
                                   message_callback=self.message_callback,
                                   timestamp=self.timestamp,
                                   timezone=self.timezone,
                                   committer=self.committer,
                                   allow_pointless=self.allow_pointless,
                                   strict=self.strict, verbose=self.verbose,
                                   local=self.local, reporter=self.reporter)
        except PointlessCommit:
            return self.work_tree.get_reference_revision(path)

    def _set_progress_stage(self, name, counter=False):
        """Set the progress stage and emit an update to the progress bar."""
        self.pb_stage_name = name
        self.pb_stage_count += 1
        if counter:
            self.pb_entries_count = 0
        else:
            self.pb_entries_count = None
        self._emit_progress()

    def _next_progress_entry(self):
        """Emit an update to the progress bar and increment the entry count."""
        self.pb_entries_count += 1
        self._emit_progress()

    def _emit_progress(self):
        if self.pb_entries_count is not None:
            text = gettext("{0} [{1}] - Stage").format(self.pb_stage_name,
                                                       self.pb_entries_count)
        else:
            text = gettext("%s - Stage") % (self.pb_stage_name, )
        self.pb.update(text, self.pb_stage_count, self.pb_stage_total)<|MERGE_RESOLUTION|>--- conflicted
+++ resolved
@@ -678,13 +678,8 @@
             iter_changes = filter_excluded(iter_changes, self.exclude)
         iter_changes = self._filter_iter_changes(iter_changes)
         for file_id, path, fs_hash in self.builder.record_iter_changes(
-<<<<<<< HEAD
-                self.work_tree, self.basis_revid, iter_changes):
-            self.work_tree._observed_sha1(file_id, path, fs_hash)
-=======
             self.work_tree, self.basis_revid, iter_changes):
             self.work_tree._observed_sha1(path, fs_hash)
->>>>>>> ad638869
 
     def _filter_iter_changes(self, iter_changes):
         """Process iter_changes.
