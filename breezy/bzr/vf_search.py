--- conflicted
+++ resolved
@@ -18,23 +18,9 @@
 
 import itertools
 
-<<<<<<< HEAD
-from .. import (
-    debug,
-    revision,
-    trace,
-    )
-from ..repository import AbstractSearchResult
-
-from ..graph import (
-    DictParentsProvider,
-    Graph,
-    invert_parent_map,
-    )
-=======
 from .. import debug, revision, trace
 from ..graph import DictParentsProvider, Graph, invert_parent_map
->>>>>>> eb42d282
+from ..repository import AbstractSearchResult
 
 
 class AbstractSearch:
