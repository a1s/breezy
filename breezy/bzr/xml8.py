# Copyright (C) 2005-2010 Canonical Ltd
#
# This program is free software; you can redistribute it and/or modify
# it under the terms of the GNU General Public License as published by
# the Free Software Foundation; either version 2 of the License, or
# (at your option) any later version.
#
# This program is distributed in the hope that it will be useful,
# but WITHOUT ANY WARRANTY; without even the implied warranty of
# MERCHANTABILITY or FITNESS FOR A PARTICULAR PURPOSE.  See the
# GNU General Public License for more details.
#
# You should have received a copy of the GNU General Public License
# along with this program; if not, write to the Free Software
# Foundation, Inc., 51 Franklin Street, Fifth Floor, Boston, MA 02110-1301 USA

from typing import Optional

<<<<<<< HEAD
from breezy._bzr_rs import revision_serializer_v8  # noqa: F401

from .. import lazy_regex, trace
from .xml_serializer import (
    XMLInventorySerializer,
    encode_and_escape,
=======
from .. import lazy_regex, trace
from .. import revision as _mod_revision
from ..errors import BzrError
from ..revision import Revision
from .xml_serializer import (
    XMLSerializer,
    encode_and_escape,
    escape_invalid_chars,
    get_utf8_or_ascii,
>>>>>>> ca07defc
    serialize_inventory_flat,
    unpack_inventory_entry,
    unpack_inventory_flat,
)

_xml_unescape_map = {
    b"apos": b"'",
    b"quot": b'"',
    b"amp": b"&",
    b"lt": b"<",
    b"gt": b">",
}


def _unescaper(match, _map=_xml_unescape_map):
    code = match.group(1)
    try:
        return _map[code]
    except KeyError:
        if not code.startswith(b"#"):
            raise
        return chr(int(code[1:])).encode("utf8")


_unescape_re = lazy_regex.lazy_compile(b"\\&([^;]*);")


def _unescape_xml(data):
    """Unescape predefined XML entities in a string of data."""
    return _unescape_re.sub(_unescaper, data)


class InventorySerializer_v8(XMLInventorySerializer):
    """This serialiser adds rich roots.

    Its revision format number matches its inventory number.
    """

    __slots__: list[str] = []

    root_id: Optional[bytes] = None
    support_altered_by_hack = True
    # This format supports the altered-by hack that reads file ids directly out
    # of the versionedfile, without doing XML parsing.

    supported_kinds = {"file", "directory", "symlink"}
    format_num = b"8"
<<<<<<< HEAD
=======
    revision_format_num: Optional[bytes] = None
>>>>>>> ca07defc

    # The search regex used by xml based repositories to determine what things
    # where changed in a single commit.
    _file_ids_altered_regex = lazy_regex.lazy_compile(
        b'file_id="(?P<file_id>[^"]+)".* revision="(?P<revision_id>[^"]+)"'
    )

    def _check_revisions(self, inv):
        """Extension point for subclasses to check during serialisation.

        :param inv: An inventory about to be serialised, to be checked.
        :raises: AssertionError if an error has occurred.
        """
        if inv.revision_id is None:
            raise AssertionError("inv.revision_id is None")
        if inv.root.revision is None:
            raise AssertionError("inv.root.revision is None")

    def _check_cache_size(self, inv_size, entry_cache):
        """Check that the entry_cache is large enough.

        We want the cache to be ~2x the size of an inventory. The reason is
        because we use a FIFO cache, and how Inventory records are likely to
        change. In general, you have a small number of records which change
        often, and a lot of records which do not change at all. So when the
        cache gets full, you actually flush out a lot of the records you are
        interested in, which means you need to recreate all of those records.
        An LRU Cache would be better, but the overhead negates the cache
        coherency benefit.

        One way to look at it, only the size of the cache > len(inv) is your
        'working' set. And in general, it shouldn't be a problem to hold 2
        inventories in memory anyway.

        :param inv_size: The number of entries in an inventory.
        """
        if entry_cache is None:
            return
        # 1.5 times might also be reasonable.
        recommended_min_cache_size = inv_size * 1.5
        if entry_cache.cache_size() < recommended_min_cache_size:
            recommended_cache_size = inv_size * 2
            trace.mutter(
                "Resizing the inventory entry cache from %d to %d",
                entry_cache.cache_size(),
                recommended_cache_size,
            )
            entry_cache.resize(recommended_cache_size)

    def write_inventory_to_lines(self, inv):
        """Return a list of lines with the encoded inventory."""
        return self.write_inventory(inv, None)

    def write_inventory_to_chunks(self, inv):
        return self.write_inventory(inv, None)

    def write_inventory(self, inv, f, working=False):
        """Write inventory to a file.

        :param inv: the inventory to write.
        :param f: the file to write. (May be None if the lines are the desired
            output).
        :param working: If True skip history data - text_sha1, text_size,
            reference_revision, symlink_target.
        :return: The inventory as a list of lines.
        """
        output = []
        append = output.append
        self._append_inventory_root(append, inv)
        serialize_inventory_flat(
            inv, append, self.root_id, self.supported_kinds, working
        )
        if f is not None:
            f.writelines(output)
        # Just to keep the cache from growing without bounds
        # but we may actually not want to do clear the cache
        # _clear_cache()
        return output

    def _append_inventory_root(self, append, inv):
        """Append the inventory root to output."""
        if inv.revision_id is not None:
            revid1 = b"".join(
                [b' revision_id="', encode_and_escape(inv.revision_id), b'"']
            )
        else:
            revid1 = b""
        append(b'<inventory format="%s"%s>\n' % (self.format_num, revid1))
        append(
            b'<directory file_id="%s" name="%s" revision="%s" />\n'
            % (
                encode_and_escape(inv.root.file_id),
                encode_and_escape(inv.root.name),
                encode_and_escape(inv.root.revision),
            )
        )
<<<<<<< HEAD
=======

    def write_revision_to_lines(self, rev):
        """Revision object -> xml tree."""
        # For the XML format, we need to write them as Unicode rather than as
        # utf-8 strings. So that cElementTree can handle properly escaping
        # them.
        lines = []
        el = (
            b'<revision committer="%s" format="%s" '
            b'inventory_sha1="%s" revision_id="%s" '
            b'timestamp="%.3f"'
            % (
                encode_and_escape(rev.committer),
                self.revision_format_num or self.format_num,
                rev.inventory_sha1,
                encode_and_escape(rev.revision_id.decode("utf-8")),
                rev.timestamp,
            )
        )
        if rev.timezone is not None:
            el += b' timezone="%s"' % str(rev.timezone).encode("ascii")
        lines.append(el + b">\n")
        message = encode_and_escape(escape_invalid_chars(rev.message)[0])
        lines.extend((b"<message>" + message + b"</message>\n").splitlines(True))
        if rev.parent_ids:
            lines.append(b"<parents>\n")
            for parent_id in rev.parent_ids:
                _mod_revision.check_not_reserved_id(parent_id)
                lines.append(
                    b'<revision_ref revision_id="%s" />\n'
                    % encode_and_escape(parent_id.decode("utf-8"))
                )
            lines.append(b"</parents>\n")
        if rev.properties:
            preamble = b"<properties>"
            for prop_name, prop_value in sorted(rev.properties.items()):
                if prop_value:
                    proplines = (
                        preamble
                        + b'<property name="%s">%s</property>\n'
                        % (
                            encode_and_escape(prop_name),
                            encode_and_escape(escape_invalid_chars(prop_value)[0]),
                        )
                    ).splitlines(True)
                else:
                    proplines = [
                        preamble
                        + b'<property name="%s" />\n' % (encode_and_escape(prop_name),)
                    ]
                preamble = b""
                lines.extend(proplines)
            lines.append(b"</properties>\n")
        lines.append(b"</revision>\n")
        return lines
>>>>>>> ca07defc

    def _unpack_entry(self, elt, entry_cache=None, return_from_cache=False):
        # This is here because it's overridden by xml7
        return unpack_inventory_entry(elt, entry_cache, return_from_cache)

    def _unpack_inventory(
        self, elt, revision_id=None, entry_cache=None, return_from_cache=False
    ):
        """Construct from XML Element."""
        inv = unpack_inventory_flat(
            elt, self.format_num, self._unpack_entry, entry_cache, return_from_cache
        )
        self._check_cache_size(len(inv), entry_cache)
        return inv

<<<<<<< HEAD
=======
    def _unpack_revision(self, elt):
        """XML Element -> Revision object."""
        format = elt.get("format")
        format_num = self.format_num
        if self.revision_format_num is not None:
            format_num = self.revision_format_num
        if format is not None:
            if format.encode() != format_num:
                raise BzrError("invalid format version {!r} on revision".format(format))
        get_cached = get_utf8_or_ascii
        rev = Revision(
            committer=elt.get("committer"),
            timestamp=float(elt.get("timestamp")),
            revision_id=get_cached(elt.get("revision_id")),
            inventory_sha1=elt.get("inventory_sha1").encode("ascii"),
        )
        parents = elt.find("parents")
        if parents is not None:
            for p in parents:
                rev.parent_ids.append(get_cached(p.get("revision_id")))
        self._unpack_revision_properties(elt, rev)
        v = elt.get("timezone")
        if v is None:
            rev.timezone = 0
        else:
            rev.timezone = int(v)
        rev.message = elt.findtext("message")  # text of <message>
        return rev

    def _unpack_revision_properties(self, elt, rev):
        """Unpack properties onto a revision."""
        props_elt = elt.find("properties")
        if props_elt is None:
            return
        for prop_elt in props_elt:
            if prop_elt.tag != "property":
                raise AssertionError(
                    "bad tag under properties list: {!r}".format(prop_elt.tag)
                )
            name = prop_elt.get("name")
            value = prop_elt.text
            # If a property had an empty value ('') cElementTree reads
            # that back as None, convert it back to '', so that all
            # properties have string values
            if value is None:
                value = ""
            if name in rev.properties:
                raise AssertionError("repeated property {!r}".format(name))
            rev.properties[name] = value

>>>>>>> ca07defc
    def _find_text_key_references(self, line_iterator):
        """Core routine for extracting references to texts from inventories.

        This performs the translation of xml lines to revision ids.

        :param line_iterator: An iterator of lines, origin_version_id
        :return: A dictionary mapping text keys ((fileid, revision_id) tuples)
            to whether they were referred to by the inventory of the
            revision_id that they contain. Note that if that revision_id was
            not part of the line_iterator's output then False will be given -
            even though it may actually refer to that key.
        """
        if not self.support_altered_by_hack:
            raise AssertionError(
                "_find_text_key_references only "
                "supported for branches which store inventory as unnested xml"
                ", not on {!r}".format(self)
            )
        result = {}

        # this code needs to read every new line in every inventory for the
        # inventories [revision_ids]. Seeing a line twice is ok. Seeing a line
        # not present in one of those inventories is unnecessary but not
        # harmful because we are filtering by the revision id marker in the
        # inventory lines : we only select file ids altered in one of those
        # revisions. We don't need to see all lines in the inventory because
        # only those added in an inventory in rev X can contain a revision=X
        # line.
        unescape_revid_cache = {}
        unescape_fileid_cache = {}

        # jam 20061218 In a big fetch, this handles hundreds of thousands
        # of lines, so it has had a lot of inlining and optimizing done.
        # Sorry that it is a little bit messy.
        # Move several functions to be local variables, since this is a long
        # running loop.
        search = self._file_ids_altered_regex.search
        unescape = _unescape_xml
        setdefault = result.setdefault
        for line, line_key in line_iterator:
            match = search(line)
            if match is None:
                continue
            # One call to match.group() returning multiple items is quite a
            # bit faster than 2 calls to match.group() each returning 1
            file_id, revision_id = match.group("file_id", "revision_id")

            # Inlining the cache lookups helps a lot when you make 170,000
            # lines and 350k ids, versus 8.4 unique ids.
            # Using a cache helps in 2 ways:
            #   1) Avoids unnecessary decoding calls
            #   2) Re-uses cached strings, which helps in future set and
            #      equality checks.
            # (2) is enough that removing encoding entirely along with
            # the cache (so we are using plain strings) results in no
            # performance improvement.
            try:
                revision_id = unescape_revid_cache[revision_id]
            except KeyError:
                unescaped = unescape(revision_id)
                unescape_revid_cache[revision_id] = unescaped
                revision_id = unescaped

            # Note that unconditionally unescaping means that we deserialise
            # every fileid, which for general 'pull' is not great, but we don't
            # really want to have some many fulltexts that this matters anyway.
            # RBC 20071114.
            try:
                file_id = unescape_fileid_cache[file_id]
            except KeyError:
                unescaped = unescape(file_id)
                unescape_fileid_cache[file_id] = unescaped
                file_id = unescaped

            key = (file_id, revision_id)
            setdefault(key, False)
            if revision_id == line_key[-1]:
                result[key] = True
        return result


inventory_serializer_v8 = InventorySerializer_v8()<|MERGE_RESOLUTION|>--- conflicted
+++ resolved
@@ -16,24 +16,12 @@
 
 from typing import Optional
 
-<<<<<<< HEAD
 from breezy._bzr_rs import revision_serializer_v8  # noqa: F401
 
 from .. import lazy_regex, trace
 from .xml_serializer import (
     XMLInventorySerializer,
     encode_and_escape,
-=======
-from .. import lazy_regex, trace
-from .. import revision as _mod_revision
-from ..errors import BzrError
-from ..revision import Revision
-from .xml_serializer import (
-    XMLSerializer,
-    encode_and_escape,
-    escape_invalid_chars,
-    get_utf8_or_ascii,
->>>>>>> ca07defc
     serialize_inventory_flat,
     unpack_inventory_entry,
     unpack_inventory_flat,
@@ -81,10 +69,6 @@
 
     supported_kinds = {"file", "directory", "symlink"}
     format_num = b"8"
-<<<<<<< HEAD
-=======
-    revision_format_num: Optional[bytes] = None
->>>>>>> ca07defc
 
     # The search regex used by xml based repositories to determine what things
     # where changed in a single commit.
@@ -181,64 +165,6 @@
                 encode_and_escape(inv.root.revision),
             )
         )
-<<<<<<< HEAD
-=======
-
-    def write_revision_to_lines(self, rev):
-        """Revision object -> xml tree."""
-        # For the XML format, we need to write them as Unicode rather than as
-        # utf-8 strings. So that cElementTree can handle properly escaping
-        # them.
-        lines = []
-        el = (
-            b'<revision committer="%s" format="%s" '
-            b'inventory_sha1="%s" revision_id="%s" '
-            b'timestamp="%.3f"'
-            % (
-                encode_and_escape(rev.committer),
-                self.revision_format_num or self.format_num,
-                rev.inventory_sha1,
-                encode_and_escape(rev.revision_id.decode("utf-8")),
-                rev.timestamp,
-            )
-        )
-        if rev.timezone is not None:
-            el += b' timezone="%s"' % str(rev.timezone).encode("ascii")
-        lines.append(el + b">\n")
-        message = encode_and_escape(escape_invalid_chars(rev.message)[0])
-        lines.extend((b"<message>" + message + b"</message>\n").splitlines(True))
-        if rev.parent_ids:
-            lines.append(b"<parents>\n")
-            for parent_id in rev.parent_ids:
-                _mod_revision.check_not_reserved_id(parent_id)
-                lines.append(
-                    b'<revision_ref revision_id="%s" />\n'
-                    % encode_and_escape(parent_id.decode("utf-8"))
-                )
-            lines.append(b"</parents>\n")
-        if rev.properties:
-            preamble = b"<properties>"
-            for prop_name, prop_value in sorted(rev.properties.items()):
-                if prop_value:
-                    proplines = (
-                        preamble
-                        + b'<property name="%s">%s</property>\n'
-                        % (
-                            encode_and_escape(prop_name),
-                            encode_and_escape(escape_invalid_chars(prop_value)[0]),
-                        )
-                    ).splitlines(True)
-                else:
-                    proplines = [
-                        preamble
-                        + b'<property name="%s" />\n' % (encode_and_escape(prop_name),)
-                    ]
-                preamble = b""
-                lines.extend(proplines)
-            lines.append(b"</properties>\n")
-        lines.append(b"</revision>\n")
-        return lines
->>>>>>> ca07defc
 
     def _unpack_entry(self, elt, entry_cache=None, return_from_cache=False):
         # This is here because it's overridden by xml7
@@ -254,59 +180,6 @@
         self._check_cache_size(len(inv), entry_cache)
         return inv
 
-<<<<<<< HEAD
-=======
-    def _unpack_revision(self, elt):
-        """XML Element -> Revision object."""
-        format = elt.get("format")
-        format_num = self.format_num
-        if self.revision_format_num is not None:
-            format_num = self.revision_format_num
-        if format is not None:
-            if format.encode() != format_num:
-                raise BzrError("invalid format version {!r} on revision".format(format))
-        get_cached = get_utf8_or_ascii
-        rev = Revision(
-            committer=elt.get("committer"),
-            timestamp=float(elt.get("timestamp")),
-            revision_id=get_cached(elt.get("revision_id")),
-            inventory_sha1=elt.get("inventory_sha1").encode("ascii"),
-        )
-        parents = elt.find("parents")
-        if parents is not None:
-            for p in parents:
-                rev.parent_ids.append(get_cached(p.get("revision_id")))
-        self._unpack_revision_properties(elt, rev)
-        v = elt.get("timezone")
-        if v is None:
-            rev.timezone = 0
-        else:
-            rev.timezone = int(v)
-        rev.message = elt.findtext("message")  # text of <message>
-        return rev
-
-    def _unpack_revision_properties(self, elt, rev):
-        """Unpack properties onto a revision."""
-        props_elt = elt.find("properties")
-        if props_elt is None:
-            return
-        for prop_elt in props_elt:
-            if prop_elt.tag != "property":
-                raise AssertionError(
-                    "bad tag under properties list: {!r}".format(prop_elt.tag)
-                )
-            name = prop_elt.get("name")
-            value = prop_elt.text
-            # If a property had an empty value ('') cElementTree reads
-            # that back as None, convert it back to '', so that all
-            # properties have string values
-            if value is None:
-                value = ""
-            if name in rev.properties:
-                raise AssertionError("repeated property {!r}".format(name))
-            rev.properties[name] = value
-
->>>>>>> ca07defc
     def _find_text_key_references(self, line_iterator):
         """Core routine for extracting references to texts from inventories.
 
