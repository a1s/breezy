--- conflicted
+++ resolved
@@ -37,11 +37,8 @@
     ui,
     )
 from breezy.bzr import (
-<<<<<<< HEAD
     fetch as _mod_fetch,
-=======
     check,
->>>>>>> 12c9e5dd
     inventory_delta,
     inventorytree,
     versionedfile,
