# Copyright (C) 2007-2020 Jelmer Vernoij <jelmer@jelmer.uk>
# Copyright (C) 2006, 2007 Canonical Ltd
#
# This program is free software; you can redistribute it and/or modify
# it under the terms of the GNU General Public License as published by
# the Free Software Foundation; either version 2 of the License, or
# (at your option) any later version.
#
# This program is distributed in the hope that it will be useful,
# but WITHOUT ANY WARRANTY; without even the implied warranty of
# MERCHANTABILITY or FITNESS FOR A PARTICULAR PURPOSE.  See the
# GNU General Public License for more details.
#
# You should have received a copy of the GNU General Public License
# along with this program; if not, write to the Free Software
# Foundation, Inc., 51 Franklin Street, Fifth Floor, Boston, MA 02110-1301 USA

"""The basic test suite for bzr."""

from ... import tests

TestCase = tests.TestCase
TestCaseInTempDir = tests.TestCaseInTempDir
TestCaseWithTransport = tests.TestCaseWithTransport
TestCaseWithMemoryTransport = tests.TestCaseWithMemoryTransport


def load_tests(loader, basic_tests, pattern):
    suite = loader.suiteClass()
    # add the tests for this module
    suite.addTests(basic_tests)

    prefix = __name__ + "."

    testmod_names = [
        "blackbox",
        "test_dirstate",
        "per_bzrdir",
        "per_inventory",
        "per_pack_repository",
        "per_repository_chk",
        "per_repository_vf",
        "per_versionedfile",
        "test__btree_serializer",
        "test__chk_map",
        "test__dirstate_helpers",
        "test__groupcompress",
<<<<<<< HEAD
        "test__simple_set",
        "test__static_tuple",
=======
        "test__rio",
        "test__simple_set",
>>>>>>> ca07defc
        "test_btree_index",
        "test_bundle",
        "test_bzrdir",
        "test_chk_map",
        "test_chk_serializer",
        "test_conflicts",
        "test_generate_ids",
        "test_groupcompress",
        "test_hashcache",
        "test_index",
        "test_inv",
        "test_inventory_delta",
        "test_knit",
<<<<<<< HEAD
        "test_lockable_files",
=======
>>>>>>> ca07defc
        "test_matchers",
        "test_pack",
        "test_read_bundle",
        "test_remote",
        "test_repository",
        "test_rio",
        "test_smart",
        "test_smart_request",
        "test_smart_signals",
        "test_smart_transport",
        "test_serializer",
        "test_tag",
        "test_testament",
        "test_tuned_gzip",
        "test_transform",
        "test_versionedfile",
        "test_vf_search",
        "test_vfs_ratchet",
        "test_workingtree",
        "test_workingtree_4",
        "test_weave",
        "test_xml",
    ]

    # add the tests for the sub modules
    suite.addTests(
        loader.loadTestsFromModuleNames(
            [prefix + module_name for module_name in testmod_names]
        )
    )
    return suite<|MERGE_RESOLUTION|>--- conflicted
+++ resolved
@@ -45,13 +45,7 @@
         "test__chk_map",
         "test__dirstate_helpers",
         "test__groupcompress",
-<<<<<<< HEAD
         "test__simple_set",
-        "test__static_tuple",
-=======
-        "test__rio",
-        "test__simple_set",
->>>>>>> ca07defc
         "test_btree_index",
         "test_bundle",
         "test_bzrdir",
@@ -65,10 +59,7 @@
         "test_inv",
         "test_inventory_delta",
         "test_knit",
-<<<<<<< HEAD
         "test_lockable_files",
-=======
->>>>>>> ca07defc
         "test_matchers",
         "test_pack",
         "test_read_bundle",
