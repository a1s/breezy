--- conflicted
+++ resolved
@@ -27,54 +27,6 @@
     return suite
 
 
-<<<<<<< HEAD
-=======
-class TestSearchKeys(tests.TestCase):
-    module = None  # Filled in by test parameterization
-
-    def assertSearchKey16(self, expected, key):
-        self.assertEqual(expected, self.module._search_key_16(key))
-
-    def assertSearchKey255(self, expected, key):
-        actual = self.module._search_key_255(key)
-        self.assertEqual(expected, actual, "actual: {!r}".format(actual))
-
-    def test_simple_16(self):
-        self.assertSearchKey16(
-            b"8C736521",
-            (b"foo",),
-        )
-        self.assertSearchKey16(b"8C736521\x008C736521", (b"foo", b"foo"))
-        self.assertSearchKey16(b"8C736521\x0076FF8CAA", (b"foo", b"bar"))
-        self.assertSearchKey16(
-            b"ED82CD11",
-            (b"abcd",),
-        )
-
-    def test_simple_255(self):
-        self.assertSearchKey255(
-            b"\x8cse!",
-            (b"foo",),
-        )
-        self.assertSearchKey255(b"\x8cse!\x00\x8cse!", (b"foo", b"foo"))
-        self.assertSearchKey255(b"\x8cse!\x00v\xff\x8c\xaa", (b"foo", b"bar"))
-        # The standard mapping for these would include '\n', so it should be
-        # mapped to '_'
-        self.assertSearchKey255(b"\xfdm\x93_\x00P_\x1bL", (b"<", b"V"))
-
-    def test_255_does_not_include_newline(self):
-        # When mapping via _search_key_255, we should never have the '\n'
-        # character, but all other 255 values should be present
-        chars_used = set()
-        for char_in in range(256):
-            search_key = self.module._search_key_255((bytes([char_in]),))
-            chars_used.update([bytes([x]) for x in search_key])
-        all_chars = {bytes([x]) for x in range(256)}
-        unused_chars = all_chars.symmetric_difference(chars_used)
-        self.assertEqual({b"\n"}, unused_chars)
-
-
->>>>>>> ca07defc
 class TestDeserialiseLeafNode(tests.TestCase):
     module = None
 
@@ -100,13 +52,9 @@
     def test_deserialise_empty(self):
         node = self.module._deserialise_leaf_node(
             b"chkleaf:\n10\n1\n0\n\n",
-<<<<<<< HEAD
-            stuple(
-                b"sha1:1234",
-            ),
-=======
-            (b"sha1:1234",),
->>>>>>> ca07defc
+            (
+                b"sha1:1234",
+            ),
         )
         self.assertEqual(0, len(node))
         self.assertEqual(10, node.maximum_size)
@@ -212,13 +160,9 @@
             (ValueError, IndexError),
             self.module._deserialise_internal_node,
             text,
-<<<<<<< HEAD
-            stuple(
+            (
                 b"not-a-real-sha",
             ),
-=======
-            (b"not-a-real-sha",),
->>>>>>> ca07defc
         )
 
     def test_raises_on_non_internal(self):
@@ -237,13 +181,9 @@
     def test_deserialise_one(self):
         node = self.module._deserialise_internal_node(
             b"chknode:\n10\n1\n1\n\na\x00sha1:abcd\n",
-<<<<<<< HEAD
-            stuple(
-                b"sha1:1234",
-            ),
-=======
-            (b"sha1:1234",),
->>>>>>> ca07defc
+            (
+                b"sha1:1234",
+            ),
         )
         self.assertIsInstance(node, chk_map.InternalNode)
         self.assertEqual(1, len(node))
@@ -255,13 +195,9 @@
     def test_deserialise_with_prefix(self):
         node = self.module._deserialise_internal_node(
             b"chknode:\n10\n1\n1\npref\na\x00sha1:abcd\n",
-<<<<<<< HEAD
-            stuple(
-                b"sha1:1234",
-            ),
-=======
-            (b"sha1:1234",),
->>>>>>> ca07defc
+            (
+                b"sha1:1234",
+            ),
         )
         self.assertIsInstance(node, chk_map.InternalNode)
         self.assertEqual(1, len(node))
@@ -272,13 +208,9 @@
 
         node = self.module._deserialise_internal_node(
             b"chknode:\n10\n1\n1\npref\n\x00sha1:abcd\n",
-<<<<<<< HEAD
-            stuple(
-                b"sha1:1234",
-            ),
-=======
-            (b"sha1:1234",),
->>>>>>> ca07defc
+            (
+                b"sha1:1234",
+            ),
         )
         self.assertIsInstance(node, chk_map.InternalNode)
         self.assertEqual(1, len(node))
@@ -290,13 +222,9 @@
     def test_deserialise_pref_with_null(self):
         node = self.module._deserialise_internal_node(
             b"chknode:\n10\n1\n1\npref\x00fo\n\x00sha1:abcd\n",
-<<<<<<< HEAD
-            stuple(
-                b"sha1:1234",
-            ),
-=======
-            (b"sha1:1234",),
->>>>>>> ca07defc
+            (
+                b"sha1:1234",
+            ),
         )
         self.assertIsInstance(node, chk_map.InternalNode)
         self.assertEqual(1, len(node))
@@ -308,65 +236,13 @@
     def test_deserialise_with_null_pref(self):
         node = self.module._deserialise_internal_node(
             b"chknode:\n10\n1\n1\npref\x00fo\n\x00\x00sha1:abcd\n",
-<<<<<<< HEAD
-            stuple(
-                b"sha1:1234",
-            ),
-=======
-            (b"sha1:1234",),
->>>>>>> ca07defc
+            (
+                b"sha1:1234",
+            ),
         )
         self.assertIsInstance(node, chk_map.InternalNode)
         self.assertEqual(1, len(node))
         self.assertEqual(10, node.maximum_size)
         self.assertEqual((b"sha1:1234",), node.key())
         self.assertEqual(b"pref\x00fo", node._search_prefix)
-<<<<<<< HEAD
-        self.assertEqual({b"pref\x00fo\x00": (b"sha1:abcd",)}, node._items)
-=======
-        self.assertEqual({b"pref\x00fo\x00": (b"sha1:abcd",)}, node._items)
-
-
-class Test_BytesToTextKey(tests.TestCase):
-    def assertBytesToTextKey(self, key, bytes):
-        self.assertEqual(key, self.module._bytes_to_text_key(bytes))
-
-    def assertBytesToTextKeyRaises(self, bytes):
-        # These are invalid bytes, and we want to make sure the code under test
-        # raises an exception rather than segfaults, etc. We don't particularly
-        # care what exception.
-        self.assertRaises(Exception, self.module._bytes_to_text_key, bytes)
-
-    def test_file(self):
-        self.assertBytesToTextKey(
-            (b"file-id", b"revision-id"),
-            b"file: file-id\nparent-id\nname\nrevision-id\n"
-            b"da39a3ee5e6b4b0d3255bfef95601890afd80709\n100\nN",
-        )
-
-    def test_invalid_no_kind(self):
-        self.assertBytesToTextKeyRaises(
-            b"file  file-id\nparent-id\nname\nrevision-id\n"
-            b"da39a3ee5e6b4b0d3255bfef95601890afd80709\n100\nN"
-        )
-
-    def test_invalid_no_space(self):
-        self.assertBytesToTextKeyRaises(
-            b"file:file-id\nparent-id\nname\nrevision-id\n"
-            b"da39a3ee5e6b4b0d3255bfef95601890afd80709\n100\nN"
-        )
-
-    def test_invalid_too_short_file_id(self):
-        self.assertBytesToTextKeyRaises(b"file:file-id")
-
-    def test_invalid_too_short_parent_id(self):
-        self.assertBytesToTextKeyRaises(b"file:file-id\nparent-id")
-
-    def test_invalid_too_short_name(self):
-        self.assertBytesToTextKeyRaises(b"file:file-id\nparent-id\nname")
-
-    def test_dir(self):
-        self.assertBytesToTextKey(
-            (b"dir-id", b"revision-id"), b"dir: dir-id\nparent-id\nname\nrevision-id"
-        )
->>>>>>> ca07defc
+        self.assertEqual({b"pref\x00fo\x00": (b"sha1:abcd",)}, node._items)