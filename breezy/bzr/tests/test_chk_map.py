--- conflicted
+++ resolved
@@ -18,7 +18,6 @@
 
 from ... import errors, osutils, tests
 from .. import chk_map, groupcompress
-<<<<<<< HEAD
 from ..chk_map import (
     CHKMap,
     InternalNode,
@@ -28,17 +27,8 @@
     _search_key_255,
     common_prefix_pair,
 )
-from ..static_tuple import StaticTuple
-=======
-from ..chk_map import CHKMap, InternalNode, LeafNode, Node
->>>>>>> ca07defc
-
-stuple = StaticTuple
-
-<<<<<<< HEAD
-
-=======
->>>>>>> ca07defc
+
+
 class TestNode(tests.TestCase):
     def assertCommonPrefix(self, expected_common, prefix, key):
         common = common_prefix_pair(prefix, key)
@@ -104,11 +94,7 @@
         stream = chk_bytes.get_record_stream([key], "unordered", True)
         record = next(stream)
         if record.storage_kind == "absent":
-<<<<<<< HEAD
             self.fail(f"Store does not contain the key {key}")
-=======
-            self.fail("Store does not contain the key {}".format(key))
->>>>>>> ca07defc
         return record.get_bytes_as("fulltext")
 
     def to_dict(self, node, *args):
@@ -947,22 +933,13 @@
         # 'ab' and 'ac' nodes
         chkmap.map((b"aad",), b"v")
         self.assertIsInstance(chkmap._root_node._items[b"aa"], InternalNode)
-<<<<<<< HEAD
-        self.assertIsInstance(chkmap._root_node._items[b"ab"], StaticTuple)
-        self.assertIsInstance(chkmap._root_node._items[b"ac"], StaticTuple)
-=======
         self.assertIsInstance(chkmap._root_node._items[b"ab"], tuple)
         self.assertIsInstance(chkmap._root_node._items[b"ac"], tuple)
->>>>>>> ca07defc
         # Unmapping 'acd' can notice that 'aa' is an InternalNode and not have
         # to map in 'ab'
         chkmap.unmap((b"acd",))
         self.assertIsInstance(chkmap._root_node._items[b"aa"], InternalNode)
-<<<<<<< HEAD
-        self.assertIsInstance(chkmap._root_node._items[b"ab"], StaticTuple)
-=======
         self.assertIsInstance(chkmap._root_node._items[b"ab"], tuple)
->>>>>>> ca07defc
 
     def test_unmap_without_fitting_doesnt_page_in(self):
         store = self.get_chk_bytes()
@@ -987,13 +964,8 @@
         chkmap.map((b"aaf",), b"v")
         # At this point, the previous nodes should not be paged in, but the
         # newly added nodes would be
-<<<<<<< HEAD
-        self.assertIsInstance(chkmap._root_node._items[b"aaa"], StaticTuple)
-        self.assertIsInstance(chkmap._root_node._items[b"aab"], StaticTuple)
-=======
         self.assertIsInstance(chkmap._root_node._items[b"aaa"], tuple)
         self.assertIsInstance(chkmap._root_node._items[b"aab"], tuple)
->>>>>>> ca07defc
         self.assertIsInstance(chkmap._root_node._items[b"aac"], LeafNode)
         self.assertIsInstance(chkmap._root_node._items[b"aad"], LeafNode)
         self.assertIsInstance(chkmap._root_node._items[b"aae"], LeafNode)
@@ -1001,13 +973,8 @@
         # Now unmapping one of the new nodes will use only the already-paged-in
         # nodes to determine that we don't need to do more.
         chkmap.unmap((b"aaf",))
-<<<<<<< HEAD
-        self.assertIsInstance(chkmap._root_node._items[b"aaa"], StaticTuple)
-        self.assertIsInstance(chkmap._root_node._items[b"aab"], StaticTuple)
-=======
         self.assertIsInstance(chkmap._root_node._items[b"aaa"], tuple)
         self.assertIsInstance(chkmap._root_node._items[b"aab"], tuple)
->>>>>>> ca07defc
         self.assertIsInstance(chkmap._root_node._items[b"aac"], LeafNode)
         self.assertIsInstance(chkmap._root_node._items[b"aad"], LeafNode)
         self.assertIsInstance(chkmap._root_node._items[b"aae"], LeafNode)
@@ -1036,15 +1003,9 @@
         chkmap.map((b"aad",), b"v")
         # At this point, the previous nodes should not be paged in, but the
         # newly added node would be
-<<<<<<< HEAD
-        self.assertIsInstance(chkmap._root_node._items[b"aaa"], StaticTuple)
-        self.assertIsInstance(chkmap._root_node._items[b"aab"], StaticTuple)
-        self.assertIsInstance(chkmap._root_node._items[b"aac"], StaticTuple)
-=======
         self.assertIsInstance(chkmap._root_node._items[b"aaa"], tuple)
         self.assertIsInstance(chkmap._root_node._items[b"aab"], tuple)
         self.assertIsInstance(chkmap._root_node._items[b"aac"], tuple)
->>>>>>> ca07defc
         self.assertIsInstance(chkmap._root_node._items[b"aad"], LeafNode)
         # Unmapping the new node will check the existing nodes to see if they
         # would fit.
@@ -1084,15 +1045,9 @@
         chkmap.map((b"aad",), b"v")
         # At this point, the previous nodes should not be paged in, but the
         # newly added node would be
-<<<<<<< HEAD
-        self.assertIsInstance(chkmap._root_node._items[b"aaa"], StaticTuple)
-        self.assertIsInstance(chkmap._root_node._items[b"aab"], StaticTuple)
-        self.assertIsInstance(chkmap._root_node._items[b"aac"], StaticTuple)
-=======
         self.assertIsInstance(chkmap._root_node._items[b"aaa"], tuple)
         self.assertIsInstance(chkmap._root_node._items[b"aab"], tuple)
         self.assertIsInstance(chkmap._root_node._items[b"aac"], tuple)
->>>>>>> ca07defc
         self.assertIsInstance(chkmap._root_node._items[b"aad"], LeafNode)
         # Now clear the page cache, and only include 2 of the children in the
         # cache
@@ -1107,11 +1062,7 @@
         # Unmapping the new node will check the nodes from the page cache
         # first, and not have to read in 'aaa'
         chkmap.unmap((b"aad",))
-<<<<<<< HEAD
-        self.assertIsInstance(chkmap._root_node._items[b"aaa"], StaticTuple)
-=======
         self.assertIsInstance(chkmap._root_node._items[b"aaa"], tuple)
->>>>>>> ca07defc
         self.assertIsInstance(chkmap._root_node._items[b"aab"], LeafNode)
         self.assertIsInstance(chkmap._root_node._items[b"aac"], LeafNode)
 
@@ -1131,15 +1082,9 @@
         chkmap.map((b"aaf",), b"val")
         # At this point, the previous nodes should not be paged in, but the
         # newly added node would be
-<<<<<<< HEAD
-        self.assertIsInstance(chkmap._root_node._items[b"aaa"], StaticTuple)
-        self.assertIsInstance(chkmap._root_node._items[b"aab"], StaticTuple)
-        self.assertIsInstance(chkmap._root_node._items[b"aac"], StaticTuple)
-=======
         self.assertIsInstance(chkmap._root_node._items[b"aaa"], tuple)
         self.assertIsInstance(chkmap._root_node._items[b"aab"], tuple)
         self.assertIsInstance(chkmap._root_node._items[b"aac"], tuple)
->>>>>>> ca07defc
         self.assertIsInstance(chkmap._root_node._items[b"aad"], LeafNode)
         self.assertIsInstance(chkmap._root_node._items[b"aae"], LeafNode)
         self.assertIsInstance(chkmap._root_node._items[b"aaf"], LeafNode)
@@ -1147,15 +1092,9 @@
         # Unmapping a new node will see the other nodes that are already in
         # memory, and not need to page in anything else
         chkmap.unmap((b"aad",))
-<<<<<<< HEAD
-        self.assertIsInstance(chkmap._root_node._items[b"aaa"], StaticTuple)
-        self.assertIsInstance(chkmap._root_node._items[b"aab"], StaticTuple)
-        self.assertIsInstance(chkmap._root_node._items[b"aac"], StaticTuple)
-=======
         self.assertIsInstance(chkmap._root_node._items[b"aaa"], tuple)
         self.assertIsInstance(chkmap._root_node._items[b"aab"], tuple)
         self.assertIsInstance(chkmap._root_node._items[b"aac"], tuple)
->>>>>>> ca07defc
         self.assertIsInstance(chkmap._root_node._items[b"aae"], LeafNode)
         self.assertIsInstance(chkmap._root_node._items[b"aaf"], LeafNode)
 
@@ -1283,22 +1222,14 @@
 
         def get_record_stream(keys, order, fulltext):
             if (b"sha1:1adf7c0d1b9140ab5f33bb64c6275fa78b1580b7",) in keys:
-<<<<<<< HEAD
                 raise AssertionError(f"'aaa' pointer was followed {keys!r}")
-=======
-                raise AssertionError("'aaa' pointer was followed {!r}".format(keys))
->>>>>>> ca07defc
             return basis_get(keys, order, fulltext)
 
         basis._store.get_record_stream = get_record_stream
         result = sorted(target.iter_changes(basis))
         for change in result:
             if change[0] == (b"aaa",):
-<<<<<<< HEAD
                 self.fail(f"Found unexpected change: {change}")
-=======
-                self.fail("Found unexpected change: {}".format(change))
->>>>>>> ca07defc
 
     def test_iter_changes_unchanged_keys_in_multi_key_leafs_ignored(self):
         # Within a leaf there are no hash's to exclude keys, make sure multi
@@ -1363,21 +1294,15 @@
 
     def test_iteritems_keys_prefixed_by_2_width_nodes_hashed(self):
         search_key_func = chk_map.search_key_registry.get(b"hash-16-way")
-<<<<<<< HEAD
-        self.assertEqual(
-            b"E8B7BE43\x00E8B7BE43", search_key_func(StaticTuple(b"a", b"a"))
-        )
-        self.assertEqual(
-            b"E8B7BE43\x0071BEEFF9", search_key_func(StaticTuple(b"a", b"b"))
-        )
-        self.assertEqual(
-            b"71BEEFF9\x0000000000", search_key_func(StaticTuple(b"b", b""))
-        )
-=======
-        self.assertEqual(b"E8B7BE43\x00E8B7BE43", search_key_func((b"a", b"a")))
-        self.assertEqual(b"E8B7BE43\x0071BEEFF9", search_key_func((b"a", b"b")))
-        self.assertEqual(b"71BEEFF9\x0000000000", search_key_func((b"b", b"")))
->>>>>>> ca07defc
+        self.assertEqual(
+            b"E8B7BE43\x00E8B7BE43", search_key_func((b"a", b"a"))
+        )
+        self.assertEqual(
+            b"E8B7BE43\x0071BEEFF9", search_key_func((b"a", b"b"))
+        )
+        self.assertEqual(
+            b"71BEEFF9\x0000000000", search_key_func((b"b", b""))
+        )
         chkmap = self._get_map(
             {
                 (b"a", b"a"): b"content here",
@@ -1573,11 +1498,7 @@
 
 def _search_key_single(key):
     """A search key function that maps all nodes to the same value."""
-<<<<<<< HEAD
     return b"value"
-=======
-    return "value"
->>>>>>> ca07defc
 
 
 def _test_search_key(key):
@@ -1853,11 +1774,7 @@
         node.set_maximum_size(10)
         result = node.map(None, (b"foo bar",), b"baz quux")
         self.assertEqual((b"foo bar", [(b"", node)]), result)
-<<<<<<< HEAD
         self.assertLess(10, node._current_size())
-=======
-        self.assertTrue(node._current_size() > 10)
->>>>>>> ca07defc
 
     def test_map_exceeding_max_size_second_entry_early_difference_new(self):
         node = LeafNode()
@@ -2182,32 +2099,23 @@
         leaf1 = LeafNode(search_key_func=search_key_func)
         leaf1.map(
             None,
-<<<<<<< HEAD
-            StaticTuple(
+            (
                 b"foo bar",
             ),
-=======
-            (b"foo bar",),
->>>>>>> ca07defc
             b"quux",
         )
         leaf2 = LeafNode(search_key_func=search_key_func)
         leaf2.map(
             None,
-<<<<<<< HEAD
-            StaticTuple(
+            (
                 b"strange",
             ),
-=======
-            (b"strange",),
->>>>>>> ca07defc
             b"beast",
         )
         self.assertEqual(
             b"\xbeF\x014",
-<<<<<<< HEAD
             search_key_func(
-                StaticTuple(
+                (
                     b"foo bar",
                 )
             ),
@@ -2215,17 +2123,10 @@
         self.assertEqual(
             b"\x85\xfa\xf7K",
             search_key_func(
-                StaticTuple(
+                (
                     b"strange",
                 )
             ),
-=======
-            search_key_func((b"foo bar",)),
-        )
-        self.assertEqual(
-            b"\x85\xfa\xf7K",
-            search_key_func((b"strange",)),
->>>>>>> ca07defc
         )
         node.add_node(b"\xbe", leaf1)
         # This sets up a path that should not be followed - it will error if
@@ -2238,17 +2139,12 @@
                 node.iteritems(
                     None,
                     [
-<<<<<<< HEAD
-                        StaticTuple(
+                        (
                             b"strange",
                         ),
-                        StaticTuple(
+                        (
                             b"weird",
                         ),
-=======
-                        (b"strange",),
-                        (b"weird",),
->>>>>>> ca07defc
                     ],
                 )
             ),
@@ -2265,17 +2161,13 @@
         # Ensure test validity: nothing paged in below the root.
         self.assertEqual(
             2,
-<<<<<<< HEAD
             len(
                 [
                     value
                     for value in node._items.values()
-                    if isinstance(value, StaticTuple)
+                    if isinstance(value, tuple)
                 ]
             ),
-=======
-            len([value for value in node._items.values() if isinstance(value, tuple)]),
->>>>>>> ca07defc
         )
         # now, mapping to k3 should add a k3 leaf
         prefix, nodes = node.map(None, (b"k3",), b"quux")
@@ -2319,17 +2211,13 @@
         # Ensure test validity: nothing paged in below the root.
         self.assertEqual(
             2,
-<<<<<<< HEAD
             len(
                 [
                     value
                     for value in node._items.values()
-                    if isinstance(value, StaticTuple)
+                    if isinstance(value, tuple)
                 ]
             ),
-=======
-            len([value for value in node._items.values() if isinstance(value, tuple)]),
->>>>>>> ca07defc
         )
         # now, mapping to k23 causes k22 ('k2' in node) to split into k22 and
         # k23, which for simplicity in the current implementation generates
@@ -2380,25 +2268,17 @@
         node = InternalNode(search_key_func=search_key_func)
         node._key_width = 2
         node._node_width = 4
-<<<<<<< HEAD
-        self.assertEqual(
-            b"E8B7BE43\x0071BEEFF9", search_key_func(StaticTuple(b"a", b"b"))
-        )
-        self.assertEqual(b"E8B7", node._search_prefix_filter(StaticTuple(b"a", b"b")))
+        self.assertEqual(
+            b"E8B7BE43\x0071BEEFF9", search_key_func((b"a", b"b"))
+        )
+        self.assertEqual(b"E8B7", node._search_prefix_filter((b"a", b"b")))
         self.assertEqual(
             b"E8B7",
             node._search_prefix_filter(
-                StaticTuple(
+                (
                     b"a",
                 )
             ),
-=======
-        self.assertEqual(b"E8B7BE43\x0071BEEFF9", search_key_func((b"a", b"b")))
-        self.assertEqual(b"E8B7", node._search_prefix_filter((b"a", b"b")))
-        self.assertEqual(
-            b"E8B7",
-            node._search_prefix_filter((b"a",)),
->>>>>>> ca07defc
         )
 
     def test_unmap_k23_from_k1_k22_k23_gives_k1_k22_tree_new(self):
@@ -3275,7 +3155,6 @@
             [((b"abb",), b"changed left"), ((b"cbb",), b"changed right")],
             [left, right],
             [basis],
-<<<<<<< HEAD
         )
 
 
@@ -3290,15 +3169,15 @@
     def test_simple_16(self):
         self.assertSearchKey16(
             b"8C736521",
-            stuple(
+            (
                 b"foo",
             ),
         )
-        self.assertSearchKey16(b"8C736521\x008C736521", stuple(b"foo", b"foo"))
-        self.assertSearchKey16(b"8C736521\x0076FF8CAA", stuple(b"foo", b"bar"))
+        self.assertSearchKey16(b"8C736521\x008C736521", (b"foo", b"foo"))
+        self.assertSearchKey16(b"8C736521\x0076FF8CAA", (b"foo", b"bar"))
         self.assertSearchKey16(
             b"ED82CD11",
-            stuple(
+            (
                 b"abcd",
             ),
         )
@@ -3306,15 +3185,15 @@
     def test_simple_255(self):
         self.assertSearchKey255(
             b"\x8cse!",
-            stuple(
+            (
                 b"foo",
             ),
         )
-        self.assertSearchKey255(b"\x8cse!\x00\x8cse!", stuple(b"foo", b"foo"))
-        self.assertSearchKey255(b"\x8cse!\x00v\xff\x8c\xaa", stuple(b"foo", b"bar"))
+        self.assertSearchKey255(b"\x8cse!\x00\x8cse!", (b"foo", b"foo"))
+        self.assertSearchKey255(b"\x8cse!\x00v\xff\x8c\xaa", (b"foo", b"bar"))
         # The standard mapping for these would include '\n', so it should be
         # mapped to '_'
-        self.assertSearchKey255(b"\xfdm\x93_\x00P_\x1bL", stuple(b"<", b"V"))
+        self.assertSearchKey255(b"\xfdm\x93_\x00P_\x1bL", (b"<", b"V"))
 
     def test_255_does_not_include_newline(self):
         # When mapping via _search_key_255, we should never have the '\n'
@@ -3322,7 +3201,7 @@
         chars_used = set()
         for char_in in range(256):
             search_key = _search_key_255(
-                stuple(
+                (
                     bytes([char_in]),
                 )
             )
@@ -3373,6 +3252,4 @@
     def test_dir(self):
         self.assertBytesToTextKey(
             (b"dir-id", b"revision-id"), b"dir: dir-id\nparent-id\nname\nrevision-id"
-=======
->>>>>>> ca07defc
         )