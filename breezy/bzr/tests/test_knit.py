# Copyright (C) 2006-2011 Canonical Ltd
#
# This program is free software; you can redistribute it and/or modify
# it under the terms of the GNU General Public License as published by
# the Free Software Foundation; either version 2 of the License, or
# (at your option) any later version.
#
# This program is distributed in the hope that it will be useful,
# but WITHOUT ANY WARRANTY; without even the implied warranty of
# MERCHANTABILITY or FITNESS FOR A PARTICULAR PURPOSE.  See the
# GNU General Public License for more details.
#
# You should have received a copy of the GNU General Public License
# along with this program; if not, write to the Free Software
# Foundation, Inc., 51 Franklin Street, Fifth Floor, Boston, MA 02110-1301 USA

"""Tests for Knit data structure."""

import gzip
import sys
from io import BytesIO

from patiencediff import PatienceSequenceMatcher

from ... import errors, multiparent, osutils
from ... import transport as _mod_transport
from ...tests import (
    TestCase,
    TestCaseWithMemoryTransport,
    TestCaseWithTransport,
    TestNotApplicable,
    features,
)
from .. import knit, knitpack_repo, pack, pack_repo
<<<<<<< HEAD
from ..index import *
=======
from ..index import *  # noqa: F403
>>>>>>> 61763ec5
from ..knit import (
    AnnotatedKnitContent,
    KnitContent,
    KnitCorrupt,
    KnitDataStreamIncompatible,
    KnitDataStreamUnknown,
    KnitHeaderError,
    KnitIndexUnknownMethod,
    KnitVersionedFiles,
    PlainKnitContent,
    _KndxIndex,
    _KnitGraphIndex,
    _KnitKeyAccess,
    _VFContentMapGenerator,
    make_file_factory,
)
from ..versionedfile import (
    AbsentContentFactory,
    ConstantMapper,
    RecordingVersionedFilesDecorator,
    network_bytes_to_kind_and_offset,
)

compiled_knit_feature = features.ModuleAvailableFeature(
    'breezy.bzr._knit_load_data_pyx')


class ErrorTests(TestCase):

    def test_knit_data_stream_incompatible(self):
        error = KnitDataStreamIncompatible(
            'stream format', 'target format')
        self.assertEqual('Cannot insert knit data stream of format '
                         '"stream format" into knit of format '
                         '"target format".', str(error))

    def test_knit_data_stream_unknown(self):
        error = KnitDataStreamUnknown(
            'stream format')
        self.assertEqual('Cannot parse knit data stream of format '
                         '"stream format".', str(error))

    def test_knit_header_error(self):
        error = KnitHeaderError('line foo\n', 'path/to/file')
        self.assertEqual("Knit header error: 'line foo\\n' unexpected"
                         " for file \"path/to/file\".", str(error))

    def test_knit_index_unknown_method(self):
        error = KnitIndexUnknownMethod('http://host/foo.kndx',
                                       ['bad', 'no-eol'])
        self.assertEqual("Knit index http://host/foo.kndx does not have a"
                         " known method in options: ['bad', 'no-eol']",
                         str(error))


class KnitContentTestsMixin:

    def test_constructor(self):
        self._make_content([])

    def test_text(self):
        content = self._make_content([])
        self.assertEqual(content.text(), [])

        content = self._make_content(
            [(b"origin1", b"text1"), (b"origin2", b"text2")])
        self.assertEqual(content.text(), [b"text1", b"text2"])

    def test_copy(self):
        content = self._make_content(
            [(b"origin1", b"text1"), (b"origin2", b"text2")])
        copy = content.copy()
        self.assertIsInstance(copy, content.__class__)
        self.assertEqual(copy.annotate(), content.annotate())

    def assertDerivedBlocksEqual(self, source, target, noeol=False):
        """Assert that the derived matching blocks match real output."""
        source_lines = source.splitlines(True)
        target_lines = target.splitlines(True)

        def nl(line):
            if noeol and not line.endswith('\n'):
                return line + '\n'
            else:
                return line
        source_content = self._make_content(
            [(None, nl(l)) for l in source_lines])
        target_content = self._make_content(
            [(None, nl(l)) for l in target_lines])
        line_delta = source_content.line_delta(target_content)
        delta_blocks = list(KnitContent.get_line_delta_blocks(line_delta,
                                                              source_lines, target_lines))
        matcher = PatienceSequenceMatcher(None, source_lines, target_lines)
        matcher_blocks = list(matcher.get_matching_blocks())
        self.assertEqual(matcher_blocks, delta_blocks)

    def test_get_line_delta_blocks(self):
        self.assertDerivedBlocksEqual('a\nb\nc\n', 'q\nc\n')
        self.assertDerivedBlocksEqual(TEXT_1, TEXT_1)
        self.assertDerivedBlocksEqual(TEXT_1, TEXT_1A)
        self.assertDerivedBlocksEqual(TEXT_1, TEXT_1B)
        self.assertDerivedBlocksEqual(TEXT_1B, TEXT_1A)
        self.assertDerivedBlocksEqual(TEXT_1A, TEXT_1B)
        self.assertDerivedBlocksEqual(TEXT_1A, '')
        self.assertDerivedBlocksEqual('', TEXT_1A)
        self.assertDerivedBlocksEqual('', '')
        self.assertDerivedBlocksEqual('a\nb\nc', 'a\nb\nc\nd')

    def test_get_line_delta_blocks_noeol(self):
        """Handle historical knit deltas safely.

        Some existing knit deltas don't consider the last line to differ
        when the only difference whether it has a final newline.

        New knit deltas appear to always consider the last line to differ
        in this case.
        """
        self.assertDerivedBlocksEqual('a\nb\nc', 'a\nb\nc\nd\n', noeol=True)
        self.assertDerivedBlocksEqual('a\nb\nc\nd\n', 'a\nb\nc', noeol=True)
        self.assertDerivedBlocksEqual('a\nb\nc\n', 'a\nb\nc', noeol=True)
        self.assertDerivedBlocksEqual('a\nb\nc', 'a\nb\nc\n', noeol=True)


TEXT_1 = """\
Banana cup cakes:

- bananas
- eggs
- broken tea cups
"""

TEXT_1A = """\
Banana cup cake recipe
(serves 6)

- bananas
- eggs
- broken tea cups
- self-raising flour
"""

TEXT_1B = """\
Banana cup cake recipe

- bananas (do not use plantains!!!)
- broken tea cups
- flour
"""

delta_1_1a = """\
0,1,2
Banana cup cake recipe
(serves 6)
5,5,1
- self-raising flour
"""

TEXT_2 = """\
Boeuf bourguignon

- beef
- red wine
- small onions
- carrot
- mushrooms
"""


class TestPlainKnitContent(TestCase, KnitContentTestsMixin):

    def _make_content(self, lines):
        annotated_content = AnnotatedKnitContent(lines)
        return PlainKnitContent(annotated_content.text(), 'bogus')

    def test_annotate(self):
        content = self._make_content([])
        self.assertEqual(content.annotate(), [])

        content = self._make_content(
            [("origin1", "text1"), ("origin2", "text2")])
        self.assertEqual(content.annotate(),
                         [("bogus", "text1"), ("bogus", "text2")])

    def test_line_delta(self):
        content1 = self._make_content([("", "a"), ("", "b")])
        content2 = self._make_content([("", "a"), ("", "a"), ("", "c")])
        self.assertEqual(content1.line_delta(content2),
                         [(1, 2, 2, ["a", "c"])])

    def test_line_delta_iter(self):
        content1 = self._make_content([("", "a"), ("", "b")])
        content2 = self._make_content([("", "a"), ("", "a"), ("", "c")])
        it = content1.line_delta_iter(content2)
        self.assertEqual(next(it), (1, 2, 2, ["a", "c"]))
        self.assertRaises(StopIteration, next, it)


class TestAnnotatedKnitContent(TestCase, KnitContentTestsMixin):

    def _make_content(self, lines):
        return AnnotatedKnitContent(lines)

    def test_annotate(self):
        content = self._make_content([])
        self.assertEqual(content.annotate(), [])

        content = self._make_content(
            [(b"origin1", b"text1"), (b"origin2", b"text2")])
        self.assertEqual(content.annotate(),
                         [(b"origin1", b"text1"), (b"origin2", b"text2")])

    def test_line_delta(self):
        content1 = self._make_content([("", "a"), ("", "b")])
        content2 = self._make_content([("", "a"), ("", "a"), ("", "c")])
        self.assertEqual(content1.line_delta(content2),
                         [(1, 2, 2, [("", "a"), ("", "c")])])

    def test_line_delta_iter(self):
        content1 = self._make_content([("", "a"), ("", "b")])
        content2 = self._make_content([("", "a"), ("", "a"), ("", "c")])
        it = content1.line_delta_iter(content2)
        self.assertEqual(next(it), (1, 2, 2, [("", "a"), ("", "c")]))
        self.assertRaises(StopIteration, next, it)


class MockTransport:

    def __init__(self, file_lines=None):
        self.file_lines = file_lines
        self.calls = []
        # We have no base directory for the MockTransport
        self.base = ''

    def get(self, filename):
        if self.file_lines is None:
            raise _mod_transport.NoSuchFile(filename)
        else:
            return BytesIO(b"\n".join(self.file_lines))

    def readv(self, relpath, offsets):
        fp = self.get(relpath)
        for offset, size in offsets:
            fp.seek(offset)
            yield offset, fp.read(size)

    def __getattr__(self, name):
        def queue_call(*args, **kwargs):
            self.calls.append((name, args, kwargs))
        return queue_call


class MockReadvFailingTransport(MockTransport):
    """Fail in the middle of a readv() result.

    This Transport will successfully yield the first two requested hunks, but
    raise NoSuchFile for the rest.
    """

    def readv(self, relpath, offsets):
        count = 0
        for result in MockTransport.readv(self, relpath, offsets):
            count += 1
            # we use 2 because the first offset is the pack header, the second
            # is the first actual content requset
            if count > 2:
                raise _mod_transport.NoSuchFile(relpath)
            yield result


class KnitRecordAccessTestsMixin:
    """Tests for getting and putting knit records."""

    def test_add_raw_records(self):
        """add_raw_records adds records retrievable later."""
        access = self.get_access()
        memos = access.add_raw_records([(b'key', 10)], [b'1234567890'])
        self.assertEqual([b'1234567890'], list(access.get_raw_records(memos)))

    def test_add_raw_record(self):
        """add_raw_record adds records retrievable later."""
        access = self.get_access()
        memos = access.add_raw_record(b'key', 10, [b'1234567890'])
        self.assertEqual([b'1234567890'], list(access.get_raw_records([memos])))

    def test_add_several_raw_records(self):
        """add_raw_records with many records and read some back."""
        access = self.get_access()
        memos = access.add_raw_records([(b'key', 10), (b'key2', 2), (b'key3', 5)],
                                       [b'12345678901234567'])
        self.assertEqual([b'1234567890', b'12', b'34567'],
                         list(access.get_raw_records(memos)))
        self.assertEqual([b'1234567890'],
                         list(access.get_raw_records(memos[0:1])))
        self.assertEqual([b'12'],
                         list(access.get_raw_records(memos[1:2])))
        self.assertEqual([b'34567'],
                         list(access.get_raw_records(memos[2:3])))
        self.assertEqual([b'1234567890', b'34567'],
                         list(access.get_raw_records(memos[0:1] + memos[2:3])))


class TestKnitKnitAccess(TestCaseWithMemoryTransport, KnitRecordAccessTestsMixin):
    """Tests for the .kndx implementation."""

    def get_access(self):
        """Get a .knit style access instance."""
        mapper = ConstantMapper("foo")
        access = _KnitKeyAccess(self.get_transport(), mapper)
        return access


class _TestException(Exception):
    """Just an exception for local tests to use."""


class TestPackKnitAccess(TestCaseWithMemoryTransport, KnitRecordAccessTestsMixin):
    """Tests for the pack based access."""

    def get_access(self):
        return self._get_access()[0]

    def _get_access(self, packname='packfile', index='FOO'):
        transport = self.get_transport()

        def write_data(bytes):
            transport.append_bytes(packname, bytes)
        writer = pack.ContainerWriter(write_data)
        writer.begin()
        access = pack_repo._DirectPackAccess({})
        access.set_writer(writer, index, (transport, packname))
        return access, writer

    def make_pack_file(self):
        """Create a pack file with 2 records."""
        access, writer = self._get_access(packname='packname', index='foo')
        memos = []
        memos.extend(access.add_raw_records([(b'key1', 10)], [b'1234567890']))
        memos.extend(access.add_raw_records([(b'key2', 5)], [b'12345']))
        writer.end()
        return memos

    def test_pack_collection_pack_retries(self):
        """An explicit pack of a pack collection succeeds even when a
        concurrent pack happens.
        """
        builder = self.make_branch_builder('.')
        builder.start_series()
        builder.build_snapshot(None, [
            ('add', ('', b'root-id', 'directory', None)),
            ('add', ('file', b'file-id', 'file', b'content\nrev 1\n')),
            ], revision_id=b'rev-1')
        builder.build_snapshot([b'rev-1'], [
            ('modify', ('file', b'content\nrev 2\n')),
            ], revision_id=b'rev-2')
        builder.build_snapshot([b'rev-2'], [
            ('modify', ('file', b'content\nrev 3\n')),
            ], revision_id=b'rev-3')
        self.addCleanup(builder.finish_series)
        b = builder.get_branch()
        self.addCleanup(b.lock_write().unlock)
        repo = b.repository
        collection = repo._pack_collection
        # Concurrently repack the repo.
        reopened_repo = repo.controldir.open_repository()
        reopened_repo.pack()
        # Pack the new pack.
        collection.pack()

    def make_vf_for_retrying(self):
        """Create 3 packs and a reload function.

        Originally, 2 pack files will have the data, but one will be missing.
        And then the third will be used in place of the first two if reload()
        is called.

        :return: (versioned_file, reload_counter)
            versioned_file  a KnitVersionedFiles using the packs for access
        """
        builder = self.make_branch_builder('.', format="1.9")
        builder.start_series()
        builder.build_snapshot(None, [
            ('add', ('', b'root-id', 'directory', None)),
            ('add', ('file', b'file-id', 'file', b'content\nrev 1\n')),
            ], revision_id=b'rev-1')
        builder.build_snapshot([b'rev-1'], [
            ('modify', ('file', b'content\nrev 2\n')),
            ], revision_id=b'rev-2')
        builder.build_snapshot([b'rev-2'], [
            ('modify', ('file', b'content\nrev 3\n')),
            ], revision_id=b'rev-3')
        builder.finish_series()
        b = builder.get_branch()
        b.lock_write()
        self.addCleanup(b.unlock)
        # Pack these three revisions into another pack file, but don't remove
        # the originals
        repo = b.repository
        collection = repo._pack_collection
        collection.ensure_loaded()
        orig_packs = collection.packs
        packer = knitpack_repo.KnitPacker(collection, orig_packs, '.testpack')
        new_pack = packer.pack()
        # forget about the new pack
        collection.reset()
        repo.refresh_data()
        vf = repo.revisions
        # Set up a reload() function that switches to using the new pack file
        new_index = new_pack.revision_index
        access_tuple = new_pack.access_tuple()
        reload_counter = [0, 0, 0]

        def reload():
            reload_counter[0] += 1
            if reload_counter[1] > 0:
                # We already reloaded, nothing more to do
                reload_counter[2] += 1
                return False
            reload_counter[1] += 1
            vf._index._graph_index._indices[:] = [new_index]
            vf._access._indices.clear()
            vf._access._indices[new_index] = access_tuple
            return True
        # Delete one of the pack files so the data will need to be reloaded. We
        # will delete the file with 'rev-2' in it
        trans, name = orig_packs[1].access_tuple()
        trans.delete(name)
        # We don't have the index trigger reloading because we want to test
        # that we reload when the .pack disappears
        vf._access._reload_func = reload
        return vf, reload_counter

    def make_reload_func(self, return_val=True):
        reload_called = [0]

        def reload():
            reload_called[0] += 1
            return return_val
        return reload_called, reload

    def make_retry_exception(self):
        # We raise a real exception so that sys.exc_info() is properly
        # populated
        try:
            raise _TestException('foobar')
        except _TestException:
            retry_exc = pack_repo.RetryWithNewPacks(None, reload_occurred=False,
                                                 exc_info=sys.exc_info())
        # GZ 2010-08-10: Cycle with exc_info affects 3 tests
        return retry_exc

    def test_read_from_several_packs(self):
        access, writer = self._get_access()
        memos = []
        memos.extend(access.add_raw_records([(b'key', 10)], [b'1234567890']))
        writer.end()
        access, writer = self._get_access('pack2', 'FOOBAR')
        memos.extend(access.add_raw_records([(b'key', 5)], [b'12345']))
        writer.end()
        access, writer = self._get_access('pack3', 'BAZ')
        memos.extend(access.add_raw_records([(b'key', 5)], [b'alpha']))
        writer.end()
        transport = self.get_transport()
        access = pack_repo._DirectPackAccess({"FOO": (transport, 'packfile'),
                                              "FOOBAR": (transport, 'pack2'),
                                              "BAZ": (transport, 'pack3')})
        self.assertEqual([b'1234567890', b'12345', b'alpha'],
                         list(access.get_raw_records(memos)))
        self.assertEqual([b'1234567890'],
                         list(access.get_raw_records(memos[0:1])))
        self.assertEqual([b'12345'],
                         list(access.get_raw_records(memos[1:2])))
        self.assertEqual([b'alpha'],
                         list(access.get_raw_records(memos[2:3])))
        self.assertEqual([b'1234567890', b'alpha'],
                         list(access.get_raw_records(memos[0:1] + memos[2:3])))

    def test_set_writer(self):
        """The writer should be settable post construction."""
        access = pack_repo._DirectPackAccess({})
        transport = self.get_transport()
        packname = 'packfile'
        index = 'foo'

        def write_data(bytes):
            transport.append_bytes(packname, bytes)
        writer = pack.ContainerWriter(write_data)
        writer.begin()
        access.set_writer(writer, index, (transport, packname))
        memos = access.add_raw_records([(b'key', 10)], [b'1234567890'])
        writer.end()
        self.assertEqual([b'1234567890'], list(access.get_raw_records(memos)))

    def test_missing_index_raises_retry(self):
        memos = self.make_pack_file()
        transport = self.get_transport()
        reload_called, reload_func = self.make_reload_func()
        # Note that the index key has changed from 'foo' to 'bar'
        access = pack_repo._DirectPackAccess({'bar': (transport, 'packname')},
                                             reload_func=reload_func)
        e = self.assertListRaises(pack_repo.RetryWithNewPacks,
                                  access.get_raw_records, memos)
        # Because a key was passed in which does not match our index list, we
        # assume that the listing was already reloaded
        self.assertTrue(e.reload_occurred)
        self.assertIsInstance(e.exc_info, tuple)
        self.assertIs(e.exc_info[0], KeyError)
        self.assertIsInstance(e.exc_info[1], KeyError)

    def test_missing_index_raises_key_error_with_no_reload(self):
        memos = self.make_pack_file()
        transport = self.get_transport()
        # Note that the index key has changed from 'foo' to 'bar'
        access = pack_repo._DirectPackAccess({'bar': (transport, 'packname')})
        self.assertListRaises(KeyError, access.get_raw_records, memos)

    def test_missing_file_raises_retry(self):
        memos = self.make_pack_file()
        transport = self.get_transport()
        reload_called, reload_func = self.make_reload_func()
        # Note that the 'filename' has been changed to 'different-packname'
        access = pack_repo._DirectPackAccess(
            {'foo': (transport, 'different-packname')},
            reload_func=reload_func)
        e = self.assertListRaises(pack_repo.RetryWithNewPacks,
                                  access.get_raw_records, memos)
        # The file has gone missing, so we assume we need to reload
        self.assertFalse(e.reload_occurred)
        self.assertIsInstance(e.exc_info, tuple)
        self.assertIs(e.exc_info[0], _mod_transport.NoSuchFile)
        self.assertIsInstance(e.exc_info[1], _mod_transport.NoSuchFile)
        self.assertEqual('different-packname', e.exc_info[1].path)

    def test_missing_file_raises_no_such_file_with_no_reload(self):
        memos = self.make_pack_file()
        transport = self.get_transport()
        # Note that the 'filename' has been changed to 'different-packname'
        access = pack_repo._DirectPackAccess(
            {'foo': (transport, 'different-packname')})
        self.assertListRaises(_mod_transport.NoSuchFile,
                                  access.get_raw_records, memos)

    def test_failing_readv_raises_retry(self):
        memos = self.make_pack_file()
        transport = self.get_transport()
        failing_transport = MockReadvFailingTransport(
            [transport.get_bytes('packname')])
        reload_called, reload_func = self.make_reload_func()
        access = pack_repo._DirectPackAccess(
            {'foo': (failing_transport, 'packname')},
            reload_func=reload_func)
        # Asking for a single record will not trigger the Mock failure
        self.assertEqual([b'1234567890'],
                         list(access.get_raw_records(memos[:1])))
        self.assertEqual([b'12345'],
                         list(access.get_raw_records(memos[1:2])))
        # A multiple offset readv() will fail mid-way through
        e = self.assertListRaises(pack_repo.RetryWithNewPacks,
                                  access.get_raw_records, memos)
        # The file has gone missing, so we assume we need to reload
        self.assertFalse(e.reload_occurred)
        self.assertIsInstance(e.exc_info, tuple)
        self.assertIs(e.exc_info[0], _mod_transport.NoSuchFile)
        self.assertIsInstance(e.exc_info[1], _mod_transport.NoSuchFile)
        self.assertEqual('packname', e.exc_info[1].path)

    def test_failing_readv_raises_no_such_file_with_no_reload(self):
        memos = self.make_pack_file()
        transport = self.get_transport()
        failing_transport = MockReadvFailingTransport(
            [transport.get_bytes('packname')])
        reload_called, reload_func = self.make_reload_func()
        access = pack_repo._DirectPackAccess(
            {'foo': (failing_transport, 'packname')})
        # Asking for a single record will not trigger the Mock failure
        self.assertEqual([b'1234567890'],
                         list(access.get_raw_records(memos[:1])))
        self.assertEqual([b'12345'],
                         list(access.get_raw_records(memos[1:2])))
        # A multiple offset readv() will fail mid-way through
        self.assertListRaises(_mod_transport.NoSuchFile,
                                  access.get_raw_records, memos)

    def test_reload_or_raise_no_reload(self):
        access = pack_repo._DirectPackAccess({}, reload_func=None)
        retry_exc = self.make_retry_exception()
        # Without a reload_func, we will just re-raise the original exception
        self.assertRaises(_TestException, access.reload_or_raise, retry_exc)

    def test_reload_or_raise_reload_changed(self):
        reload_called, reload_func = self.make_reload_func(return_val=True)
        access = pack_repo._DirectPackAccess({}, reload_func=reload_func)
        retry_exc = self.make_retry_exception()
        access.reload_or_raise(retry_exc)
        self.assertEqual([1], reload_called)
        retry_exc.reload_occurred = True
        access.reload_or_raise(retry_exc)
        self.assertEqual([2], reload_called)

    def test_reload_or_raise_reload_no_change(self):
        reload_called, reload_func = self.make_reload_func(return_val=False)
        access = pack_repo._DirectPackAccess({}, reload_func=reload_func)
        retry_exc = self.make_retry_exception()
        # If reload_occurred is False, then we consider it an error to have
        # reload_func() return False (no changes).
        self.assertRaises(_TestException, access.reload_or_raise, retry_exc)
        self.assertEqual([1], reload_called)
        retry_exc.reload_occurred = True
        # If reload_occurred is True, then we assume nothing changed because
        # it had changed earlier, but didn't change again
        access.reload_or_raise(retry_exc)
        self.assertEqual([2], reload_called)

    def test_annotate_retries(self):
        vf, reload_counter = self.make_vf_for_retrying()
        # It is a little bit bogus to annotate the Revision VF, but it works,
        # as we have ancestry stored there
        key = (b'rev-3',)
        reload_lines = vf.annotate(key)
        self.assertEqual([1, 1, 0], reload_counter)
        plain_lines = vf.annotate(key)
        self.assertEqual([1, 1, 0], reload_counter)  # No extra reloading
        if reload_lines != plain_lines:
            self.fail('Annotation was not identical with reloading.')
        # Now delete the packs-in-use, which should trigger another reload, but
        # this time we just raise an exception because we can't recover
        for trans, name in vf._access._indices.values():
            trans.delete(name)
        self.assertRaises(_mod_transport.NoSuchFile, vf.annotate, key)
        self.assertEqual([2, 1, 1], reload_counter)

    def test__get_record_map_retries(self):
        vf, reload_counter = self.make_vf_for_retrying()
        keys = [(b'rev-1',), (b'rev-2',), (b'rev-3',)]
        records = vf._get_record_map(keys)
        self.assertEqual(keys, sorted(records.keys()))
        self.assertEqual([1, 1, 0], reload_counter)
        # Now delete the packs-in-use, which should trigger another reload, but
        # this time we just raise an exception because we can't recover
        for trans, name in vf._access._indices.values():
            trans.delete(name)
        self.assertRaises(_mod_transport.NoSuchFile, vf._get_record_map, keys)
        self.assertEqual([2, 1, 1], reload_counter)

    def test_get_record_stream_retries(self):
        vf, reload_counter = self.make_vf_for_retrying()
        keys = [(b'rev-1',), (b'rev-2',), (b'rev-3',)]
        record_stream = vf.get_record_stream(keys, 'topological', False)
        record = next(record_stream)
        self.assertEqual((b'rev-1',), record.key)
        self.assertEqual([0, 0, 0], reload_counter)
        record = next(record_stream)
        self.assertEqual((b'rev-2',), record.key)
        self.assertEqual([1, 1, 0], reload_counter)
        record = next(record_stream)
        self.assertEqual((b'rev-3',), record.key)
        self.assertEqual([1, 1, 0], reload_counter)
        # Now delete all pack files, and see that we raise the right error
        for trans, name in vf._access._indices.values():
            trans.delete(name)
        self.assertListRaises(_mod_transport.NoSuchFile,
                              vf.get_record_stream, keys, 'topological', False)

    def test_iter_lines_added_or_present_in_keys_retries(self):
        vf, reload_counter = self.make_vf_for_retrying()
        keys = [(b'rev-1',), (b'rev-2',), (b'rev-3',)]
        # Unfortunately, iter_lines_added_or_present_in_keys iterates the
        # result in random order (determined by the iteration order from a
        # set()), so we don't have any solid way to trigger whether data is
        # read before or after. However we tried to delete the middle node to
        # exercise the code well.
        # What we care about is that all lines are always yielded, but not
        # duplicated
        reload_lines = sorted(vf.iter_lines_added_or_present_in_keys(keys))
        self.assertEqual([1, 1, 0], reload_counter)
        # Now do it again, to make sure the result is equivalent
        plain_lines = sorted(vf.iter_lines_added_or_present_in_keys(keys))
        self.assertEqual([1, 1, 0], reload_counter)  # No extra reloading
        self.assertEqual(plain_lines, reload_lines)
        self.assertEqual(21, len(plain_lines))
        # Now delete all pack files, and see that we raise the right error
        for trans, name in vf._access._indices.values():
            trans.delete(name)
        self.assertListRaises(_mod_transport.NoSuchFile,
                              vf.iter_lines_added_or_present_in_keys, keys)
        self.assertEqual([2, 1, 1], reload_counter)

    def test_get_record_stream_yields_disk_sorted_order(self):
        # if we get 'unordered' pick a semi-optimal order for reading. The
        # order should be grouped by pack file, and then by position in file
        repo = self.make_repository('test', format='pack-0.92')
        repo.lock_write()
        self.addCleanup(repo.unlock)
        repo.start_write_group()
        vf = repo.texts
        vf.add_lines((b'f-id', b'rev-5'), [(b'f-id', b'rev-4')], [b'lines\n'])
        vf.add_lines((b'f-id', b'rev-1'), [], [b'lines\n'])
        vf.add_lines((b'f-id', b'rev-2'), [(b'f-id', b'rev-1')], [b'lines\n'])
        repo.commit_write_group()
        # We inserted them as rev-5, rev-1, rev-2, we should get them back in
        # the same order
        stream = vf.get_record_stream([(b'f-id', b'rev-1'), (b'f-id', b'rev-5'),
                                       (b'f-id', b'rev-2')], 'unordered', False)
        keys = [r.key for r in stream]
        self.assertEqual([(b'f-id', b'rev-5'), (b'f-id', b'rev-1'),
                          (b'f-id', b'rev-2')], keys)
        repo.start_write_group()
        vf.add_lines((b'f-id', b'rev-4'), [(b'f-id', b'rev-3')], [b'lines\n'])
        vf.add_lines((b'f-id', b'rev-3'), [(b'f-id', b'rev-2')], [b'lines\n'])
        vf.add_lines((b'f-id', b'rev-6'), [(b'f-id', b'rev-5')], [b'lines\n'])
        repo.commit_write_group()
        # Request in random order, to make sure the output order isn't based on
        # the request
        request_keys = {(b'f-id', b'rev-%d' % i) for i in range(1, 7)}
        stream = vf.get_record_stream(request_keys, 'unordered', False)
        keys = [r.key for r in stream]
        # We want to get the keys back in disk order, but it doesn't matter
        # which pack we read from first. So this can come back in 2 orders
        alt1 = [(b'f-id', b'rev-%d' % i) for i in [4, 3, 6, 5, 1, 2]]
        alt2 = [(b'f-id', b'rev-%d' % i) for i in [5, 1, 2, 4, 3, 6]]
        if keys != alt1 and keys != alt2:
            self.fail('Returned key order did not match either expected order.'
                      ' expected %s or %s, not %s'
                      % (alt1, alt2, keys))


class LowLevelKnitDataTests(TestCase):

    def create_gz_content(self, text):
        sio = BytesIO()
        with gzip.GzipFile(mode='wb', fileobj=sio) as gz_file:
            gz_file.write(text)
        return sio.getvalue()

    def make_multiple_records(self):
        """Create the content for multiple records."""
        sha1sum = osutils.sha_string(b'foo\nbar\n')
        total_txt = []
        gz_txt = self.create_gz_content(b'version rev-id-1 2 %s\n'
                                        b'foo\n'
                                        b'bar\n'
                                        b'end rev-id-1\n'
                                        % (sha1sum,))
        record_1 = (0, len(gz_txt), sha1sum)
        total_txt.append(gz_txt)
        sha1sum = osutils.sha_string(b'baz\n')
        gz_txt = self.create_gz_content(b'version rev-id-2 1 %s\n'
                                        b'baz\n'
                                        b'end rev-id-2\n'
                                        % (sha1sum,))
        record_2 = (record_1[1], len(gz_txt), sha1sum)
        total_txt.append(gz_txt)
        return total_txt, record_1, record_2

    def test_valid_knit_data(self):
        sha1sum = osutils.sha_string(b'foo\nbar\n')
        gz_txt = self.create_gz_content(b'version rev-id-1 2 %s\n'
                                        b'foo\n'
                                        b'bar\n'
                                        b'end rev-id-1\n'
                                        % (sha1sum,))
        transport = MockTransport([gz_txt])
        access = _KnitKeyAccess(transport, ConstantMapper('filename'))
        knit = KnitVersionedFiles(None, access)
        records = [((b'rev-id-1',), ((b'rev-id-1',), 0, len(gz_txt)))]

        contents = list(knit._read_records_iter(records))
        self.assertEqual([((b'rev-id-1',), [b'foo\n', b'bar\n'],
                           b'4e48e2c9a3d2ca8a708cb0cc545700544efb5021')], contents)

        raw_contents = list(knit._read_records_iter_raw(records))
        self.assertEqual([((b'rev-id-1',), gz_txt, sha1sum)], raw_contents)

    def test_multiple_records_valid(self):
        total_txt, record_1, record_2 = self.make_multiple_records()
        transport = MockTransport([b''.join(total_txt)])
        access = _KnitKeyAccess(transport, ConstantMapper('filename'))
        knit = KnitVersionedFiles(None, access)
        records = [((b'rev-id-1',), ((b'rev-id-1',), record_1[0], record_1[1])),
                   ((b'rev-id-2',), ((b'rev-id-2',), record_2[0], record_2[1]))]

        contents = list(knit._read_records_iter(records))
        self.assertEqual([((b'rev-id-1',), [b'foo\n', b'bar\n'], record_1[2]),
                          ((b'rev-id-2',), [b'baz\n'], record_2[2])],
                         contents)

        raw_contents = list(knit._read_records_iter_raw(records))
        self.assertEqual([((b'rev-id-1',), total_txt[0], record_1[2]),
                          ((b'rev-id-2',), total_txt[1], record_2[2])],
                         raw_contents)

    def test_not_enough_lines(self):
        sha1sum = osutils.sha_string(b'foo\n')
        # record says 2 lines data says 1
        gz_txt = self.create_gz_content(b'version rev-id-1 2 %s\n'
                                        b'foo\n'
                                        b'end rev-id-1\n'
                                        % (sha1sum,))
        transport = MockTransport([gz_txt])
        access = _KnitKeyAccess(transport, ConstantMapper('filename'))
        knit = KnitVersionedFiles(None, access)
        records = [((b'rev-id-1',), ((b'rev-id-1',), 0, len(gz_txt)))]
        self.assertRaises(KnitCorrupt, list,
                          knit._read_records_iter(records))

        # read_records_iter_raw won't detect that sort of mismatch/corruption
        raw_contents = list(knit._read_records_iter_raw(records))
        self.assertEqual([((b'rev-id-1',), gz_txt, sha1sum)], raw_contents)

    def test_too_many_lines(self):
        sha1sum = osutils.sha_string(b'foo\nbar\n')
        # record says 1 lines data says 2
        gz_txt = self.create_gz_content(b'version rev-id-1 1 %s\n'
                                        b'foo\n'
                                        b'bar\n'
                                        b'end rev-id-1\n'
                                        % (sha1sum,))
        transport = MockTransport([gz_txt])
        access = _KnitKeyAccess(transport, ConstantMapper('filename'))
        knit = KnitVersionedFiles(None, access)
        records = [((b'rev-id-1',), ((b'rev-id-1',), 0, len(gz_txt)))]
        self.assertRaises(KnitCorrupt, list,
                          knit._read_records_iter(records))

        # read_records_iter_raw won't detect that sort of mismatch/corruption
        raw_contents = list(knit._read_records_iter_raw(records))
        self.assertEqual([((b'rev-id-1',), gz_txt, sha1sum)], raw_contents)

    def test_mismatched_version_id(self):
        sha1sum = osutils.sha_string(b'foo\nbar\n')
        gz_txt = self.create_gz_content(b'version rev-id-1 2 %s\n'
                                        b'foo\n'
                                        b'bar\n'
                                        b'end rev-id-1\n'
                                        % (sha1sum,))
        transport = MockTransport([gz_txt])
        access = _KnitKeyAccess(transport, ConstantMapper('filename'))
        knit = KnitVersionedFiles(None, access)
        # We are asking for rev-id-2, but the data is rev-id-1
        records = [((b'rev-id-2',), ((b'rev-id-2',), 0, len(gz_txt)))]
        self.assertRaises(KnitCorrupt, list,
                          knit._read_records_iter(records))

        # read_records_iter_raw detects mismatches in the header
        self.assertRaises(KnitCorrupt, list,
                          knit._read_records_iter_raw(records))

    def test_uncompressed_data(self):
        sha1sum = osutils.sha_string(b'foo\nbar\n')
        txt = (b'version rev-id-1 2 %s\n'
               b'foo\n'
               b'bar\n'
               b'end rev-id-1\n'
               % (sha1sum,))
        transport = MockTransport([txt])
        access = _KnitKeyAccess(transport, ConstantMapper('filename'))
        knit = KnitVersionedFiles(None, access)
        records = [((b'rev-id-1',), ((b'rev-id-1',), 0, len(txt)))]

        # We don't have valid gzip data ==> corrupt
        self.assertRaises(KnitCorrupt, list,
                          knit._read_records_iter(records))

        # read_records_iter_raw will notice the bad data
        self.assertRaises(KnitCorrupt, list,
                          knit._read_records_iter_raw(records))

    def test_corrupted_data(self):
        sha1sum = osutils.sha_string(b'foo\nbar\n')
        gz_txt = self.create_gz_content(b'version rev-id-1 2 %s\n'
                                        b'foo\n'
                                        b'bar\n'
                                        b'end rev-id-1\n'
                                        % (sha1sum,))
        # Change 2 bytes in the middle to \xff
        gz_txt = gz_txt[:10] + b'\xff\xff' + gz_txt[12:]
        transport = MockTransport([gz_txt])
        access = _KnitKeyAccess(transport, ConstantMapper('filename'))
        knit = KnitVersionedFiles(None, access)
        records = [((b'rev-id-1',), ((b'rev-id-1',), 0, len(gz_txt)))]
        self.assertRaises(KnitCorrupt, list,
                          knit._read_records_iter(records))
        # read_records_iter_raw will barf on bad gz data
        self.assertRaises(KnitCorrupt, list,
                          knit._read_records_iter_raw(records))


class LowLevelKnitIndexTests(TestCase):

    @property
    def _load_data(self):
        from .._knit_load_data_py import _load_data_py
        return _load_data_py

    def get_knit_index(self, transport, name, mode):
        mapper = ConstantMapper(name)
        self.overrideAttr(knit, '_load_data', self._load_data)

        def allow_writes():
            return 'w' in mode
        return _KndxIndex(transport, mapper, lambda: None, allow_writes, lambda: True)

    def test_create_file(self):
        transport = MockTransport()
        index = self.get_knit_index(transport, "filename", "w")
        index.keys()
        call = transport.calls.pop(0)
        # call[1][1] is a BytesIO - we can't test it by simple equality.
        self.assertEqual('put_file_non_atomic', call[0])
        self.assertEqual('filename.kndx', call[1][0])
        # With no history, _KndxIndex writes a new index:
        self.assertEqual(_KndxIndex.HEADER,
                         call[1][1].getvalue())
        self.assertEqual({'create_parent_dir': True}, call[2])

    def test_read_utf8_version_id(self):
        unicode_revision_id = "version-\N{CYRILLIC CAPITAL LETTER A}"
        utf8_revision_id = unicode_revision_id.encode('utf-8')
        transport = MockTransport([
            _KndxIndex.HEADER,
            b'%s option 0 1 :' % (utf8_revision_id,)
            ])
        index = self.get_knit_index(transport, "filename", "r")
        # _KndxIndex is a private class, and deals in utf8 revision_ids, not
        # Unicode revision_ids.
        self.assertEqual({(utf8_revision_id,): ()},
                         index.get_parent_map(index.keys()))
        self.assertNotIn((unicode_revision_id,), index.keys())

    def test_read_utf8_parents(self):
        unicode_revision_id = "version-\N{CYRILLIC CAPITAL LETTER A}"
        utf8_revision_id = unicode_revision_id.encode('utf-8')
        transport = MockTransport([
            _KndxIndex.HEADER,
            b"version option 0 1 .%s :" % (utf8_revision_id,)
            ])
        index = self.get_knit_index(transport, "filename", "r")
        self.assertEqual({(b"version",): ((utf8_revision_id,),)},
                         index.get_parent_map(index.keys()))

    def test_read_ignore_corrupted_lines(self):
        transport = MockTransport([
            _KndxIndex.HEADER,
            b"corrupted",
            b"corrupted options 0 1 .b .c ",
            b"version options 0 1 :"
            ])
        index = self.get_knit_index(transport, "filename", "r")
        self.assertEqual(1, len(index.keys()))
        self.assertEqual({(b"version",)}, index.keys())

    def test_read_corrupted_header(self):
        transport = MockTransport([b'not a bzr knit index header\n'])
        index = self.get_knit_index(transport, "filename", "r")
        self.assertRaises(KnitHeaderError, index.keys)

    def test_read_duplicate_entries(self):
        transport = MockTransport([
            _KndxIndex.HEADER,
            b"parent options 0 1 :",
            b"version options1 0 1 0 :",
            b"version options2 1 2 .other :",
            b"version options3 3 4 0 .other :"
            ])
        index = self.get_knit_index(transport, "filename", "r")
        self.assertEqual(2, len(index.keys()))
        # check that the index used is the first one written. (Specific
        # to KnitIndex style indices.
        self.assertEqual(b"1", index._dictionary_compress([(b"version",)]))
        self.assertEqual(((b"version",), 3, 4),
                         index.get_position((b"version",)))
        self.assertEqual([b"options3"], index.get_options((b"version",)))
        self.assertEqual({(b"version",): ((b"parent",), (b"other",))},
                         index.get_parent_map([(b"version",)]))

    def test_read_compressed_parents(self):
        transport = MockTransport([
            _KndxIndex.HEADER,
            b"a option 0 1 :",
            b"b option 0 1 0 :",
            b"c option 0 1 1 0 :",
            ])
        index = self.get_knit_index(transport, "filename", "r")
        self.assertEqual({(b"b",): ((b"a",),), (b"c",): ((b"b",), (b"a",))},
                         index.get_parent_map([(b"b",), (b"c",)]))

    def test_write_utf8_version_id(self):
        unicode_revision_id = "version-\N{CYRILLIC CAPITAL LETTER A}"
        utf8_revision_id = unicode_revision_id.encode('utf-8')
        transport = MockTransport([
            _KndxIndex.HEADER
            ])
        index = self.get_knit_index(transport, "filename", "r")
        index.add_records([
            ((utf8_revision_id,), [b"option"], ((utf8_revision_id,), 0, 1), [])])
        call = transport.calls.pop(0)
        # call[1][1] is a BytesIO - we can't test it by simple equality.
        self.assertEqual('put_file_non_atomic', call[0])
        self.assertEqual('filename.kndx', call[1][0])
        # With no history, _KndxIndex writes a new index:
        self.assertEqual(_KndxIndex.HEADER +
                         b"\n%s option 0 1  :" % (utf8_revision_id,),
                         call[1][1].getvalue())
        self.assertEqual({'create_parent_dir': True}, call[2])

    def test_write_utf8_parents(self):
        unicode_revision_id = "version-\N{CYRILLIC CAPITAL LETTER A}"
        utf8_revision_id = unicode_revision_id.encode('utf-8')
        transport = MockTransport([
            _KndxIndex.HEADER
            ])
        index = self.get_knit_index(transport, "filename", "r")
        index.add_records([
            ((b"version",), [b"option"], ((b"version",), 0, 1), [(utf8_revision_id,)])])
        call = transport.calls.pop(0)
        # call[1][1] is a BytesIO - we can't test it by simple equality.
        self.assertEqual('put_file_non_atomic', call[0])
        self.assertEqual('filename.kndx', call[1][0])
        # With no history, _KndxIndex writes a new index:
        self.assertEqual(_KndxIndex.HEADER +
                         b"\nversion option 0 1 .%s :" % (utf8_revision_id,),
                         call[1][1].getvalue())
        self.assertEqual({'create_parent_dir': True}, call[2])

    def test_keys(self):
        transport = MockTransport([
            _KndxIndex.HEADER
            ])
        index = self.get_knit_index(transport, "filename", "r")

        self.assertEqual(set(), index.keys())

        index.add_records([((b"a",), [b"option"], ((b"a",), 0, 1), [])])
        self.assertEqual({(b"a",)}, index.keys())

        index.add_records([((b"a",), [b"option"], ((b"a",), 0, 1), [])])
        self.assertEqual({(b"a",)}, index.keys())

        index.add_records([((b"b",), [b"option"], ((b"b",), 0, 1), [])])
        self.assertEqual({(b"a",), (b"b",)}, index.keys())

    def add_a_b(self, index, random_id=None):
        kwargs = {}
        if random_id is not None:
            kwargs["random_id"] = random_id
        index.add_records([
            ((b"a",), [b"option"], ((b"a",), 0, 1), [(b"b",)]),
            ((b"a",), [b"opt"], ((b"a",), 1, 2), [(b"c",)]),
            ((b"b",), [b"option"], ((b"b",), 2, 3), [(b"a",)])
            ], **kwargs)

    def assertIndexIsAB(self, index):
        self.assertEqual({
            (b'a',): ((b'c',),),
            (b'b',): ((b'a',),),
            },
            index.get_parent_map(index.keys()))
        self.assertEqual(((b"a",), 1, 2), index.get_position((b"a",)))
        self.assertEqual(((b"b",), 2, 3), index.get_position((b"b",)))
        self.assertEqual([b"opt"], index.get_options((b"a",)))

    def test_add_versions(self):
        transport = MockTransport([
            _KndxIndex.HEADER
            ])
        index = self.get_knit_index(transport, "filename", "r")

        self.add_a_b(index)
        call = transport.calls.pop(0)
        # call[1][1] is a BytesIO - we can't test it by simple equality.
        self.assertEqual('put_file_non_atomic', call[0])
        self.assertEqual('filename.kndx', call[1][0])
        # With no history, _KndxIndex writes a new index:
        self.assertEqual(
            _KndxIndex.HEADER +
            b"\na option 0 1 .b :"
            b"\na opt 1 2 .c :"
            b"\nb option 2 3 0 :",
            call[1][1].getvalue())
        self.assertEqual({'create_parent_dir': True}, call[2])
        self.assertIndexIsAB(index)

    def test_add_versions_random_id_is_accepted(self):
        transport = MockTransport([
            _KndxIndex.HEADER
            ])
        index = self.get_knit_index(transport, "filename", "r")
        self.add_a_b(index, random_id=True)

    def test_delay_create_and_add_versions(self):
        transport = MockTransport()

        index = self.get_knit_index(transport, "filename", "w")
        # dir_mode=0777)
        self.assertEqual([], transport.calls)
        self.add_a_b(index)
        # self.assertEqual(
        # [    {"dir_mode": 0777, "create_parent_dir": True, "mode": "wb"},
        #    kwargs)
        # Two calls: one during which we load the existing index (and when its
        # missing create it), then a second where we write the contents out.
        self.assertEqual(2, len(transport.calls))
        call = transport.calls.pop(0)
        self.assertEqual('put_file_non_atomic', call[0])
        self.assertEqual('filename.kndx', call[1][0])
        # With no history, _KndxIndex writes a new index:
        self.assertEqual(_KndxIndex.HEADER, call[1][1].getvalue())
        self.assertEqual({'create_parent_dir': True}, call[2])
        call = transport.calls.pop(0)
        # call[1][1] is a BytesIO - we can't test it by simple equality.
        self.assertEqual('put_file_non_atomic', call[0])
        self.assertEqual('filename.kndx', call[1][0])
        # With no history, _KndxIndex writes a new index:
        self.assertEqual(
            _KndxIndex.HEADER +
            b"\na option 0 1 .b :"
            b"\na opt 1 2 .c :"
            b"\nb option 2 3 0 :",
            call[1][1].getvalue())
        self.assertEqual({'create_parent_dir': True}, call[2])

    def assertTotalBuildSize(self, size, keys, positions):
        self.assertEqual(size,
                         knit._get_total_build_size(None, keys, positions))

    def test__get_total_build_size(self):
        positions = {
            (b'a',): (('fulltext', False), ((b'a',), 0, 100), None),
            (b'b',): (('line-delta', False), ((b'b',), 100, 21), (b'a',)),
            (b'c',): (('line-delta', False), ((b'c',), 121, 35), (b'b',)),
            (b'd',): (('line-delta', False), ((b'd',), 156, 12), (b'b',)),
            }
        self.assertTotalBuildSize(100, [(b'a',)], positions)
        self.assertTotalBuildSize(121, [(b'b',)], positions)
        # c needs both a & b
        self.assertTotalBuildSize(156, [(b'c',)], positions)
        # we shouldn't count 'b' twice
        self.assertTotalBuildSize(156, [(b'b',), (b'c',)], positions)
        self.assertTotalBuildSize(133, [(b'd',)], positions)
        self.assertTotalBuildSize(168, [(b'c',), (b'd',)], positions)

    def test_get_position(self):
        transport = MockTransport([
            _KndxIndex.HEADER,
            b"a option 0 1 :",
            b"b option 1 2 :"
            ])
        index = self.get_knit_index(transport, "filename", "r")

        self.assertEqual(((b"a",), 0, 1), index.get_position((b"a",)))
        self.assertEqual(((b"b",), 1, 2), index.get_position((b"b",)))

    def test_get_method(self):
        transport = MockTransport([
            _KndxIndex.HEADER,
            b"a fulltext,unknown 0 1 :",
            b"b unknown,line-delta 1 2 :",
            b"c bad 3 4 :"
            ])
        index = self.get_knit_index(transport, "filename", "r")

        self.assertEqual("fulltext", index.get_method(b"a"))
        self.assertEqual("line-delta", index.get_method(b"b"))
        self.assertRaises(knit.KnitIndexUnknownMethod, index.get_method, b"c")

    def test_get_options(self):
        transport = MockTransport([
            _KndxIndex.HEADER,
            b"a opt1 0 1 :",
            b"b opt2,opt3 1 2 :"
            ])
        index = self.get_knit_index(transport, "filename", "r")

        self.assertEqual([b"opt1"], index.get_options(b"a"))
        self.assertEqual([b"opt2", b"opt3"], index.get_options(b"b"))

    def test_get_parent_map(self):
        transport = MockTransport([
            _KndxIndex.HEADER,
            b"a option 0 1 :",
            b"b option 1 2 0 .c :",
            b"c option 1 2 1 0 .e :"
            ])
        index = self.get_knit_index(transport, "filename", "r")

        self.assertEqual({
            (b"a",): (),
            (b"b",): ((b"a",), (b"c",)),
            (b"c",): ((b"b",), (b"a",), (b"e",)),
            }, index.get_parent_map(index.keys()))

    def test_impossible_parent(self):
        """Test we get KnitCorrupt if the parent couldn't possibly exist."""
        transport = MockTransport([
            _KndxIndex.HEADER,
            b"a option 0 1 :",
            b"b option 0 1 4 :"  # We don't have a 4th record
            ])
        index = self.get_knit_index(transport, 'filename', 'r')
        self.assertRaises(KnitCorrupt, index.keys)

    def test_corrupted_parent(self):
        transport = MockTransport([
            _KndxIndex.HEADER,
            b"a option 0 1 :",
            b"b option 0 1 :",
            b"c option 0 1 1v :",  # Can't have a parent of '1v'
            ])
        index = self.get_knit_index(transport, 'filename', 'r')
        self.assertRaises(KnitCorrupt, index.keys)

    def test_corrupted_parent_in_list(self):
        transport = MockTransport([
            _KndxIndex.HEADER,
            b"a option 0 1 :",
            b"b option 0 1 :",
            b"c option 0 1 1 v :",  # Can't have a parent of 'v'
            ])
        index = self.get_knit_index(transport, 'filename', 'r')
        self.assertRaises(KnitCorrupt, index.keys)

    def test_invalid_position(self):
        transport = MockTransport([
            _KndxIndex.HEADER,
            b"a option 1v 1 :",
            ])
        index = self.get_knit_index(transport, 'filename', 'r')
        self.assertRaises(KnitCorrupt, index.keys)

    def test_invalid_size(self):
        transport = MockTransport([
            _KndxIndex.HEADER,
            b"a option 1 1v :",
            ])
        index = self.get_knit_index(transport, 'filename', 'r')
        self.assertRaises(KnitCorrupt, index.keys)

    def test_scan_unvalidated_index_not_implemented(self):
        transport = MockTransport()
        index = self.get_knit_index(transport, 'filename', 'r')
        self.assertRaises(
            NotImplementedError, index.scan_unvalidated_index,
            'dummy graph_index')
        self.assertRaises(
            NotImplementedError, index.get_missing_compression_parents)

    def test_short_line(self):
        transport = MockTransport([
            _KndxIndex.HEADER,
            b"a option 0 10  :",
            b"b option 10 10 0",  # This line isn't terminated, ignored
            ])
        index = self.get_knit_index(transport, "filename", "r")
        self.assertEqual({(b'a',)}, index.keys())

    def test_skip_incomplete_record(self):
        # A line with bogus data should just be skipped
        transport = MockTransport([
            _KndxIndex.HEADER,
            b"a option 0 10  :",
            b"b option 10 10 0",  # This line isn't terminated, ignored
            b"c option 20 10 0 :",  # Properly terminated, and starts with '\n'
            ])
        index = self.get_knit_index(transport, "filename", "r")
        self.assertEqual({(b'a',), (b'c',)}, index.keys())

    def test_trailing_characters(self):
        # A line with bogus data should just be skipped
        transport = MockTransport([
            _KndxIndex.HEADER,
            b"a option 0 10  :",
            b"b option 10 10 0 :a",  # This line has extra trailing characters
            b"c option 20 10 0 :",  # Properly terminated, and starts with '\n'
            ])
        index = self.get_knit_index(transport, "filename", "r")
        self.assertEqual({(b'a',), (b'c',)}, index.keys())


class LowLevelKnitIndexTests_c(LowLevelKnitIndexTests):

    _test_needs_features = [compiled_knit_feature]

    @property
    def _load_data(self):
        from .._knit_load_data_pyx import _load_data_c
        return _load_data_c


class Test_KnitAnnotator(TestCaseWithMemoryTransport):

    def make_annotator(self):
        factory = knit.make_pack_factory(True, True, 1)
        vf = factory(self.get_transport())
        return knit._KnitAnnotator(vf)

    def test__expand_fulltext(self):
        ann = self.make_annotator()
        rev_key = (b'rev-id',)
        ann._num_compression_children[rev_key] = 1
        res = ann._expand_record(rev_key, ((b'parent-id',),), None,
                                 [b'line1\n', b'line2\n'], ('fulltext', True))
        # The content object and text lines should be cached appropriately
        self.assertEqual([b'line1\n', b'line2'], res)
        content_obj = ann._content_objects[rev_key]
        self.assertEqual([b'line1\n', b'line2\n'], content_obj._lines)
        self.assertEqual(res, content_obj.text())
        self.assertEqual(res, ann._text_cache[rev_key])

    def test__expand_delta_comp_parent_not_available(self):
        # Parent isn't available yet, so we return nothing, but queue up this
        # node for later processing
        ann = self.make_annotator()
        rev_key = (b'rev-id',)
        parent_key = (b'parent-id',)
        record = [b'0,1,1\n', b'new-line\n']
        details = ('line-delta', False)
        res = ann._expand_record(rev_key, (parent_key,), parent_key,
                                 record, details)
        self.assertEqual(None, res)
        self.assertIn(parent_key, ann._pending_deltas)
        pending = ann._pending_deltas[parent_key]
        self.assertEqual(1, len(pending))
        self.assertEqual((rev_key, (parent_key,), record, details), pending[0])

    def test__expand_record_tracks_num_children(self):
        ann = self.make_annotator()
        rev_key = (b'rev-id',)
        rev2_key = (b'rev2-id',)
        parent_key = (b'parent-id',)
        record = [b'0,1,1\n', b'new-line\n']
        details = ('line-delta', False)
        ann._num_compression_children[parent_key] = 2
        ann._expand_record(parent_key, (), None, [b'line1\n', b'line2\n'],
                           ('fulltext', False))
        ann._expand_record(rev_key, (parent_key,), parent_key,
                                 record, details)
        self.assertEqual({parent_key: 1}, ann._num_compression_children)
        # Expanding the second child should remove the content object, and the
        # num_compression_children entry
        ann._expand_record(rev2_key, (parent_key,), parent_key,
                                 record, details)
        self.assertNotIn(parent_key, ann._content_objects)
        self.assertEqual({}, ann._num_compression_children)
        # We should not cache the content_objects for rev2 and rev, because
        # they do not have compression children of their own.
        self.assertEqual({}, ann._content_objects)

    def test__expand_delta_records_blocks(self):
        ann = self.make_annotator()
        rev_key = (b'rev-id',)
        parent_key = (b'parent-id',)
        record = [b'0,1,1\n', b'new-line\n']
        details = ('line-delta', True)
        ann._num_compression_children[parent_key] = 2
        ann._expand_record(parent_key, (), None,
                           [b'line1\n', b'line2\n', b'line3\n'],
                           ('fulltext', False))
        ann._expand_record(rev_key, (parent_key,), parent_key, record, details)
        self.assertEqual({(rev_key, parent_key): [(1, 1, 1), (3, 3, 0)]},
                         ann._matching_blocks)
        rev2_key = (b'rev2-id',)
        record = [b'0,1,1\n', b'new-line\n']
        details = ('line-delta', False)
        ann._expand_record(rev2_key, (parent_key,),
                           parent_key, record, details)
        self.assertEqual([(1, 1, 2), (3, 3, 0)],
                         ann._matching_blocks[(rev2_key, parent_key)])

    def test__get_parent_ann_uses_matching_blocks(self):
        ann = self.make_annotator()
        rev_key = (b'rev-id',)
        parent_key = (b'parent-id',)
        parent_ann = [(parent_key,)] * 3
        block_key = (rev_key, parent_key)
        ann._annotations_cache[parent_key] = parent_ann
        ann._matching_blocks[block_key] = [(0, 1, 1), (3, 3, 0)]
        # We should not try to access any parent_lines content, because we know
        # we already have the matching blocks
        par_ann, blocks = ann._get_parent_annotations_and_matches(rev_key,
                                                                  [b'1\n', b'2\n', b'3\n'], parent_key)
        self.assertEqual(parent_ann, par_ann)
        self.assertEqual([(0, 1, 1), (3, 3, 0)], blocks)
        self.assertEqual({}, ann._matching_blocks)

    def test__process_pending(self):
        ann = self.make_annotator()
        rev_key = (b'rev-id',)
        p1_key = (b'p1-id',)
        p2_key = (b'p2-id',)
        record = [b'0,1,1\n', b'new-line\n']
        details = ('line-delta', False)
        p1_record = [b'line1\n', b'line2\n']
        ann._num_compression_children[p1_key] = 1
        res = ann._expand_record(rev_key, (p1_key, p2_key), p1_key,
                                 record, details)
        self.assertEqual(None, res)
        # self.assertTrue(p1_key in ann._pending_deltas)
        self.assertEqual({}, ann._pending_annotation)
        # Now insert p1, and we should be able to expand the delta
        res = ann._expand_record(p1_key, (), None, p1_record,
                                 ('fulltext', False))
        self.assertEqual(p1_record, res)
        ann._annotations_cache[p1_key] = [(p1_key,)] * 2
        res = ann._process_pending(p1_key)
        self.assertEqual([], res)
        self.assertNotIn(p1_key, ann._pending_deltas)
        self.assertIn(p2_key, ann._pending_annotation)
        self.assertEqual({p2_key: [(rev_key, (p1_key, p2_key))]},
                         ann._pending_annotation)
        # Now fill in parent 2, and pending annotation should be satisfied
        res = ann._expand_record(p2_key, (), None, [], ('fulltext', False))
        ann._annotations_cache[p2_key] = []
        res = ann._process_pending(p2_key)
        self.assertEqual([rev_key], res)
        self.assertEqual({}, ann._pending_annotation)
        self.assertEqual({}, ann._pending_deltas)

    def test_record_delta_removes_basis(self):
        ann = self.make_annotator()
        ann._expand_record((b'parent-id',), (), None,
                           [b'line1\n', b'line2\n'], ('fulltext', False))
        ann._num_compression_children[b'parent-id'] = 2

    def test_annotate_special_text(self):
        ann = self.make_annotator()
        vf = ann._vf
        rev1_key = (b'rev-1',)
        rev2_key = (b'rev-2',)
        rev3_key = (b'rev-3',)
        spec_key = (b'special:',)
        vf.add_lines(rev1_key, [], [b'initial content\n'])
        vf.add_lines(rev2_key, [rev1_key], [b'initial content\n',
                                            b'common content\n',
                                            b'content in 2\n'])
        vf.add_lines(rev3_key, [rev1_key], [b'initial content\n',
                                            b'common content\n',
                                            b'content in 3\n'])
        spec_text = (b'initial content\n'
                     b'common content\n'
                     b'content in 2\n'
                     b'content in 3\n')
        ann.add_special_text(spec_key, [rev2_key, rev3_key], spec_text)
        anns, lines = ann.annotate(spec_key)
        self.assertEqual([(rev1_key,),
                          (rev2_key, rev3_key),
                          (rev2_key,),
                          (rev3_key,),
                          ], anns)
        self.assertEqualDiff(spec_text, b''.join(lines))


class KnitTests(TestCaseWithTransport):
    """Class containing knit test helper routines."""

    def make_test_knit(self, annotate=False, name='test'):
        mapper = ConstantMapper(name)
        return make_file_factory(annotate, mapper)(self.get_transport())


class TestBadShaError(KnitTests):
    """Tests for handling of sha errors."""

    def test_sha_exception_has_text(self):
        # having the failed text included in the error allows for recovery.
        source = self.make_test_knit()
        target = self.make_test_knit(name="target")
        if not source._max_delta_chain:
            raise TestNotApplicable(
                "cannot get delta-caused sha failures without deltas.")
        # create a basis
        basis = (b'basis',)
        broken = (b'broken',)
        source.add_lines(basis, (), [b'foo\n'])
        source.add_lines(broken, (basis,), [b'foo\n', b'bar\n'])
        # Seed target with a bad basis text
        target.add_lines(basis, (), [b'gam\n'])
        target.insert_record_stream(
            source.get_record_stream([broken], 'unordered', False))
        err = self.assertRaises(KnitCorrupt,
                                next(target.get_record_stream([broken], 'unordered', True
                                                              )).get_bytes_as, 'chunked')
        self.assertEqual([b'gam\n', b'bar\n'], err.content)
        # Test for formatting with live data
        self.assertStartsWith(str(err), "Knit ")


class TestKnitIndex(KnitTests):

    def test_add_versions_dictionary_compresses(self):
        """Adding versions to the index should update the lookup dict."""
        knit = self.make_test_knit()
        idx = knit._index
        idx.add_records([((b'a-1',), [b'fulltext'], ((b'a-1',), 0, 0), [])])
        self.check_file_contents('test.kndx',
                                 b'# bzr knit index 8\n'
                                 b'\n'
                                 b'a-1 fulltext 0 0  :'
                                 )
        idx.add_records([
            ((b'a-2',), [b'fulltext'], ((b'a-2',), 0, 0), [(b'a-1',)]),
            ((b'a-3',), [b'fulltext'], ((b'a-3',), 0, 0), [(b'a-2',)]),
            ])
        self.check_file_contents('test.kndx',
                                 b'# bzr knit index 8\n'
                                 b'\n'
                                 b'a-1 fulltext 0 0  :\n'
                                 b'a-2 fulltext 0 0 0 :\n'
                                 b'a-3 fulltext 0 0 1 :'
                                 )
        self.assertEqual({(b'a-3',), (b'a-1',), (b'a-2',)}, idx.keys())
        self.assertEqual({
            (b'a-1',): (((b'a-1',), 0, 0), None, (), ('fulltext', False)),
            (b'a-2',): (((b'a-2',), 0, 0), None, ((b'a-1',),), ('fulltext', False)),
            (b'a-3',): (((b'a-3',), 0, 0), None, ((b'a-2',),), ('fulltext', False)),
            }, idx.get_build_details(idx.keys()))
        self.assertEqual({(b'a-1',): (),
                          (b'a-2',): ((b'a-1',),),
                          (b'a-3',): ((b'a-2',),), },
                         idx.get_parent_map(idx.keys()))

    def test_add_versions_fails_clean(self):
        """If add_versions fails in the middle, it restores a pristine state.

        Any modifications that are made to the index are reset if all versions
        cannot be added.
        """
        # This cheats a little bit by passing in a generator which will
        # raise an exception before the processing finishes
        # Other possibilities would be to have an version with the wrong number
        # of entries, or to make the backing transport unable to write any
        # files.

        knit = self.make_test_knit()
        idx = knit._index
        idx.add_records([((b'a-1',), [b'fulltext'], ((b'a-1',), 0, 0), [])])

        class StopEarly(Exception):
            pass

        def generate_failure():
            """Add some entries and then raise an exception."""
            yield ((b'a-2',), [b'fulltext'], (None, 0, 0), (b'a-1',))
            yield ((b'a-3',), [b'fulltext'], (None, 0, 0), (b'a-2',))
            raise StopEarly()

        # Assert the pre-condition
        def assertA1Only():
            self.assertEqual({(b'a-1',)}, set(idx.keys()))
            self.assertEqual(
                {(b'a-1',): (((b'a-1',), 0, 0), None, (), ('fulltext', False))},
                idx.get_build_details([(b'a-1',)]))
            self.assertEqual({(b'a-1',): ()}, idx.get_parent_map(idx.keys()))

        assertA1Only()
        self.assertRaises(StopEarly, idx.add_records, generate_failure())
        # And it shouldn't be modified
        assertA1Only()

    def test_knit_index_ignores_empty_files(self):
        # There was a race condition in older bzr, where a ^C at the right time
        # could leave an empty .kndx file, which bzr would later claim was a
        # corrupted file since the header was not present. In reality, the file
        # just wasn't created, so it should be ignored.
        t = _mod_transport.get_transport_from_path('.')
        t.put_bytes('test.kndx', b'')

        self.make_test_knit()

    def test_knit_index_checks_header(self):
        t = _mod_transport.get_transport_from_path('.')
        t.put_bytes('test.kndx', b'# not really a knit header\n\n')
        k = self.make_test_knit()
        self.assertRaises(KnitHeaderError, k.keys)


class TestGraphIndexKnit(KnitTests):
    """Tests for knits using a GraphIndex rather than a KnitIndex."""

    def make_g_index(self, name, ref_lists=0, nodes=None):
        if nodes is None:
            nodes = []
        builder = GraphIndexBuilder(ref_lists)
        for node, references, value in nodes:
            builder.add_node(node, references, value)
        stream = builder.finish()
        trans = self.get_transport()
        size = trans.put_file(name, stream)
        return GraphIndex(trans, name, size)

    def two_graph_index(self, deltas=False, catch_adds=False):
        """Build a two-graph index.

        :param deltas: If true, use underlying indices with two node-ref
            lists and 'parent' set to a delta-compressed against tail.
        """
        # build a complex graph across several indices.
        if deltas:
            # delta compression inn the index
            index1 = self.make_g_index('1', 2, [
                ((b'tip', ), b'N0 100', ([(b'parent', )], [], )),
                ((b'tail', ), b'', ([], []))])
            index2 = self.make_g_index('2', 2, [
                ((b'parent', ), b' 100 78',
                 ([(b'tail', ), (b'ghost', )], [(b'tail', )])),
                ((b'separate', ), b'', ([], []))])
        else:
            # just blob location and graph in the index.
            index1 = self.make_g_index('1', 1, [
                ((b'tip', ), b'N0 100', ([(b'parent', )], )),
                ((b'tail', ), b'', ([], ))])
            index2 = self.make_g_index('2', 1, [
                ((b'parent', ), b' 100 78', ([(b'tail', ), (b'ghost', )], )),
                ((b'separate', ), b'', ([], ))])
        combined_index = CombinedGraphIndex([index1, index2])
        if catch_adds:
            self.combined_index = combined_index
            self.caught_entries = []
            add_callback = self.catch_add
        else:
            add_callback = None
        return _KnitGraphIndex(combined_index, lambda: True, deltas=deltas,
                               add_callback=add_callback)

    def test_keys(self):
        index = self.two_graph_index()
        self.assertEqual({(b'tail',), (b'tip',), (b'parent',), (b'separate',)},
                         set(index.keys()))

    def test_get_position(self):
        index = self.two_graph_index()
        self.assertEqual(
            (index._graph_index._indices[0], 0, 100), index.get_position((b'tip',)))
        self.assertEqual(
            (index._graph_index._indices[1], 100, 78), index.get_position((b'parent',)))

    def test_get_method_deltas(self):
        index = self.two_graph_index(deltas=True)
        self.assertEqual('fulltext', index.get_method((b'tip',)))
        self.assertEqual('line-delta', index.get_method((b'parent',)))

    def test_get_method_no_deltas(self):
        # check that the parent-history lookup is ignored with deltas=False.
        index = self.two_graph_index(deltas=False)
        self.assertEqual('fulltext', index.get_method((b'tip',)))
        self.assertEqual('fulltext', index.get_method((b'parent',)))

    def test_get_options_deltas(self):
        index = self.two_graph_index(deltas=True)
        self.assertEqual([b'fulltext', b'no-eol'],
                         index.get_options((b'tip',)))
        self.assertEqual([b'line-delta'], index.get_options((b'parent',)))

    def test_get_options_no_deltas(self):
        # check that the parent-history lookup is ignored with deltas=False.
        index = self.two_graph_index(deltas=False)
        self.assertEqual([b'fulltext', b'no-eol'],
                         index.get_options((b'tip',)))
        self.assertEqual([b'fulltext'], index.get_options((b'parent',)))

    def test_get_parent_map(self):
        index = self.two_graph_index()
        self.assertEqual({(b'parent',): ((b'tail',), (b'ghost',))},
                         index.get_parent_map([(b'parent',), (b'ghost',)]))

    def catch_add(self, entries):
        self.caught_entries.append(entries)

    def test_add_no_callback_errors(self):
        index = self.two_graph_index()
        self.assertRaises(errors.ReadOnlyError, index.add_records,
                          [((b'new',), b'fulltext,no-eol', (None, 50, 60), [b'separate'])])

    def test_add_version_smoke(self):
        index = self.two_graph_index(catch_adds=True)
        index.add_records([((b'new',), b'fulltext,no-eol', (None, 50, 60),
                            [(b'separate',)])])
        self.assertEqual([[((b'new', ), b'N50 60', (((b'separate',),),))]],
                         self.caught_entries)

    def test_add_version_delta_not_delta_index(self):
        index = self.two_graph_index(catch_adds=True)
        self.assertRaises(KnitCorrupt, index.add_records,
                          [((b'new',), b'no-eol,line-delta', (None, 0, 100), [(b'parent',)])])
        self.assertEqual([], self.caught_entries)

    def test_add_version_same_dup(self):
        index = self.two_graph_index(catch_adds=True)
        # options can be spelt two different ways
        index.add_records(
            [((b'tip',), b'fulltext,no-eol', (None, 0, 100), [(b'parent',)])])
        index.add_records(
            [((b'tip',), b'no-eol,fulltext', (None, 0, 100), [(b'parent',)])])
        # position/length are ignored (because each pack could have fulltext or
        # delta, and be at a different position.
        index.add_records([((b'tip',), b'fulltext,no-eol', (None, 50, 100),
                            [(b'parent',)])])
        index.add_records([((b'tip',), b'fulltext,no-eol', (None, 0, 1000),
                            [(b'parent',)])])
        # but neither should have added data:
        self.assertEqual([[], [], [], []], self.caught_entries)

    def test_add_version_different_dup(self):
        index = self.two_graph_index(deltas=True, catch_adds=True)
        # change options
        self.assertRaises(KnitCorrupt, index.add_records,
                          [((b'tip',), b'line-delta', (None, 0, 100), [(b'parent',)])])
        self.assertRaises(KnitCorrupt, index.add_records,
                          [((b'tip',), b'fulltext', (None, 0, 100), [(b'parent',)])])
        # parents
        self.assertRaises(KnitCorrupt, index.add_records,
                          [((b'tip',), b'fulltext,no-eol', (None, 0, 100), [])])
        self.assertEqual([], self.caught_entries)

    def test_add_versions_nodeltas(self):
        index = self.two_graph_index(catch_adds=True)
        index.add_records([
            ((b'new',), b'fulltext,no-eol', (None, 50, 60), [(b'separate',)]),
            ((b'new2',), b'fulltext', (None, 0, 6), [(b'new',)]),
            ])
        self.assertEqual([((b'new', ), b'N50 60', (((b'separate',),),)),
                          ((b'new2', ), b' 0 6', (((b'new',),),))],
                         sorted(self.caught_entries[0]))
        self.assertEqual(1, len(self.caught_entries))

    def test_add_versions_deltas(self):
        index = self.two_graph_index(deltas=True, catch_adds=True)
        index.add_records([
            ((b'new',), b'fulltext,no-eol', (None, 50, 60), [(b'separate',)]),
            ((b'new2',), b'line-delta', (None, 0, 6), [(b'new',)]),
            ])
        self.assertEqual([((b'new', ), b'N50 60', (((b'separate',),), ())),
                          ((b'new2', ), b' 0 6', (((b'new',),), ((b'new',),), ))],
                         sorted(self.caught_entries[0]))
        self.assertEqual(1, len(self.caught_entries))

    def test_add_versions_delta_not_delta_index(self):
        index = self.two_graph_index(catch_adds=True)
        self.assertRaises(KnitCorrupt, index.add_records,
                          [((b'new',), b'no-eol,line-delta', (None, 0, 100), [(b'parent',)])])
        self.assertEqual([], self.caught_entries)

    def test_add_versions_random_id_accepted(self):
        index = self.two_graph_index(catch_adds=True)
        index.add_records([], random_id=True)

    def test_add_versions_same_dup(self):
        index = self.two_graph_index(catch_adds=True)
        # options can be spelt two different ways
        index.add_records([((b'tip',), b'fulltext,no-eol', (None, 0, 100),
                            [(b'parent',)])])
        index.add_records([((b'tip',), b'no-eol,fulltext', (None, 0, 100),
                            [(b'parent',)])])
        # position/length are ignored (because each pack could have fulltext or
        # delta, and be at a different position.
        index.add_records([((b'tip',), b'fulltext,no-eol', (None, 50, 100),
                            [(b'parent',)])])
        index.add_records([((b'tip',), b'fulltext,no-eol', (None, 0, 1000),
                            [(b'parent',)])])
        # but neither should have added data.
        self.assertEqual([[], [], [], []], self.caught_entries)

    def test_add_versions_different_dup(self):
        index = self.two_graph_index(deltas=True, catch_adds=True)
        # change options
        self.assertRaises(KnitCorrupt, index.add_records,
                          [((b'tip',), b'line-delta', (None, 0, 100), [(b'parent',)])])
        self.assertRaises(KnitCorrupt, index.add_records,
                          [((b'tip',), b'fulltext', (None, 0, 100), [(b'parent',)])])
        # parents
        self.assertRaises(KnitCorrupt, index.add_records,
                          [((b'tip',), b'fulltext,no-eol', (None, 0, 100), [])])
        # change options in the second record
        self.assertRaises(KnitCorrupt, index.add_records,
                          [((b'tip',), b'fulltext,no-eol', (None, 0, 100), [(b'parent',)]),
                           ((b'tip',), b'line-delta', (None, 0, 100), [(b'parent',)])])
        self.assertEqual([], self.caught_entries)

    def make_g_index_missing_compression_parent(self):
        graph_index = self.make_g_index('missing_comp', 2,
                                        [((b'tip', ), b' 100 78',
                                          ([(b'missing-parent', ), (b'ghost', )], [(b'missing-parent', )]))])
        return graph_index

    def make_g_index_missing_parent(self):
        graph_index = self.make_g_index('missing_parent', 2,
                                        [((b'parent', ), b' 100 78', ([], [])),
                                         ((b'tip', ), b' 100 78',
                                            ([(b'parent', ), (b'missing-parent', )], [(b'parent', )])),
                                         ])
        return graph_index

    def make_g_index_no_external_refs(self):
        graph_index = self.make_g_index('no_external_refs', 2,
                                        [((b'rev', ), b' 100 78',
                                          ([(b'parent', ), (b'ghost', )], []))])
        return graph_index

    def test_add_good_unvalidated_index(self):
        unvalidated = self.make_g_index_no_external_refs()
        combined = CombinedGraphIndex([unvalidated])
        index = _KnitGraphIndex(combined, lambda: True, deltas=True)
        index.scan_unvalidated_index(unvalidated)
        self.assertEqual(frozenset(), index.get_missing_compression_parents())

    def test_add_missing_compression_parent_unvalidated_index(self):
        unvalidated = self.make_g_index_missing_compression_parent()
        combined = CombinedGraphIndex([unvalidated])
        index = _KnitGraphIndex(combined, lambda: True, deltas=True)
        index.scan_unvalidated_index(unvalidated)
        # This also checks that its only the compression parent that is
        # examined, otherwise 'ghost' would also be reported as a missing
        # parent.
        self.assertEqual(
            frozenset([(b'missing-parent',)]),
            index.get_missing_compression_parents())

    def test_add_missing_noncompression_parent_unvalidated_index(self):
        unvalidated = self.make_g_index_missing_parent()
        combined = CombinedGraphIndex([unvalidated])
        index = _KnitGraphIndex(combined, lambda: True, deltas=True,
                                track_external_parent_refs=True)
        index.scan_unvalidated_index(unvalidated)
        self.assertEqual(
            frozenset([(b'missing-parent',)]), index.get_missing_parents())

    def test_track_external_parent_refs(self):
        g_index = self.make_g_index('empty', 2, [])
        combined = CombinedGraphIndex([g_index])
        index = _KnitGraphIndex(combined, lambda: True, deltas=True,
                                add_callback=self.catch_add, track_external_parent_refs=True)
        self.caught_entries = []
        index.add_records([
            ((b'new-key',), b'fulltext,no-eol', (None, 50, 60),
             [(b'parent-1',), (b'parent-2',)])])
        self.assertEqual(
            frozenset([(b'parent-1',), (b'parent-2',)]),
            index.get_missing_parents())

    def test_add_unvalidated_index_with_present_external_references(self):
        index = self.two_graph_index(deltas=True)
        # Ugly hack to get at one of the underlying GraphIndex objects that
        # two_graph_index built.
        unvalidated = index._graph_index._indices[1]
        # 'parent' is an external ref of _indices[1] (unvalidated), but is
        # present in _indices[0].
        index.scan_unvalidated_index(unvalidated)
        self.assertEqual(frozenset(), index.get_missing_compression_parents())

    def make_new_missing_parent_g_index(self, name):
        missing_parent = name.encode('ascii') + b'-missing-parent'
        graph_index = self.make_g_index(name, 2,
                                        [((name.encode('ascii') + b'tip', ), b' 100 78',
                                          ([(missing_parent, ), (b'ghost', )], [(missing_parent, )]))])
        return graph_index

    def test_add_mulitiple_unvalidated_indices_with_missing_parents(self):
        g_index_1 = self.make_new_missing_parent_g_index('one')
        g_index_2 = self.make_new_missing_parent_g_index('two')
        combined = CombinedGraphIndex([g_index_1, g_index_2])
        index = _KnitGraphIndex(combined, lambda: True, deltas=True)
        index.scan_unvalidated_index(g_index_1)
        index.scan_unvalidated_index(g_index_2)
        self.assertEqual(
            frozenset([(b'one-missing-parent',), (b'two-missing-parent',)]),
            index.get_missing_compression_parents())

    def test_add_mulitiple_unvalidated_indices_with_mutual_dependencies(self):
        graph_index_a = self.make_g_index('one', 2,
                                          [((b'parent-one', ), b' 100 78', ([(b'non-compression-parent',)], [])),
                                           ((b'child-of-two', ), b' 100 78',
                                              ([(b'parent-two',)], [(b'parent-two',)]))])
        graph_index_b = self.make_g_index('two', 2,
                                          [((b'parent-two', ), b' 100 78', ([(b'non-compression-parent',)], [])),
                                           ((b'child-of-one', ), b' 100 78',
                                              ([(b'parent-one',)], [(b'parent-one',)]))])
        combined = CombinedGraphIndex([graph_index_a, graph_index_b])
        index = _KnitGraphIndex(combined, lambda: True, deltas=True)
        index.scan_unvalidated_index(graph_index_a)
        index.scan_unvalidated_index(graph_index_b)
        self.assertEqual(
            frozenset([]), index.get_missing_compression_parents())


class TestNoParentsGraphIndexKnit(KnitTests):
    """Tests for knits using _KnitGraphIndex with no parents."""

    def make_g_index(self, name, ref_lists=0, nodes=None):
        if nodes is None:
            nodes = []
        builder = GraphIndexBuilder(ref_lists)
        for node, references in nodes:
            builder.add_node(node, references)
        stream = builder.finish()
        trans = self.get_transport()
        size = trans.put_file(name, stream)
        return GraphIndex(trans, name, size)

    def test_add_good_unvalidated_index(self):
        unvalidated = self.make_g_index('unvalidated')
        combined = CombinedGraphIndex([unvalidated])
        index = _KnitGraphIndex(combined, lambda: True, parents=False)
        index.scan_unvalidated_index(unvalidated)
        self.assertEqual(frozenset(),
                         index.get_missing_compression_parents())

    def test_parents_deltas_incompatible(self):
        index = CombinedGraphIndex([])
        self.assertRaises(knit.KnitError, _KnitGraphIndex, lambda: True,
                          index, deltas=True, parents=False)

    def two_graph_index(self, catch_adds=False):
        """Build a two-graph index.

        :param deltas: If true, use underlying indices with two node-ref
            lists and 'parent' set to a delta-compressed against tail.
        """
        # put several versions in the index.
        index1 = self.make_g_index('1', 0, [
            ((b'tip', ), b'N0 100'),
            ((b'tail', ), b'')])
        index2 = self.make_g_index('2', 0, [
            ((b'parent', ), b' 100 78'),
            ((b'separate', ), b'')])
        combined_index = CombinedGraphIndex([index1, index2])
        if catch_adds:
            self.combined_index = combined_index
            self.caught_entries = []
            add_callback = self.catch_add
        else:
            add_callback = None
        return _KnitGraphIndex(combined_index, lambda: True, parents=False,
                               add_callback=add_callback)

    def test_keys(self):
        index = self.two_graph_index()
        self.assertEqual({(b'tail',), (b'tip',), (b'parent',), (b'separate',)},
                         set(index.keys()))

    def test_get_position(self):
        index = self.two_graph_index()
        self.assertEqual((index._graph_index._indices[0], 0, 100),
                         index.get_position((b'tip',)))
        self.assertEqual((index._graph_index._indices[1], 100, 78),
                         index.get_position((b'parent',)))

    def test_get_method(self):
        index = self.two_graph_index()
        self.assertEqual('fulltext', index.get_method((b'tip',)))
        self.assertEqual([b'fulltext'], index.get_options((b'parent',)))

    def test_get_options(self):
        index = self.two_graph_index()
        self.assertEqual([b'fulltext', b'no-eol'],
                         index.get_options((b'tip',)))
        self.assertEqual([b'fulltext'], index.get_options((b'parent',)))

    def test_get_parent_map(self):
        index = self.two_graph_index()
        self.assertEqual({(b'parent',): None},
                         index.get_parent_map([(b'parent',), (b'ghost',)]))

    def catch_add(self, entries):
        self.caught_entries.append(entries)

    def test_add_no_callback_errors(self):
        index = self.two_graph_index()
        self.assertRaises(errors.ReadOnlyError, index.add_records,
                          [((b'new',), b'fulltext,no-eol', (None, 50, 60), [(b'separate',)])])

    def test_add_version_smoke(self):
        index = self.two_graph_index(catch_adds=True)
        index.add_records(
            [((b'new',), b'fulltext,no-eol', (None, 50, 60), [])])
        self.assertEqual([[((b'new', ), b'N50 60')]],
                         self.caught_entries)

    def test_add_version_delta_not_delta_index(self):
        index = self.two_graph_index(catch_adds=True)
        self.assertRaises(KnitCorrupt, index.add_records,
                          [((b'new',), b'no-eol,line-delta', (None, 0, 100), [])])
        self.assertEqual([], self.caught_entries)

    def test_add_version_same_dup(self):
        index = self.two_graph_index(catch_adds=True)
        # options can be spelt two different ways
        index.add_records(
            [((b'tip',), b'fulltext,no-eol', (None, 0, 100), [])])
        index.add_records(
            [((b'tip',), b'no-eol,fulltext', (None, 0, 100), [])])
        # position/length are ignored (because each pack could have fulltext or
        # delta, and be at a different position.
        index.add_records(
            [((b'tip',), b'fulltext,no-eol', (None, 50, 100), [])])
        index.add_records(
            [((b'tip',), b'fulltext,no-eol', (None, 0, 1000), [])])
        # but neither should have added data.
        self.assertEqual([[], [], [], []], self.caught_entries)

    def test_add_version_different_dup(self):
        index = self.two_graph_index(catch_adds=True)
        # change options
        self.assertRaises(KnitCorrupt, index.add_records,
                          [((b'tip',), b'no-eol,line-delta', (None, 0, 100), [])])
        self.assertRaises(KnitCorrupt, index.add_records,
                          [((b'tip',), b'line-delta,no-eol', (None, 0, 100), [])])
        self.assertRaises(KnitCorrupt, index.add_records,
                          [((b'tip',), b'fulltext', (None, 0, 100), [])])
        # parents
        self.assertRaises(KnitCorrupt, index.add_records,
                          [((b'tip',), b'fulltext,no-eol', (None, 0, 100), [(b'parent',)])])
        self.assertEqual([], self.caught_entries)

    def test_add_versions(self):
        index = self.two_graph_index(catch_adds=True)
        index.add_records([
            ((b'new',), b'fulltext,no-eol', (None, 50, 60), []),
            ((b'new2',), b'fulltext', (None, 0, 6), []),
            ])
        self.assertEqual([((b'new', ), b'N50 60'), ((b'new2', ), b' 0 6')],
                         sorted(self.caught_entries[0]))
        self.assertEqual(1, len(self.caught_entries))

    def test_add_versions_delta_not_delta_index(self):
        index = self.two_graph_index(catch_adds=True)
        self.assertRaises(KnitCorrupt, index.add_records,
                          [((b'new',), b'no-eol,line-delta', (None, 0, 100), [(b'parent',)])])
        self.assertEqual([], self.caught_entries)

    def test_add_versions_parents_not_parents_index(self):
        index = self.two_graph_index(catch_adds=True)
        self.assertRaises(KnitCorrupt, index.add_records,
                          [((b'new',), b'no-eol,fulltext', (None, 0, 100), [(b'parent',)])])
        self.assertEqual([], self.caught_entries)

    def test_add_versions_random_id_accepted(self):
        index = self.two_graph_index(catch_adds=True)
        index.add_records([], random_id=True)

    def test_add_versions_same_dup(self):
        index = self.two_graph_index(catch_adds=True)
        # options can be spelt two different ways
        index.add_records(
            [((b'tip',), b'fulltext,no-eol', (None, 0, 100), [])])
        index.add_records(
            [((b'tip',), b'no-eol,fulltext', (None, 0, 100), [])])
        # position/length are ignored (because each pack could have fulltext or
        # delta, and be at a different position.
        index.add_records(
            [((b'tip',), b'fulltext,no-eol', (None, 50, 100), [])])
        index.add_records(
            [((b'tip',), b'fulltext,no-eol', (None, 0, 1000), [])])
        # but neither should have added data.
        self.assertEqual([[], [], [], []], self.caught_entries)

    def test_add_versions_different_dup(self):
        index = self.two_graph_index(catch_adds=True)
        # change options
        self.assertRaises(KnitCorrupt, index.add_records,
                          [((b'tip',), b'no-eol,line-delta', (None, 0, 100), [])])
        self.assertRaises(KnitCorrupt, index.add_records,
                          [((b'tip',), b'line-delta,no-eol', (None, 0, 100), [])])
        self.assertRaises(KnitCorrupt, index.add_records,
                          [((b'tip',), b'fulltext', (None, 0, 100), [])])
        # parents
        self.assertRaises(KnitCorrupt, index.add_records,
                          [((b'tip',), b'fulltext,no-eol', (None, 0, 100), [(b'parent',)])])
        # change options in the second record
        self.assertRaises(KnitCorrupt, index.add_records,
                          [((b'tip',), b'fulltext,no-eol', (None, 0, 100), []),
                           ((b'tip',), b'no-eol,line-delta', (None, 0, 100), [])])
        self.assertEqual([], self.caught_entries)


class TestKnitVersionedFiles(KnitTests):

    def assertGroupKeysForIo(self, exp_groups, keys, non_local_keys,
                             positions, _min_buffer_size=None):
        kvf = self.make_test_knit()
        if _min_buffer_size is None:
            _min_buffer_size = knit._STREAM_MIN_BUFFER_SIZE
        self.assertEqual(exp_groups, kvf._group_keys_for_io(keys,
                                                            non_local_keys, positions,
                                                            _min_buffer_size=_min_buffer_size))

    def assertSplitByPrefix(self, expected_map, expected_prefix_order,
                            keys):
        split, prefix_order = KnitVersionedFiles._split_by_prefix(keys)
        self.assertEqual(expected_map, split)
        self.assertEqual(expected_prefix_order, prefix_order)

    def test__group_keys_for_io(self):
        ft_detail = ('fulltext', False)
        ld_detail = ('line-delta', False)
        f_a = (b'f', b'a')
        f_b = (b'f', b'b')
        f_c = (b'f', b'c')
        g_a = (b'g', b'a')
        g_b = (b'g', b'b')
        g_c = (b'g', b'c')
        positions = {
            f_a: (ft_detail, (f_a, 0, 100), None),
            f_b: (ld_detail, (f_b, 100, 21), f_a),
            f_c: (ld_detail, (f_c, 180, 15), f_b),
            g_a: (ft_detail, (g_a, 121, 35), None),
            g_b: (ld_detail, (g_b, 156, 12), g_a),
            g_c: (ld_detail, (g_c, 195, 13), g_a),
            }
        self.assertGroupKeysForIo([([f_a], set())],
                                  [f_a], [], positions)
        self.assertGroupKeysForIo([([f_a], {f_a})],
                                  [f_a], [f_a], positions)
        self.assertGroupKeysForIo([([f_a, f_b], set())],
                                  [f_a, f_b], [], positions)
        self.assertGroupKeysForIo([([f_a, f_b], {f_b})],
                                  [f_a, f_b], [f_b], positions)
        self.assertGroupKeysForIo([([f_a, f_b, g_a, g_b], set())],
                                  [f_a, g_a, f_b, g_b], [], positions)
        self.assertGroupKeysForIo([([f_a, f_b, g_a, g_b], set())],
                                  [f_a, g_a, f_b, g_b], [], positions,
                                  _min_buffer_size=150)
        self.assertGroupKeysForIo([([f_a, f_b], set()), ([g_a, g_b], set())],
                                  [f_a, g_a, f_b, g_b], [], positions,
                                  _min_buffer_size=100)
        self.assertGroupKeysForIo([([f_c], set()), ([g_b], set())],
                                  [f_c, g_b], [], positions,
                                  _min_buffer_size=125)
        self.assertGroupKeysForIo([([g_b, f_c], set())],
                                  [g_b, f_c], [], positions,
                                  _min_buffer_size=125)

    def test__split_by_prefix(self):
        self.assertSplitByPrefix({b'f': [(b'f', b'a'), (b'f', b'b')],
                                  b'g': [(b'g', b'b'), (b'g', b'a')],
                                  }, [b'f', b'g'],
                                 [(b'f', b'a'), (b'g', b'b'),
                                  (b'g', b'a'), (b'f', b'b')])

        self.assertSplitByPrefix({b'f': [(b'f', b'a'), (b'f', b'b')],
                                  b'g': [(b'g', b'b'), (b'g', b'a')],
                                  }, [b'f', b'g'],
                                 [(b'f', b'a'), (b'f', b'b'),
                                  (b'g', b'b'), (b'g', b'a')])

        self.assertSplitByPrefix({b'f': [(b'f', b'a'), (b'f', b'b')],
                                  b'g': [(b'g', b'b'), (b'g', b'a')],
                                  }, [b'f', b'g'],
                                 [(b'f', b'a'), (b'f', b'b'),
                                  (b'g', b'b'), (b'g', b'a')])

        self.assertSplitByPrefix({b'f': [(b'f', b'a'), (b'f', b'b')],
                                  b'g': [(b'g', b'b'), (b'g', b'a')],
                                  b'': [(b'a',), (b'b',)]
                                  }, [b'f', b'g', b''],
                                 [(b'f', b'a'), (b'g', b'b'),
                                  (b'a',), (b'b',),
                                  (b'g', b'a'), (b'f', b'b')])


class TestStacking(KnitTests):

    def get_basis_and_test_knit(self):
        basis = self.make_test_knit(name='basis')
        basis = RecordingVersionedFilesDecorator(basis)
        test = self.make_test_knit(name='test')
        test.add_fallback_versioned_files(basis)
        return basis, test

    def test_add_fallback_versioned_files(self):
        basis = self.make_test_knit(name='basis')
        test = self.make_test_knit(name='test')
        # It must not error; other tests test that the fallback is referred to
        # when accessing data.
        test.add_fallback_versioned_files(basis)

    def test_add_lines(self):
        # lines added to the test are not added to the basis
        basis, test = self.get_basis_and_test_knit()
        key = (b'foo',)
        key_basis = (b'bar',)
        key_cross_border = (b'quux',)
        key_delta = (b'zaphod',)
        test.add_lines(key, (), [b'foo\n'])
        self.assertEqual({}, basis.get_parent_map([key]))
        # lines added to the test that reference across the stack do a
        # fulltext.
        basis.add_lines(key_basis, (), [b'foo\n'])
        basis.calls = []
        test.add_lines(key_cross_border, (key_basis,), [b'foo\n'])
        self.assertEqual('fulltext', test._index.get_method(key_cross_border))
        # we don't even need to look at the basis to see that this should be
        # stored as a fulltext
        self.assertEqual([], basis.calls)
        # Subsequent adds do delta.
        basis.calls = []
        test.add_lines(key_delta, (key_cross_border,), [b'foo\n'])
        self.assertEqual('line-delta', test._index.get_method(key_delta))
        self.assertEqual([], basis.calls)

    def test_annotate(self):
        # annotations from the test knit are answered without asking the basis
        basis, test = self.get_basis_and_test_knit()
        key = (b'foo',)
        key_basis = (b'bar',)
        test.add_lines(key, (), [b'foo\n'])
        details = test.annotate(key)
        self.assertEqual([(key, b'foo\n')], details)
        self.assertEqual([], basis.calls)
        # But texts that are not in the test knit are looked for in the basis
        # directly.
        basis.add_lines(key_basis, (), [b'foo\n', b'bar\n'])
        basis.calls = []
        details = test.annotate(key_basis)
        self.assertEqual(
            [(key_basis, b'foo\n'), (key_basis, b'bar\n')], details)
        # Not optimised to date:
        # self.assertEqual([("annotate", key_basis)], basis.calls)
        self.assertEqual([('get_parent_map', {key_basis}),
                          ('get_parent_map', {key_basis}),
                          ('get_record_stream', [key_basis], 'topological', True)],
                         basis.calls)

    def test_check(self):
        # At the moment checking a stacked knit does implicitly check the
        # fallback files.
        basis, test = self.get_basis_and_test_knit()
        test.check()

    def test_get_parent_map(self):
        # parents in the test knit are answered without asking the basis
        basis, test = self.get_basis_and_test_knit()
        key = (b'foo',)
        key_basis = (b'bar',)
        key_missing = (b'missing',)
        test.add_lines(key, (), [])
        parent_map = test.get_parent_map([key])
        self.assertEqual({key: ()}, parent_map)
        self.assertEqual([], basis.calls)
        # But parents that are not in the test knit are looked for in the basis
        basis.add_lines(key_basis, (), [])
        basis.calls = []
        parent_map = test.get_parent_map([key, key_basis, key_missing])
        self.assertEqual({key: (),
                          key_basis: ()}, parent_map)
        self.assertEqual([("get_parent_map", {key_basis, key_missing})],
                         basis.calls)

    def test_get_record_stream_unordered_fulltexts(self):
        # records from the test knit are answered without asking the basis:
        basis, test = self.get_basis_and_test_knit()
        key = (b'foo',)
        key_basis = (b'bar',)
        key_missing = (b'missing',)
        test.add_lines(key, (), [b'foo\n'])
        records = list(test.get_record_stream([key], 'unordered', True))
        self.assertEqual(1, len(records))
        self.assertEqual([], basis.calls)
        # Missing (from test knit) objects are retrieved from the basis:
        basis.add_lines(key_basis, (), [b'foo\n', b'bar\n'])
        basis.calls = []
        records = list(test.get_record_stream([key_basis, key_missing],
                                              'unordered', True))
        self.assertEqual(2, len(records))
        calls = list(basis.calls)
        for record in records:
            self.assertSubset([record.key], (key_basis, key_missing))
            if record.key == key_missing:
                self.assertIsInstance(record, AbsentContentFactory)
            else:
                reference = list(basis.get_record_stream([key_basis],
                                                         'unordered', True))[0]
                self.assertEqual(reference.key, record.key)
                self.assertEqual(reference.sha1, record.sha1)
                self.assertEqual(reference.storage_kind, record.storage_kind)
                self.assertEqual(reference.get_bytes_as(reference.storage_kind),
                                 record.get_bytes_as(record.storage_kind))
                self.assertEqual(reference.get_bytes_as('fulltext'),
                                 record.get_bytes_as('fulltext'))
        # It's not strictly minimal, but it seems reasonable for now for it to
        # ask which fallbacks have which parents.
        self.assertEqual([
            ("get_parent_map", {key_basis, key_missing}),
            ("get_record_stream", [key_basis], 'unordered', True)],
            calls)

    def test_get_record_stream_ordered_fulltexts(self):
        # ordering is preserved down into the fallback store.
        basis, test = self.get_basis_and_test_knit()
        key = (b'foo',)
        key_basis = (b'bar',)
        key_basis_2 = (b'quux',)
        key_missing = (b'missing',)
        test.add_lines(key, (key_basis,), [b'foo\n'])
        # Missing (from test knit) objects are retrieved from the basis:
        basis.add_lines(key_basis, (key_basis_2,), [b'foo\n', b'bar\n'])
        basis.add_lines(key_basis_2, (), [b'quux\n'])
        basis.calls = []
        # ask for in non-topological order
        records = list(test.get_record_stream(
            [key, key_basis, key_missing, key_basis_2], 'topological', True))
        self.assertEqual(4, len(records))
        results = []
        for record in records:
            self.assertSubset([record.key],
                              (key_basis, key_missing, key_basis_2, key))
            if record.key == key_missing:
                self.assertIsInstance(record, AbsentContentFactory)
            else:
                results.append((record.key, record.sha1, record.storage_kind,
                                record.get_bytes_as('fulltext')))
        calls = list(basis.calls)
        order = [record[0] for record in results]
        self.assertEqual([key_basis_2, key_basis, key], order)
        for result in results:
            if result[0] == key:
                source = test
            else:
                source = basis
            record = next(source.get_record_stream([result[0]], 'unordered',
                                                   True))
            self.assertEqual(record.key, result[0])
            self.assertEqual(record.sha1, result[1])
            # We used to check that the storage kind matched, but actually it
            # depends on whether it was sourced from the basis, or in a single
            # group, because asking for full texts returns proxy objects to a
            # _ContentMapGenerator object; so checking the kind is unneeded.
            self.assertEqual(record.get_bytes_as('fulltext'), result[3])
        # It's not strictly minimal, but it seems reasonable for now for it to
        # ask which fallbacks have which parents.
        self.assertEqual(2, len(calls))
        self.assertEqual(
            ("get_parent_map", {key_basis, key_basis_2, key_missing}),
            calls[0])
        # topological is requested from the fallback, because that is what
        # was requested at the top level.
        self.assertIn(
            calls[1], [
                ("get_record_stream", [key_basis_2,
                                       key_basis], 'topological', True),
                ("get_record_stream", [key_basis, key_basis_2], 'topological', True)])

    def test_get_record_stream_unordered_deltas(self):
        # records from the test knit are answered without asking the basis:
        basis, test = self.get_basis_and_test_knit()
        key = (b'foo',)
        key_basis = (b'bar',)
        key_missing = (b'missing',)
        test.add_lines(key, (), [b'foo\n'])
        records = list(test.get_record_stream([key], 'unordered', False))
        self.assertEqual(1, len(records))
        self.assertEqual([], basis.calls)
        # Missing (from test knit) objects are retrieved from the basis:
        basis.add_lines(key_basis, (), [b'foo\n', b'bar\n'])
        basis.calls = []
        records = list(test.get_record_stream([key_basis, key_missing],
                                              'unordered', False))
        self.assertEqual(2, len(records))
        calls = list(basis.calls)
        for record in records:
            self.assertSubset([record.key], (key_basis, key_missing))
            if record.key == key_missing:
                self.assertIsInstance(record, AbsentContentFactory)
            else:
                reference = list(basis.get_record_stream([key_basis],
                                                         'unordered', False))[0]
                self.assertEqual(reference.key, record.key)
                self.assertEqual(reference.sha1, record.sha1)
                self.assertEqual(reference.storage_kind, record.storage_kind)
                self.assertEqual(reference.get_bytes_as(reference.storage_kind),
                                 record.get_bytes_as(record.storage_kind))
        # It's not strictly minimal, but it seems reasonable for now for it to
        # ask which fallbacks have which parents.
        self.assertEqual([
            ("get_parent_map", {key_basis, key_missing}),
            ("get_record_stream", [key_basis], 'unordered', False)],
            calls)

    def test_get_record_stream_ordered_deltas(self):
        # ordering is preserved down into the fallback store.
        basis, test = self.get_basis_and_test_knit()
        key = (b'foo',)
        key_basis = (b'bar',)
        key_basis_2 = (b'quux',)
        key_missing = (b'missing',)
        test.add_lines(key, (key_basis,), [b'foo\n'])
        # Missing (from test knit) objects are retrieved from the basis:
        basis.add_lines(key_basis, (key_basis_2,), [b'foo\n', b'bar\n'])
        basis.add_lines(key_basis_2, (), [b'quux\n'])
        basis.calls = []
        # ask for in non-topological order
        records = list(test.get_record_stream(
            [key, key_basis, key_missing, key_basis_2], 'topological', False))
        self.assertEqual(4, len(records))
        results = []
        for record in records:
            self.assertSubset([record.key],
                              (key_basis, key_missing, key_basis_2, key))
            if record.key == key_missing:
                self.assertIsInstance(record, AbsentContentFactory)
            else:
                results.append((record.key, record.sha1, record.storage_kind,
                                record.get_bytes_as(record.storage_kind)))
        calls = list(basis.calls)
        order = [record[0] for record in results]
        self.assertEqual([key_basis_2, key_basis, key], order)
        for result in results:
            if result[0] == key:
                source = test
            else:
                source = basis
            record = next(source.get_record_stream([result[0]], 'unordered',
                                                   False))
            self.assertEqual(record.key, result[0])
            self.assertEqual(record.sha1, result[1])
            self.assertEqual(record.storage_kind, result[2])
            self.assertEqual(record.get_bytes_as(
                record.storage_kind), result[3])
        # It's not strictly minimal, but it seems reasonable for now for it to
        # ask which fallbacks have which parents.
        self.assertEqual([
            ("get_parent_map", {key_basis, key_basis_2, key_missing}),
            ("get_record_stream", [key_basis_2, key_basis], 'topological', False)],
            calls)

    def test_get_sha1s(self):
        # sha1's in the test knit are answered without asking the basis
        basis, test = self.get_basis_and_test_knit()
        key = (b'foo',)
        key_basis = (b'bar',)
        key_missing = (b'missing',)
        test.add_lines(key, (), [b'foo\n'])
        key_sha1sum = osutils.sha_string(b'foo\n')
        sha1s = test.get_sha1s([key])
        self.assertEqual({key: key_sha1sum}, sha1s)
        self.assertEqual([], basis.calls)
        # But texts that are not in the test knit are looked for in the basis
        # directly (rather than via text reconstruction) so that remote servers
        # etc don't have to answer with full content.
        basis.add_lines(key_basis, (), [b'foo\n', b'bar\n'])
        basis_sha1sum = osutils.sha_string(b'foo\nbar\n')
        basis.calls = []
        sha1s = test.get_sha1s([key, key_missing, key_basis])
        self.assertEqual({key: key_sha1sum,
                          key_basis: basis_sha1sum}, sha1s)
        self.assertEqual([("get_sha1s", {key_basis, key_missing})],
                         basis.calls)

    def test_insert_record_stream(self):
        # records are inserted as normal; insert_record_stream builds on
        # add_lines, so a smoke test should be all that's needed:
        key_basis = (b'bar',)
        key_delta = (b'zaphod',)
        basis, test = self.get_basis_and_test_knit()
        source = self.make_test_knit(name='source')
        basis.add_lines(key_basis, (), [b'foo\n'])
        basis.calls = []
        source.add_lines(key_basis, (), [b'foo\n'])
        source.add_lines(key_delta, (key_basis,), [b'bar\n'])
        stream = source.get_record_stream([key_delta], 'unordered', False)
        test.insert_record_stream(stream)
        # XXX: this does somewhat too many calls in making sure of whether it
        # has to recreate the full text.
        self.assertEqual([("get_parent_map", {key_basis}),
                          ('get_parent_map', {key_basis}),
                          ('get_record_stream', [key_basis], 'unordered', True)],
                         basis.calls)
        self.assertEqual({key_delta: (key_basis,)},
                         test.get_parent_map([key_delta]))
        self.assertEqual(b'bar\n', next(test.get_record_stream([key_delta],
                                                               'unordered', True)).get_bytes_as('fulltext'))

    def test_iter_lines_added_or_present_in_keys(self):
        # Lines from the basis are returned, and lines for a given key are only
        # returned once.
        key1 = (b'foo1',)
        key2 = (b'foo2',)
        # all sources are asked for keys:
        basis, test = self.get_basis_and_test_knit()
        basis.add_lines(key1, (), [b"foo"])
        basis.calls = []
        lines = list(test.iter_lines_added_or_present_in_keys([key1]))
        self.assertEqual([(b"foo\n", key1)], lines)
        self.assertEqual([("iter_lines_added_or_present_in_keys", {key1})],
                         basis.calls)
        # keys in both are not duplicated:
        test.add_lines(key2, (), [b"bar\n"])
        basis.add_lines(key2, (), [b"bar\n"])
        basis.calls = []
        lines = list(test.iter_lines_added_or_present_in_keys([key2]))
        self.assertEqual([(b"bar\n", key2)], lines)
        self.assertEqual([], basis.calls)

    def test_keys(self):
        key1 = (b'foo1',)
        key2 = (b'foo2',)
        # all sources are asked for keys:
        basis, test = self.get_basis_and_test_knit()
        keys = test.keys()
        self.assertEqual(set(), set(keys))
        self.assertEqual([("keys",)], basis.calls)
        # keys from a basis are returned:
        basis.add_lines(key1, (), [])
        basis.calls = []
        keys = test.keys()
        self.assertEqual({key1}, set(keys))
        self.assertEqual([("keys",)], basis.calls)
        # keys in both are not duplicated:
        test.add_lines(key2, (), [])
        basis.add_lines(key2, (), [])
        basis.calls = []
        keys = test.keys()
        self.assertEqual(2, len(keys))
        self.assertEqual({key1, key2}, set(keys))
        self.assertEqual([("keys",)], basis.calls)

    def test_add_mpdiffs(self):
        # records are inserted as normal; add_mpdiff builds on
        # add_lines, so a smoke test should be all that's needed:
        key_basis = (b'bar',)
        key_delta = (b'zaphod',)
        basis, test = self.get_basis_and_test_knit()
        source = self.make_test_knit(name='source')
        basis.add_lines(key_basis, (), [b'foo\n'])
        basis.calls = []
        source.add_lines(key_basis, (), [b'foo\n'])
        source.add_lines(key_delta, (key_basis,), [b'bar\n'])
        diffs = source.make_mpdiffs([key_delta])
        test.add_mpdiffs([(key_delta, (key_basis,),
                           source.get_sha1s([key_delta])[key_delta], diffs[0])])
        self.assertEqual([("get_parent_map", {key_basis}),
                          ('get_record_stream', [key_basis], 'unordered', True), ],
                         basis.calls)
        self.assertEqual({key_delta: (key_basis,)},
                         test.get_parent_map([key_delta]))
        self.assertEqual(b'bar\n', next(test.get_record_stream([key_delta],
                                                               'unordered', True)).get_bytes_as('fulltext'))

    def test_make_mpdiffs(self):
        # Generating an mpdiff across a stacking boundary should detect parent
        # texts regions.
        key = (b'foo',)
        key_left = (b'bar',)
        key_right = (b'zaphod',)
        basis, test = self.get_basis_and_test_knit()
        basis.add_lines(key_left, (), [b'bar\n'])
        basis.add_lines(key_right, (), [b'zaphod\n'])
        basis.calls = []
        test.add_lines(key, (key_left, key_right),
                       [b'bar\n', b'foo\n', b'zaphod\n'])
        diffs = test.make_mpdiffs([key])
        self.assertEqual([
            multiparent.MultiParent([multiparent.ParentText(0, 0, 0, 1),
                                     multiparent.NewText([b'foo\n']),
                                     multiparent.ParentText(1, 0, 2, 1)])],
                         diffs)
        self.assertEqual(3, len(basis.calls))
        self.assertEqual([
            ("get_parent_map", {key_left, key_right}),
            ("get_parent_map", {key_left, key_right}),
            ],
            basis.calls[:-1])
        last_call = basis.calls[-1]
        self.assertEqual('get_record_stream', last_call[0])
        self.assertEqual({key_left, key_right}, set(last_call[1]))
        self.assertEqual('topological', last_call[2])
        self.assertEqual(True, last_call[3])


class TestNetworkBehaviour(KnitTests):
    """Tests for getting data out of/into knits over the network."""

    def test_include_delta_closure_generates_a_knit_delta_closure(self):
        vf = self.make_test_knit(name='test')
        # put in three texts, giving ft, delta, delta
        vf.add_lines((b'base',), (), [b'base\n', b'content\n'])
        vf.add_lines((b'd1',), ((b'base',),), [b'd1\n'])
        vf.add_lines((b'd2',), ((b'd1',),), [b'd2\n'])
        # But heuristics could interfere, so check what happened:
        self.assertEqual(['knit-ft-gz', 'knit-delta-gz', 'knit-delta-gz'],
                         [record.storage_kind for record in
                          vf.get_record_stream([(b'base',), (b'd1',), (b'd2',)],
                                               'topological', False)])
        # generate a stream of just the deltas include_delta_closure=True,
        # serialise to the network, and check that we get a delta closure on the wire.
        stream = vf.get_record_stream(
            [(b'd1',), (b'd2',)], 'topological', True)
        netb = [record.get_bytes_as(record.storage_kind) for record in stream]
        # The first bytes should be a memo from _ContentMapGenerator, and the
        # second bytes should be empty (because its a API proxy not something
        # for wire serialisation.
        self.assertEqual(b'', netb[1])
        bytes = netb[0]
        kind, line_end = network_bytes_to_kind_and_offset(bytes)
        self.assertEqual('knit-delta-closure', kind)


class TestContentMapGenerator(KnitTests):
    """Tests for ContentMapGenerator."""

    def test_get_record_stream_gives_records(self):
        vf = self.make_test_knit(name='test')
        # put in three texts, giving ft, delta, delta
        vf.add_lines((b'base',), (), [b'base\n', b'content\n'])
        vf.add_lines((b'd1',), ((b'base',),), [b'd1\n'])
        vf.add_lines((b'd2',), ((b'd1',),), [b'd2\n'])
        keys = [(b'd1',), (b'd2',)]
        generator = _VFContentMapGenerator(vf, keys,
                                           global_map=vf.get_parent_map(keys))
        for record in generator.get_record_stream():
            if record.key == (b'd1',):
                self.assertEqual(b'd1\n', record.get_bytes_as('fulltext'))
            else:
                self.assertEqual(b'd2\n', record.get_bytes_as('fulltext'))

    def test_get_record_stream_kinds_are_raw(self):
        vf = self.make_test_knit(name='test')
        # put in three texts, giving ft, delta, delta
        vf.add_lines((b'base',), (), [b'base\n', b'content\n'])
        vf.add_lines((b'd1',), ((b'base',),), [b'd1\n'])
        vf.add_lines((b'd2',), ((b'd1',),), [b'd2\n'])
        keys = [(b'base',), (b'd1',), (b'd2',)]
        generator = _VFContentMapGenerator(vf, keys,
                                           global_map=vf.get_parent_map(keys))
        kinds = {(b'base',): 'knit-delta-closure',
                 (b'd1',): 'knit-delta-closure-ref',
                 (b'd2',): 'knit-delta-closure-ref',
                 }
        for record in generator.get_record_stream():
            self.assertEqual(kinds[record.key], record.storage_kind)


class TestErrors(TestCase):

    def test_retry_with_new_packs(self):
        fake_exc_info = ('{exc type}', '{exc value}', '{exc traceback}')
        error = pack_repo.RetryWithNewPacks(
            '{context}', reload_occurred=False, exc_info=fake_exc_info)
        self.assertEqual(
            'Pack files have changed, reload and retry. context: '
            '{context} {exc value}', str(error))<|MERGE_RESOLUTION|>--- conflicted
+++ resolved
@@ -32,11 +32,7 @@
     features,
 )
 from .. import knit, knitpack_repo, pack, pack_repo
-<<<<<<< HEAD
-from ..index import *
-=======
 from ..index import *  # noqa: F403
->>>>>>> 61763ec5
 from ..knit import (
     AnnotatedKnitContent,
     KnitContent,
