--- conflicted
+++ resolved
@@ -89,16 +89,10 @@
         repo = self.make_repository("inventory_without_revision")
         repo.lock_write()
         repo.start_write_group()
-<<<<<<< HEAD
-        inv = Inventory(revision_id=b"missing")
-        inv.root.revision = b"missing"
+        inv = Inventory(revision_id=b"missing", root_id=None)
+        root = InventoryDirectory(b"TREE_ROOT", "", None, b"missing")
+        inv.add(root)
         repo.add_inventory(b"missing", inv, [])
-=======
-        inv = Inventory(revision_id=b'missing', root_id=None)
-        root = InventoryDirectory(b'TREE_ROOT', "", None, b'missing')
-        inv.add(root)
-        repo.add_inventory(b'missing', inv, [])
->>>>>>> 751e265c
         repo.commit_write_group()
         repo.unlock()
 
@@ -106,7 +100,7 @@
             repo.lock_write()
             repo.start_write_group()
             inv = Inventory(revision_id=revision_id, root_id=None)
-            root = InventoryDirectory(b'TREE_ROOT', "", None, revision_id)
+            root = InventoryDirectory(b"TREE_ROOT", "", None, revision_id)
             inv.add(root)
             root_id = inv.root.file_id
             sha1 = repo.add_inventory(revision_id, inv, parent_ids)
@@ -298,14 +292,18 @@
         self.assertThat([b"the_ghost"], MatchesAncestry(repo, b"the_ghost"))
 
     def test_text_from_ghost_revision(self):
-<<<<<<< HEAD
         repo = self.make_repository("text-from-ghost")
-        inv = Inventory(revision_id=b"final-revid")
-        inv.root.revision = b"root-revid"
-        ie = inv.add_path("bla", "file", b"myfileid")
-        ie.revision = b"ghostrevid"
-        ie.text_size = 42
-        ie.text_sha1 = b"bee68c8acd989f5f1765b4660695275948bf5c00"
+        inv = Inventory(revision_id=b"final-revid", root_id=None)
+        root = InventoryDirectory(b"TREE_ROOT", "", None, revision=b"root-revid")
+        inv.add(root)
+        inv.add_path(
+            "bla",
+            "file",
+            b"myfileid",
+            revision=b"ghostrevid",
+            text_size=42,
+            text_sha1=b"bee68c8acd989f5f1765b4660695275948bf5c00",
+        )
         rev = breezy.revision.Revision(
             timestamp=0,
             timezone=None,
@@ -316,21 +314,6 @@
             inventory_sha1=None,
             revision_id=b"final-revid",
         )
-=======
-        repo = self.make_repository('text-from-ghost')
-        inv = Inventory(revision_id=b'final-revid', root_id=None)
-        root = InventoryDirectory(b'TREE_ROOT', "", None, revision=b'root-revid')
-        inv.add(root)
-        inv.add_path('bla', 'file', b'myfileid', revision=b'ghostrevid', text_size=42, text_sha1=b"bee68c8acd989f5f1765b4660695275948bf5c00")
-        rev = breezy.revision.Revision(timestamp=0,
-                                       timezone=None,
-                                       committer="Foo Bar <foo@example.com>",
-                                       properties={},
-                                       message="Message",
-                                       parent_ids=[],
-                                       inventory_sha1=None,
-                                       revision_id=b'final-revid')
->>>>>>> 751e265c
         with repo.lock_write():
             repo.start_write_group()
             try:
@@ -390,14 +373,9 @@
         repo = self.first_tree.branch.repository
         repo.lock_write()
         repo.start_write_group()
-<<<<<<< HEAD
-        inv = Inventory(revision_id=b"wrong-first-parent")
-        inv.root.revision = b"wrong-first-parent"
-=======
-        inv = Inventory(revision_id=b'wrong-first-parent', root_id=None)
-        root = InventoryDirectory(b'TREE_ROOT', "", None, b'wrong-first-parent')
+        inv = Inventory(revision_id=b"wrong-first-parent", root_id=None)
+        root = InventoryDirectory(b"TREE_ROOT", "", None, b"wrong-first-parent")
         inv.add(root)
->>>>>>> 751e265c
         if repo.supports_rich_root():
             root_id = inv.root.file_id
             repo.texts.add_lines((root_id, b"wrong-first-parent"), [], [])
@@ -420,14 +398,9 @@
         repo = repo_secondary
         repo.lock_write()
         repo.start_write_group()
-<<<<<<< HEAD
-        inv = Inventory(revision_id=b"wrong-secondary-parent")
-        inv.root.revision = b"wrong-secondary-parent"
-=======
-        inv = Inventory(revision_id=b'wrong-secondary-parent', root_id=None)
-        root = InventoryDirectory(b'TREE_ROOT', "", None, b'wrong-secondary-parent')
+        inv = Inventory(revision_id=b"wrong-secondary-parent", root_id=None)
+        root = InventoryDirectory(b"TREE_ROOT", "", None, b"wrong-secondary-parent")
         inv.add(root)
->>>>>>> 751e265c
         if repo.supports_rich_root():
             root_id = inv.root.file_id
             repo.texts.add_lines((root_id, b"wrong-secondary-parent"), [], [])
