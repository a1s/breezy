--- conflicted
+++ resolved
@@ -21,11 +21,7 @@
 import os
 from copy import copy
 from io import BytesIO
-<<<<<<< HEAD
-from typing import Any, Optional, Tuple
-=======
-from typing import Any
->>>>>>> ca07defc
+from typing import Any, Optional
 from zlib import adler32
 
 from ..lazy_import import lazy_import
@@ -40,11 +36,7 @@
     )
 """,
 )
-<<<<<<< HEAD
 from .. import errors, osutils, revision, urlutils
-=======
-from .. import errors, osutils
->>>>>>> ca07defc
 from .. import graph as _mod_graph
 from .. import transport as _mod_transport
 from .._bzr_rs import versionedfile as _versionedfile_rs
@@ -52,7 +44,6 @@
 from ..textmerge import TextMerge
 from . import index
 
-<<<<<<< HEAD
 FulltextContentFactory = _versionedfile_rs.FulltextContentFactory
 ChunkedContentFactory = _versionedfile_rs.ChunkedContentFactory
 AbsentContentFactory = _versionedfile_rs.AbsentContentFactory
@@ -60,10 +51,7 @@
 fulltext_network_to_record = _versionedfile_rs.fulltext_network_to_record
 
 
-adapter_registry = Registry[Tuple[str, str], Any, None]()
-=======
-adapter_registry = Registry[tuple[str, str], Any]()
->>>>>>> ca07defc
+adapter_registry = Registry[tuple[str, str], Any, None]()
 adapter_registry.register_lazy(
     ("knit-annotated-delta-gz", "knit-delta-gz"),
     "breezy.bzr.knit",
@@ -133,10 +121,9 @@
         self.sha1: Optional[bytes] = None
         self.size: Optional[int] = None
         self.storage_kind: Optional[str] = None
-        self.key: Optional[Tuple[bytes, ...]] = None
+        self.key: Optional[tuple[bytes, ...]] = None
         self.parents = None
 
-<<<<<<< HEAD
     def map_key(self, cb):
         """Add prefix to all keys."""
         if self.key is not None:
@@ -144,101 +131,6 @@
         if self.parents is not None:
             self.parents = tuple([cb(parent) for parent in self.parents])
         return self
-=======
-
-class ChunkedContentFactory(ContentFactory):
-    """Static data content factory.
-
-    This takes a 'chunked' list of strings. The only requirement on 'chunked' is
-    that ''.join(lines) becomes a valid fulltext. A tuple of a single string
-    satisfies this, as does a list of lines.
-
-    :ivar sha1: None, or the sha1 of the content fulltext.
-    :ivar size: None, or the size of the content fulltext.
-    :ivar storage_kind: The native storage kind of this factory. Always
-        'chunked'
-    :ivar key: The key of this content. Each key is a tuple with a single
-        string in it.
-    :ivar parents: A tuple of parent keys for self.key. If the object has
-        no parent information, None (as opposed to () for an empty list of
-        parents).
-    :ivar chunks_are_lines: Whether chunks are lines.
-    """
-
-    def __init__(self, key, parents, sha1, chunks, chunks_are_lines=None):
-        """Create a ContentFactory."""
-        self.sha1 = sha1
-        self.size = sum(map(len, chunks))
-        self.storage_kind = "chunked"
-        self.key = key
-        self.parents = parents
-        self._chunks = chunks
-        self._chunks_are_lines = chunks_are_lines
-
-    def get_bytes_as(self, storage_kind):
-        if storage_kind == "chunked":
-            return self._chunks
-        elif storage_kind == "fulltext":
-            return b"".join(self._chunks)
-        elif storage_kind == "lines":
-            if self._chunks_are_lines:
-                return self._chunks
-            return list(osutils.chunks_to_lines(self._chunks))
-        raise UnavailableRepresentation(self.key, storage_kind, self.storage_kind)
-
-    def iter_bytes_as(self, storage_kind):
-        if storage_kind == "chunked":
-            return iter(self._chunks)
-        elif storage_kind == "lines":
-            if self._chunks_are_lines:
-                return iter(self._chunks)
-            return iter(osutils.chunks_to_lines(self._chunks))
-        raise UnavailableRepresentation(self.key, storage_kind, self.storage_kind)
-
-
-class FulltextContentFactory(ContentFactory):
-    """Static data content factory.
-
-    This takes a fulltext when created and just returns that during
-    get_bytes_as('fulltext').
-
-    :ivar sha1: None, or the sha1 of the content fulltext.
-    :ivar storage_kind: The native storage kind of this factory. Always
-        'fulltext'.
-    :ivar key: The key of this content. Each key is a tuple with a single
-        string in it.
-    :ivar parents: A tuple of parent keys for self.key. If the object has
-        no parent information, None (as opposed to () for an empty list of
-        parents).
-    """
-
-    def __init__(self, key, parents, sha1, text):
-        """Create a ContentFactory."""
-        self.sha1 = sha1
-        self.size = len(text)
-        self.storage_kind = "fulltext"
-        self.key = key
-        self.parents = parents
-        if not isinstance(text, bytes):
-            raise TypeError(text)
-        self._text = text
-
-    def get_bytes_as(self, storage_kind):
-        if storage_kind == self.storage_kind:
-            return self._text
-        elif storage_kind == "chunked":
-            return [self._text]
-        elif storage_kind == "lines":
-            return osutils.split_lines(self._text)
-        raise UnavailableRepresentation(self.key, storage_kind, self.storage_kind)
-
-    def iter_bytes_as(self, storage_kind):
-        if storage_kind == "chunked":
-            return iter([self._text])
-        elif storage_kind == "lines":
-            return iter(osutils.split_lines(self._text))
-        raise UnavailableRepresentation(self.key, storage_kind, self.storage_kind)
->>>>>>> ca07defc
 
 
 class FileContentFactory(ContentFactory):
@@ -274,42 +166,6 @@
         elif storage_kind == "lines":
             return self.file
         raise UnavailableRepresentation(self.key, storage_kind, self.storage_kind)
-<<<<<<< HEAD
-=======
-
-
-class AbsentContentFactory(ContentFactory):
-    """A placeholder content factory for unavailable texts.
-
-    :ivar sha1: None.
-    :ivar storage_kind: 'absent'.
-    :ivar key: The key of this content. Each key is a tuple with a single
-        string in it.
-    :ivar parents: None.
-    """
-
-    def __init__(self, key):
-        """Create a ContentFactory."""
-        self.sha1 = None
-        self.size = None
-        self.storage_kind = "absent"
-        self.key = key
-        self.parents = None
-
-    def get_bytes_as(self, storage_kind):
-        raise ValueError(
-            "A request was made for key: {}, but that"
-            " content is not available, and the calling"
-            " code does not handle if it is missing.".format(self.key)
-        )
-
-    def iter_bytes_as(self, storage_kind):
-        raise ValueError(
-            "A request was made for key: {}, but that"
-            " content is not available, and the calling"
-            " code does not handle if it is missing.".format(self.key)
-        )
->>>>>>> ca07defc
 
 
 class AdapterFactory(ContentFactory):
@@ -1109,11 +965,7 @@
     def _map(self, key):
         """See KeyMapper.map()."""
         prefix = self._escape(key[0])
-<<<<<<< HEAD
         return f"{adler32(prefix) & 255:02x}/{prefix.decode('utf-8')}"
-=======
-        return "{:02x}/{}".format(adler32(prefix) & 0xFF, prefix.decode("utf-8"))
->>>>>>> ca07defc
 
     def _escape(self, prefix):
         """No escaping needed here."""
@@ -1146,14 +998,7 @@
         # @ does not get escaped. This is because it is a valid
         # filesystem character we use all the time, and it looks
         # a lot better than seeing %40 all the time.
-<<<<<<< HEAD
-        r = [(c in self._safe) and chr(c) or (f"%{c:02x}") for c in bytearray(prefix)]
-=======
-        r = [
-            ((c in self._safe) and chr(c)) or ("%{:02x}".format(c))
-            for c in bytearray(prefix)
-        ]
->>>>>>> ca07defc
+        r = [((c in self._safe) and chr(c)) or (f"%{c:02x}") for c in bytearray(prefix)]
         return "".join(r).encode("ascii")
 
     def _unescape(self, basename):
@@ -1686,13 +1531,7 @@
             for record in vf.get_record_stream(
                 suffixes, ordering, include_delta_closure
             ):
-<<<<<<< HEAD
                 record.map_key(functools.partial(add_prefix, prefix))
-=======
-                if record.parents is not None:
-                    record.parents = tuple(prefix + parent for parent in record.parents)
-                record.key = prefix + record.key
->>>>>>> ca07defc
                 yield record
 
     def _iter_keys_vf(self, keys):
@@ -1877,13 +1716,7 @@
                 lines = self._lines[key]
                 parents = self._parents[key]
                 pending.remove(key)
-<<<<<<< HEAD
                 yield ChunkedContentFactory(key, parents, None, lines)
-=======
-                yield ChunkedContentFactory(
-                    key, parents, None, lines, chunks_are_lines=True
-                )
->>>>>>> ca07defc
         for versionedfile in self.fallback_versionedfiles:
             for record in versionedfile.get_record_stream(pending, "unordered", True):
                 if record.storage_kind == "absent":
@@ -2044,11 +1877,7 @@
                     # It seems that having the line 2 times is better than
                     # having it omitted. (Easier to manually delete than notice
                     # it needs to be added.)
-<<<<<<< HEAD
                     raise AssertionError(f"Unknown state: {state}")
-=======
-                    raise AssertionError("Unknown state: {}".format(state))
->>>>>>> ca07defc
         return base_lines
 
 
@@ -2128,10 +1957,6 @@
                     None,
                     sha1=osutils.sha_strings(lines),
                     chunks=lines,
-<<<<<<< HEAD
-=======
-                    chunks_are_lines=True,
->>>>>>> ca07defc
                 )
             else:
                 yield AbsentContentFactory((k,))
@@ -2241,38 +2066,6 @@
         for bytes in self._bytes_iterator:
             storage_kind, line_end = network_bytes_to_kind_and_offset(bytes)
             yield from self._kind_factory[storage_kind](storage_kind, bytes, line_end)
-<<<<<<< HEAD
-=======
-
-
-def fulltext_network_to_record(kind, bytes, line_end):
-    """Convert a network fulltext record to record."""
-    (meta_len,) = struct.unpack("!L", bytes[line_end : line_end + 4])
-    record_meta = bytes[line_end + 4 : line_end + 4 + meta_len]
-    key, parents = bencode.bdecode_as_tuple(record_meta)
-    if parents == b"nil":
-        parents = None
-    fulltext = bytes[line_end + 4 + meta_len :]
-    return [FulltextContentFactory(key, parents, None, fulltext)]
-
-
-def _length_prefix(bytes):
-    return struct.pack("!L", len(bytes))
-
-
-def record_to_fulltext_bytes(record):
-    if record.parents is None:
-        parents = b"nil"
-    else:
-        parents = tuple([tuple(p) for p in record.parents])
-    record_meta = bencode.bencode((record.key, parents))
-    record_content = record.get_bytes_as("fulltext")
-    return b"fulltext\n%s%s%s" % (
-        _length_prefix(record_meta),
-        record_meta,
-        record_content,
-    )
->>>>>>> ca07defc
 
 
 def sort_groupcompress(parent_map):
@@ -2290,14 +2083,7 @@
     per_prefix_map = {}
     for item in parent_map.items():
         key = item[0]
-<<<<<<< HEAD
         prefix = b"" if isinstance(key, bytes) or len(key) == 1 else key[0]
-=======
-        if isinstance(key, bytes) or len(key) == 1:
-            prefix = b""
-        else:
-            prefix = key[0]
->>>>>>> ca07defc
         try:
             per_prefix_map[prefix].append(item)
         except KeyError:
