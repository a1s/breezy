# Copyright (C) 2005-2011 Canonical Ltd
#
# This program is free software; you can redistribute it and/or modify
# it under the terms of the GNU General Public License as published by
# the Free Software Foundation; either version 2 of the License, or
# (at your option) any later version.
#
# This program is distributed in the hope that it will be useful,
# but WITHOUT ANY WARRANTY; without even the implied warranty of
# MERCHANTABILITY or FITNESS FOR A PARTICULAR PURPOSE.  See the
# GNU General Public License for more details.
#
# You should have received a copy of the GNU General Public License
# along with this program; if not, write to the Free Software
# Foundation, Inc., 51 Franklin Street, Fifth Floor, Boston, MA 02110-1301 USA

"""Copying of history from one branch to another.

The basic plan is that every branch knows the history of everything
that has merged into it.  As the first step of a merge, pull, or
branch operation we copy history from the source into the destination
branch.
"""

from __future__ import absolute_import

import operator

from ..lazy_import import lazy_import
lazy_import(globals(), """
from breezy import (
    tsort,
    )
from breezy.bzr import (
    versionedfile,
    vf_search,
    )
""")
from .. import (
    errors,
    ui,
    )
from ..i18n import gettext
from ..revision import NULL_REVISION
from ..sixish import (
    viewvalues,
    )
from ..trace import mutter


class RepoFetcher(object):
    """Pull revisions and texts from one repository to another.

    This should not be used directly, it's essential a object to encapsulate
    the logic in InterRepository.fetch().
    """

    def __init__(self, to_repository, from_repository, last_revision=None,
                 find_ghosts=True, fetch_spec=None):
        """Create a repo fetcher.

        :param last_revision: If set, try to limit to the data this revision
            references.
        :param fetch_spec: A SearchResult specifying which revisions to fetch.
            If set, this overrides last_revision.
        :param find_ghosts: If True search the entire history for ghosts.
        """
        # repository.fetch has the responsibility for short-circuiting
        # attempts to copy between a repository and itself.
        self.to_repository = to_repository
        self.from_repository = from_repository
        self.sink = to_repository._get_sink()
        # must not mutate self._last_revision as its potentially a shared instance
        self._last_revision = last_revision
        self._fetch_spec = fetch_spec
        self.find_ghosts = find_ghosts
        self.from_repository.lock_read()
        mutter("Using fetch logic to copy between %s(%s) and %s(%s)",
               str(self.from_repository), str(self.from_repository._format),
               str(self.to_repository), str(self.to_repository._format))
        try:
            self.__fetch()
        finally:
            self.from_repository.unlock()

    def __fetch(self):
        """Primary worker function.

        This initialises all the needed variables, and then fetches the
        requested revisions, finally clearing the progress bar.
        """
        # Roughly this is what we're aiming for fetch to become:
        #
        # missing = self.sink.insert_stream(self.source.get_stream(search))
        # if missing:
        #     missing = self.sink.insert_stream(self.source.get_items(missing))
        # assert not missing
        self.count_total = 0
        self.file_ids_names = {}
        with ui.ui_factory.nested_progress_bar() as pb:
            pb.show_pct = pb.show_count = False
            pb.update(gettext("Finding revisions"), 0, 2)
            search_result = self._revids_to_fetch()
            mutter('fetching: %s', str(search_result))
            if search_result.is_empty():
                return
            pb.update(gettext("Fetching revisions"), 1, 2)
            self._fetch_everything_for_search(search_result)

    def _fetch_everything_for_search(self, search):
        """Fetch all data for the given set of revisions."""
        # The first phase is "file".  We pass the progress bar for it directly
        # into item_keys_introduced_by, which has more information about how
        # that phase is progressing than we do.  Progress updates for the other
        # phases are taken care of in this function.
        # XXX: there should be a clear owner of the progress reporting.  Perhaps
        # item_keys_introduced_by should have a richer API than it does at the
        # moment, so that it can feed the progress information back to this
        # function?
        if (self.from_repository._format.rich_root_data and
                not self.to_repository._format.rich_root_data):
            raise errors.IncompatibleRepositories(
                self.from_repository, self.to_repository,
                "different rich-root support")
        with ui.ui_factory.nested_progress_bar() as pb:
            pb.update("Get stream source")
            source = self.from_repository._get_source(
                self.to_repository._format)
            stream = source.get_stream(search)
            from_format = self.from_repository._format
            pb.update("Inserting stream")
            resume_tokens, missing_keys = self.sink.insert_stream(
                stream, from_format, [])
            if missing_keys:
                pb.update("Missing keys")
                stream = source.get_stream_for_missing_keys(missing_keys)
                pb.update("Inserting missing keys")
                resume_tokens, missing_keys = self.sink.insert_stream(
                    stream, from_format, resume_tokens)
            if missing_keys:
                raise AssertionError(
                    "second push failed to complete a fetch %r." % (
                        missing_keys,))
            if resume_tokens:
                raise AssertionError(
                    "second push failed to commit the fetch %r." % (
                        resume_tokens,))
            pb.update("Finishing stream")
            self.sink.finished()

    def _revids_to_fetch(self):
        """Determines the exact revisions needed from self.from_repository to
        install self._last_revision in self.to_repository.

        :returns: A SearchResult of some sort.  (Possibly a
            PendingAncestryResult, EmptySearchResult, etc.)
        """
        if self._fetch_spec is not None:
            # The fetch spec is already a concrete search result.
            return self._fetch_spec
        elif self._last_revision == NULL_REVISION:
            # fetch_spec is None + last_revision is null => empty fetch.
            # explicit limit of no revisions needed
            return vf_search.EmptySearchResult()
        elif self._last_revision is not None:
            return vf_search.NotInOtherForRevs(self.to_repository,
                                               self.from_repository, [
                                                   self._last_revision],
                                               find_ghosts=self.find_ghosts).execute()
        else:  # self._last_revision is None:
            return vf_search.EverythingNotInOther(self.to_repository,
                                                  self.from_repository,
                                                  find_ghosts=self.find_ghosts).execute()


class Inter1and2Helper(object):
    """Helper for operations that convert data from model 1 and 2

    This is for use by fetchers and converters.
    """

    # This is a class variable so that the test suite can override it.
    known_graph_threshold = 100

    def __init__(self, source):
        """Constructor.

        :param source: The repository data comes from
        """
        self.source = source

    def iter_rev_trees(self, revs):
        """Iterate through RevisionTrees efficiently.

        Additionally, the inventory's revision_id is set if unset.

        Trees are retrieved in batches of 100, and then yielded in the order
        they were requested.

        :param revs: A list of revision ids
        """
        # In case that revs is not a list.
        revs = list(revs)
        while revs:
            for tree in self.source.revision_trees(revs[:100]):
                if tree.root_inventory.revision_id is None:
                    tree.root_inventory.revision_id = tree.get_revision_id()
                yield tree
            revs = revs[100:]

    def _find_root_ids(self, revs, parent_map, graph):
        revision_root = {}
        for tree in self.iter_rev_trees(revs):
            root_id = tree.get_root_id()
            revision_id = tree.get_file_revision(u'')
            revision_root[revision_id] = root_id
        # Find out which parents we don't already know root ids for
        parents = set(viewvalues(parent_map))
        parents.difference_update(revision_root)
        parents.discard(NULL_REVISION)
        # Limit to revisions present in the versionedfile
        parents = graph.get_parent_map(parents)
        for tree in self.iter_rev_trees(parents):
            root_id = tree.get_root_id()
            revision_root[tree.get_revision_id()] = root_id
        return revision_root

    def generate_root_texts(self, revs):
        """Generate VersionedFiles for all root ids.

        :param revs: the revisions to include
        """
        graph = self.source.get_graph()
        parent_map = graph.get_parent_map(revs)
        rev_order = tsort.topo_sort(parent_map)
        rev_id_to_root_id = self._find_root_ids(revs, parent_map, graph)
        root_id_order = [(rev_id_to_root_id[rev_id], rev_id) for rev_id in
                         rev_order]
        # Guaranteed stable, this groups all the file id operations together
        # retaining topological order within the revisions of a file id.
        # File id splits and joins would invalidate this, but they don't exist
        # yet, and are unlikely to in non-rich-root environments anyway.
        root_id_order.sort(key=operator.itemgetter(0))
        # Create a record stream containing the roots to create.
        if len(revs) > self.known_graph_threshold:
            graph = self.source.get_known_graph_ancestry(revs)
        new_roots_stream = _new_root_data_stream(
            root_id_order, rev_id_to_root_id, parent_map, self.source, graph)
        return [('texts', new_roots_stream)]


def _new_root_data_stream(
        root_keys_to_create, rev_id_to_root_id_map, parent_map, repo, graph=None):
    """Generate a texts substream of synthesised root entries.

    Used in fetches that do rich-root upgrades.

    :param root_keys_to_create: iterable of (root_id, rev_id) pairs describing
        the root entries to create.
    :param rev_id_to_root_id_map: dict of known rev_id -> root_id mappings for
        calculating the parents.  If a parent rev_id is not found here then it
        will be recalculated.
    :param parent_map: a parent map for all the revisions in
        root_keys_to_create.
    :param graph: a graph to use instead of repo.get_graph().
    """
    for root_key in root_keys_to_create:
        root_id, rev_id = root_key
        parent_keys = _parent_keys_for_root_version(
            root_id, rev_id, rev_id_to_root_id_map, parent_map, repo, graph)
        yield versionedfile.FulltextContentFactory(
            root_key, parent_keys, None, b'')


def _parent_keys_for_root_version(
        root_id, rev_id, rev_id_to_root_id_map, parent_map, repo, graph=None):
    """Get the parent keys for a given root id.

    A helper function for _new_root_data_stream.
    """
    # Include direct parents of the revision, but only if they used the same
    # root_id and are heads.
    rev_parents = parent_map[rev_id]
    parent_ids = []
    for parent_id in rev_parents:
        if parent_id == NULL_REVISION:
            continue
        if parent_id not in rev_id_to_root_id_map:
            # We probably didn't read this revision, go spend the extra effort
            # to actually check
            try:
                tree = repo.revision_tree(parent_id)
            except errors.NoSuchRevision:
                # Ghost, fill out rev_id_to_root_id in case we encounter this
                # again.
                # But set parent_root_id to None since we don't really know
                parent_root_id = None
            else:
                parent_root_id = tree.get_root_id()
            rev_id_to_root_id_map[parent_id] = None
            # XXX: why not:
            #   rev_id_to_root_id_map[parent_id] = parent_root_id
            # memory consumption maybe?
        else:
            parent_root_id = rev_id_to_root_id_map[parent_id]
        if root_id == parent_root_id:
            # With stacking we _might_ want to refer to a non-local revision,
            # but this code path only applies when we have the full content
            # available, so ghosts really are ghosts, not just the edge of
            # local data.
            parent_ids.append(parent_id)
        else:
            # root_id may be in the parent anyway.
            try:
                tree = repo.revision_tree(parent_id)
            except errors.NoSuchRevision:
                # ghost, can't refer to it.
                pass
            else:
                try:
<<<<<<< HEAD
                    parent_ids.append(tree.get_file_revision(
                        tree.id2path(root_id), root_id))
=======
                    parent_ids.append(tree.get_file_revision(tree.id2path(root_id)))
>>>>>>> ad638869
                except errors.NoSuchId:
                    # not in the tree
                    pass
    # Drop non-head parents
    if graph is None:
        graph = repo.get_graph()
    heads = graph.heads(parent_ids)
    selected_ids = []
    for parent_id in parent_ids:
        if parent_id in heads and parent_id not in selected_ids:
            selected_ids.append(parent_id)
    parent_keys = [(root_id, parent_id) for parent_id in selected_ids]
    return parent_keys


class TargetRepoKinds(object):
    """An enum-like set of constants.

    They are the possible values of FetchSpecFactory.target_repo_kinds.
    """

    PREEXISTING = 'preexisting'
    STACKED = 'stacked'
    EMPTY = 'empty'


class FetchSpecFactory(object):
    """A helper for building the best fetch spec for a sprout call.

    Factors that go into determining the sort of fetch to perform:
     * did the caller specify any revision IDs?
     * did the caller specify a source branch (need to fetch its
       heads_to_fetch(), usually the tip + tags)
     * is there an existing target repo (don't need to refetch revs it
       already has)
     * target is stacked?  (similar to pre-existing target repo: even if
       the target itself is new don't want to refetch existing revs)

    :ivar source_branch: the source branch if one specified, else None.
    :ivar source_branch_stop_revision_id: fetch up to this revision of
        source_branch, rather than its tip.
    :ivar source_repo: the source repository if one found, else None.
    :ivar target_repo: the target repository acquired by sprout.
    :ivar target_repo_kind: one of the TargetRepoKinds constants.
    """

    def __init__(self):
        self._explicit_rev_ids = set()
        self.source_branch = None
        self.source_branch_stop_revision_id = None
        self.source_repo = None
        self.target_repo = None
        self.target_repo_kind = None
        self.limit = None

    def add_revision_ids(self, revision_ids):
        """Add revision_ids to the set of revision_ids to be fetched."""
        self._explicit_rev_ids.update(revision_ids)

    def make_fetch_spec(self):
        """Build a SearchResult or PendingAncestryResult or etc."""
        if self.target_repo_kind is None or self.source_repo is None:
            raise AssertionError(
                'Incomplete FetchSpecFactory: %r' % (self.__dict__,))
        if len(self._explicit_rev_ids) == 0 and self.source_branch is None:
            if self.limit is not None:
                raise NotImplementedError(
                    "limit is only supported with a source branch set")
            # Caller hasn't specified any revisions or source branch
            if self.target_repo_kind == TargetRepoKinds.EMPTY:
                return vf_search.EverythingResult(self.source_repo)
            else:
                # We want everything not already in the target (or target's
                # fallbacks).
                return vf_search.EverythingNotInOther(
                    self.target_repo, self.source_repo).execute()
        heads_to_fetch = set(self._explicit_rev_ids)
        if self.source_branch is not None:
            must_fetch, if_present_fetch = self.source_branch.heads_to_fetch()
            if self.source_branch_stop_revision_id is not None:
                # Replace the tip rev from must_fetch with the stop revision
                # XXX: this might be wrong if the tip rev is also in the
                # must_fetch set for other reasons (e.g. it's the tip of
                # multiple loom threads?), but then it's pretty unclear what it
                # should mean to specify a stop_revision in that case anyway.
                must_fetch.discard(self.source_branch.last_revision())
                must_fetch.add(self.source_branch_stop_revision_id)
            heads_to_fetch.update(must_fetch)
        else:
            if_present_fetch = set()
        if self.target_repo_kind == TargetRepoKinds.EMPTY:
            # PendingAncestryResult does not raise errors if a requested head
            # is absent.  Ideally it would support the
            # required_ids/if_present_ids distinction, but in practice
            # heads_to_fetch will almost certainly be present so this doesn't
            # matter much.
            all_heads = heads_to_fetch.union(if_present_fetch)
            ret = vf_search.PendingAncestryResult(all_heads, self.source_repo)
            if self.limit is not None:
                graph = self.source_repo.get_graph()
                topo_order = list(graph.iter_topo_order(ret.get_keys()))
                result_set = topo_order[:self.limit]
                ret = self.source_repo.revision_ids_to_search_result(
                    result_set)
            return ret
        else:
            return vf_search.NotInOtherForRevs(self.target_repo, self.source_repo,
                                               required_ids=heads_to_fetch, if_present_ids=if_present_fetch,
                                               limit=self.limit).execute()<|MERGE_RESOLUTION|>--- conflicted
+++ resolved
@@ -318,12 +318,8 @@
                 pass
             else:
                 try:
-<<<<<<< HEAD
-                    parent_ids.append(tree.get_file_revision(
-                        tree.id2path(root_id), root_id))
-=======
-                    parent_ids.append(tree.get_file_revision(tree.id2path(root_id)))
->>>>>>> ad638869
+                    parent_ids.append(
+                        tree.get_file_revision(tree.id2path(root_id)))
                 except errors.NoSuchId:
                     # not in the tree
                     pass
