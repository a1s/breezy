# Copyright (C) 2008, 2009, 2010 Canonical Ltd
#
# This program is free software; you can redistribute it and/or modify
# it under the terms of the GNU General Public License as published by
# the Free Software Foundation; either version 2 of the License, or
# (at your option) any later version.
#
# This program is distributed in the hope that it will be useful,
# but WITHOUT ANY WARRANTY; without even the implied warranty of
# MERCHANTABILITY or FITNESS FOR A PARTICULAR PURPOSE.  See the
# GNU General Public License for more details.
#
# You should have received a copy of the GNU General Public License
# along with this program; if not, write to the Free Software
# Foundation, Inc., 51 Franklin Street, Fifth Floor, Boston, MA 02110-1301 USA

from breezy._bzr_rs import revision_serializer_v5  # noqa: F401

from .. import errors, osutils
from . import inventory, xml6
from .xml_serializer import (encode_and_escape, get_utf8_or_ascii,
                             unpack_inventory_entry)


class InventorySerializer_v5(xml6.InventorySerializer_v6):
    """Version 5 serializer.

    Packs objects into XML and vice versa.
    """
    format_num = b'5'
    root_id = inventory.ROOT_ID

    def _unpack_inventory(self, elt, revision_id, entry_cache=None,
                          return_from_cache=False):
        """Construct from XML Element."""
        root_id = elt.get('file_id') or inventory.ROOT_ID
        root_id = get_utf8_or_ascii(root_id)

        format = elt.get('format')
        if format is not None:
            if format != '5':
                raise errors.BzrError(f"invalid format version {format!r} on inventory")
        data_revision_id = elt.get('revision_id')
        if data_revision_id is not None:
            revision_id = data_revision_id.encode('utf-8')
        inv = inventory.Inventory(root_id, revision_id=revision_id)
        # Optimizations tested
        #   baseline w/entry cache  2.85s
        #   using inv._byid         2.55s
        #   avoiding attributes     2.46s
        #   adding assertions       2.50s
        #   last_parent cache       2.52s (worse, removed)
        for e in elt:
            ie = unpack_inventory_entry(e, entry_cache=entry_cache,
<<<<<<< HEAD
                                        return_from_cache=return_from_cache)
            parent_id = ie.parent_id
            if parent_id is None:
                ie.parent_id = parent_id = root_id
            inv.add(ie)
=======
                                        return_from_cache=return_from_cache, root_id=root_id)
            try:
                parent = byid[ie.parent_id]
            except KeyError:
                raise errors.BzrError("parent_id {%s} not in inventory"
                                      % (ie.parent_id,))
            if ie.file_id in byid:
                raise inventory.DuplicateFileId(ie.file_id, byid[ie.file_id])
            siblings = children[parent.file_id]
            if ie.name in siblings:
                raise errors.BzrError(
                    "{} is already versioned".format(
                        osutils.pathjoin(
                            inv.id2path(ie.parent_id), ie.name).encode('utf-8')))
            siblings[ie.name] = ie
            byid[ie.file_id] = ie
            if ie.kind == 'directory':
                children[ie.file_id] = {}
>>>>>>> 23a84a8b
        if revision_id is not None:
            inv.root.revision = revision_id
        self._check_cache_size(len(inv), entry_cache)
        return inv

    def _check_revisions(self, inv):
        """Extension point for subclasses to check during serialisation.

        In this version, no checking is done.

        :param inv: An inventory about to be serialised, to be checked.
        :raises: AssertionError if an error has occurred.
        """

    def _append_inventory_root(self, append, inv):
        """Append the inventory root to output."""
        if inv.root.file_id not in (None, inventory.ROOT_ID):
            fileid = b''.join([b' file_id="', encode_and_escape(inv.root.file_id), b'"'])
        else:
            fileid = b""
        if inv.revision_id is not None:
            revid = b''.join([b' revision_id="', encode_and_escape(inv.revision_id), b'"'])
        else:
            revid = b""
        append(b'<inventory%s format="5"%s>\n' % (fileid, revid))


inventory_serializer_v5 = InventorySerializer_v5()<|MERGE_RESOLUTION|>--- conflicted
+++ resolved
@@ -52,32 +52,7 @@
         #   last_parent cache       2.52s (worse, removed)
         for e in elt:
             ie = unpack_inventory_entry(e, entry_cache=entry_cache,
-<<<<<<< HEAD
-                                        return_from_cache=return_from_cache)
-            parent_id = ie.parent_id
-            if parent_id is None:
-                ie.parent_id = parent_id = root_id
-            inv.add(ie)
-=======
                                         return_from_cache=return_from_cache, root_id=root_id)
-            try:
-                parent = byid[ie.parent_id]
-            except KeyError:
-                raise errors.BzrError("parent_id {%s} not in inventory"
-                                      % (ie.parent_id,))
-            if ie.file_id in byid:
-                raise inventory.DuplicateFileId(ie.file_id, byid[ie.file_id])
-            siblings = children[parent.file_id]
-            if ie.name in siblings:
-                raise errors.BzrError(
-                    "{} is already versioned".format(
-                        osutils.pathjoin(
-                            inv.id2path(ie.parent_id), ie.name).encode('utf-8')))
-            siblings[ie.name] = ie
-            byid[ie.file_id] = ie
-            if ie.kind == 'directory':
-                children[ie.file_id] = {}
->>>>>>> 23a84a8b
         if revision_id is not None:
             inv.root.revision = revision_id
         self._check_cache_size(len(inv), entry_cache)
