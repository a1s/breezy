--- conflicted
+++ resolved
@@ -43,16 +43,11 @@
                 raise errors.BzrError(f"invalid format version {format!r} on inventory")
         data_revision_id = elt.get("revision_id")
         if data_revision_id is not None:
-<<<<<<< HEAD
             revision_id = data_revision_id.encode("utf-8")
-        inv = inventory.Inventory(root_id, revision_id=revision_id)
-=======
-            revision_id = data_revision_id.encode('utf-8')
         inv = inventory.Inventory(root_id=None, revision_id=revision_id)
         root = inventory.InventoryDirectory(root_id, "", None, revision=revision_id)
         inv.add(root)
 
->>>>>>> 751e265c
         # Optimizations tested
         #   baseline w/entry cache  2.85s
         #   using inv._byid         2.55s
