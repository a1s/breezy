# Copyright (C) 2008-2011 Canonical Ltd
#
# This program is free software; you can redistribute it and/or modify
# it under the terms of the GNU General Public License as published by
# the Free Software Foundation; either version 2 of the License, or
# (at your option) any later version.
#
# This program is distributed in the hope that it will be useful,
# but WITHOUT ANY WARRANTY; without even the implied warranty of
# MERCHANTABILITY or FITNESS FOR A PARTICULAR PURPOSE.  See the
# GNU General Public License for more details.
#
# You should have received a copy of the GNU General Public License
# along with this program; if not, write to the Free Software
# Foundation, Inc., 51 Franklin Street, Fifth Floor, Boston, MA 02110-1301 USA

r"""Persistent maps from tuple_of_strings->string using CHK stores.

Overview and current status:

The CHKMap class implements a dict from tuple_of_strings->string by using a trie
with internal nodes of 8-bit fan out; The key tuples are mapped to strings by
joining them by \x00, and \x00 padding shorter keys out to the length of the
longest key. Leaf nodes are packed as densely as possible, and internal nodes
are all an additional 8-bits wide leading to a sparse upper tree.

Updates to a CHKMap are done preferentially via the apply_delta method, to
allow optimisation of the update operation; but individual map/unmap calls are
possible and supported. Individual changes via map/unmap are buffered in memory
until the _save method is called to force serialisation of the tree.
apply_delta records its changes immediately by performing an implicit _save.

Todo:
-----
Densely packed upper nodes.

"""

import heapq
import threading
from typing import Callable

from .. import errors, lru_cache, osutils, registry, trace
from .static_tuple import StaticTuple, expect_static_tuple

# approx 4MB
# If each line is 50 bytes, and you have 255 internal pages, with 255-way fan
# out, it takes 3.1MB to cache the layer.
_PAGE_CACHE_SIZE = 4 * 1024 * 1024
# Per thread caches for 2 reasons:
# - in the server we may be serving very different content, so we get less
#   cache thrashing.
# - we avoid locking on every cache lookup.
_thread_caches = threading.local()
# The page cache.
_thread_caches.page_cache = None


def _get_cache():
    """Get the per-thread page cache.

    We need a function to do this because in a new thread the _thread_caches
    threading.local object does not have the cache initialized yet.
    """
    page_cache = getattr(_thread_caches, 'page_cache', None)
    if page_cache is None:
        # We are caching bytes so len(value) is perfectly accurate
        page_cache = lru_cache.LRUSizeCache(_PAGE_CACHE_SIZE)
        _thread_caches.page_cache = page_cache
    return page_cache


def clear_cache():
    _get_cache().clear()


# If a ChildNode falls below this many bytes, we check for a remap
_INTERESTING_NEW_SIZE = 50
# If a ChildNode shrinks by more than this amount, we check for a remap
_INTERESTING_SHRINKAGE_LIMIT = 20


def _search_key_plain(key):
    """Map the key tuple into a search string that just uses the key bytes."""
    return b'\x00'.join(key)


search_key_registry = registry.Registry[bytes, Callable[[bytes], bytes]]()
search_key_registry.register(b'plain', _search_key_plain)


class CHKMap:
    """A persistent map from string to string backed by a CHK store."""

    __slots__ = ('_store', '_root_node', '_search_key_func')

    def __init__(self, store, root_key, search_key_func=None):
        """Create a CHKMap object.

        :param store: The store the CHKMap is stored in.
        :param root_key: The root key of the map. None to create an empty
            CHKMap.
        :param search_key_func: A function mapping a key => bytes. These bytes
            are then used by the internal nodes to split up leaf nodes into
            multiple pages.
        """
        self._store = store
        if search_key_func is None:
            search_key_func = _search_key_plain
        self._search_key_func = search_key_func
        if root_key is None:
            self._root_node = LeafNode(search_key_func=search_key_func)
        else:
            self._root_node = self._node_key(root_key)

    def apply_delta(self, delta):
        """Apply a delta to the map.

        :param delta: An iterable of old_key, new_key, new_value tuples.
            If new_key is not None, then new_key->new_value is inserted
            into the map; if old_key is not None, then the old mapping
            of old_key is removed.
        """
        has_deletes = False
        # Check preconditions first.
        as_st = StaticTuple.from_sequence
        new_items = {as_st(key) for (old, key, value) in delta
                     if key is not None and old is None}
        existing_new = list(self.iteritems(key_filter=new_items))
        if existing_new:
            raise errors.InconsistentDeltaDelta(delta,
                                                f"New items are already in the map {existing_new!r}.")
        # Now apply changes.
        for old, new, _value in delta:
            if old is not None and old != new:
                self.unmap(old, check_remap=False)
                has_deletes = True
        for _old, new, value in delta:
            if new is not None:
                self.map(new, value)
        if has_deletes:
            self._check_remap()
        return self._save()

    def _ensure_root(self):
        """Ensure that the root node is an object not a key."""
        if isinstance(self._root_node, StaticTuple):
            # Demand-load the root
            self._root_node = self._get_node(self._root_node)

    def _get_node(self, node):
        """Get a node.

        Note that this does not update the _items dict in objects containing a
        reference to this node. As such it does not prevent subsequent IO being
        performed.

        :param node: A tuple key or node object.
        :return: A node object.
        """
        if isinstance(node, StaticTuple):
            bytes = self._read_bytes(node)
            return _deserialise(bytes, node,
                                search_key_func=self._search_key_func)
        else:
            return node

    def _read_bytes(self, key):
        try:
            return _get_cache()[key]
        except KeyError:
            stream = self._store.get_record_stream([key], 'unordered', True)
            bytes = next(stream).get_bytes_as('fulltext')
            _get_cache()[key] = bytes
            return bytes

    def _dump_tree(self, include_keys=False, encoding='utf-8'):
        """Return the tree in a string representation."""
        self._ensure_root()
        def decode(x): return x.decode(encoding)
        res = self._dump_tree_node(self._root_node, prefix=b'', indent='',
                                   decode=decode, include_keys=include_keys)
        res.append('')  # Give a trailing '\n'
        return '\n'.join(res)

    def _dump_tree_node(self, node, prefix, indent, decode, include_keys=True):
        """For this node and all children, generate a string representation."""
        result = []
        if not include_keys:
            key_str = ''
        else:
            node_key = node.key()
            if node_key is not None:
                key_str = f' {decode(node_key[0])}'
            else:
                key_str = ' None'
        result.append(f'{indent}{decode(prefix)!r} {node.__class__.__name__}{key_str}')
        if isinstance(node, InternalNode):
            # Trigger all child nodes to get loaded
            list(node._iter_nodes(self._store))
            for prefix, sub in sorted(node._items.items()):
                result.extend(self._dump_tree_node(sub, prefix, indent + '  ',
                                                   decode=decode, include_keys=include_keys))
        else:
            for key, value in sorted(node._items.items()):
                # Don't use prefix nor indent here to line up when used in
                # tests in conjunction with assertEqualDiff
                result.append('      {!r} {!r}'.format(
                    tuple([decode(ke) for ke in key]), decode(value)))
        return result

    @classmethod
    def from_dict(klass, store, initial_value, maximum_size=0, key_width=1,
                  search_key_func=None):
        """Create a CHKMap in store with initial_value as the content.

        :param store: The store to record initial_value in, a VersionedFiles
            object with 1-tuple keys supporting CHK key generation.
        :param initial_value: A dict to store in store. Its keys and values
            must be bytestrings.
        :param maximum_size: The maximum_size rule to apply to nodes. This
            determines the size at which no new data is added to a single node.
        :param key_width: The number of elements in each key_tuple being stored
            in this map.
        :param search_key_func: A function mapping a key => bytes. These bytes
            are then used by the internal nodes to split up leaf nodes into
            multiple pages.
        :return: The root chk of the resulting CHKMap.
        """
        root_key = klass._create_directly(store, initial_value,
                                          maximum_size=maximum_size, key_width=key_width,
                                          search_key_func=search_key_func)
        if not isinstance(root_key, StaticTuple):
            raise AssertionError(f'we got a {type(root_key)} instead of a StaticTuple')
        return root_key

    @classmethod
    def _create_via_map(klass, store, initial_value, maximum_size=0,
                        key_width=1, search_key_func=None):
        result = klass(store, None, search_key_func=search_key_func)
        result._root_node.set_maximum_size(maximum_size)
        result._root_node._key_width = key_width
        delta = []
        for key, value in initial_value.items():
            delta.append((None, key, value))
        root_key = result.apply_delta(delta)
        return root_key

    @classmethod
    def _create_directly(klass, store, initial_value, maximum_size=0,
                         key_width=1, search_key_func=None):
        node = LeafNode(search_key_func=search_key_func)
        node.set_maximum_size(maximum_size)
        node._key_width = key_width
        as_st = StaticTuple.from_sequence
        node._items = {as_st(key): val
                           for key, val in initial_value.items()}
        node._raw_size = sum(node._key_value_len(key, value)
                             for key, value in node._items.items())
        node._len = len(node._items)
        node._compute_search_prefix()
        node._compute_serialised_prefix()
        if (node._len > 1 and
            maximum_size and
                node._current_size() > maximum_size):
            prefix, node_details = node._split(store)
            if len(node_details) == 1:
                raise AssertionError('Failed to split using node._split')
            node = InternalNode(prefix, search_key_func=search_key_func)
            node.set_maximum_size(maximum_size)
            node._key_width = key_width
            for split, subnode in node_details:
                node.add_node(split, subnode)
        keys = list(node.serialise(store))
        return keys[-1]

    def iter_changes(self, basis):
        """Iterate over the changes between basis and self.

        :return: An iterator of tuples: (key, old_value, new_value). Old_value
            is None for keys only in self; new_value is None for keys only in
            basis.
        """
        # Overview:
        # Read both trees in lexographic, highest-first order.
        # Any identical nodes we skip
        # Any unique prefixes we output immediately.
        # values in a leaf node are treated as single-value nodes in the tree
        # which allows them to be not-special-cased. We know to output them
        # because their value is a string, not a key(tuple) or node.
        #
        # corner cases to beware of when considering this function:
        # *) common references are at different heights.
        #    consider two trees:
        #    {'a': LeafNode={'aaa':'foo', 'aab':'bar'}, 'b': LeafNode={'b'}}
        #    {'a': InternalNode={'aa':LeafNode={'aaa':'foo', 'aab':'bar'},
        #                        'ab':LeafNode={'ab':'bar'}}
        #     'b': LeafNode={'b'}}
        #    the node with aaa/aab will only be encountered in the second tree
        #    after reading the 'a' subtree, but it is encountered in the first
        #    tree immediately. Variations on this may have read internal nodes
        #    like this.  we want to cut the entire pending subtree when we
        #    realise we have a common node.  For this we use a list of keys -
        #    the path to a node - and check the entire path is clean as we
        #    process each item.
        if self._node_key(self._root_node) == self._node_key(basis._root_node):
            return
        self._ensure_root()
        basis._ensure_root()
        excluded_keys = set()
        self_node = self._root_node
        basis_node = basis._root_node
        # A heap, each element is prefix, node(tuple/NodeObject/string),
        # key_path (a list of tuples, tail-sharing down the tree.)
        self_pending = []
        basis_pending = []

        def process_node(node, path, a_map, pending):
            # take a node and expand it
            node = a_map._get_node(node)
            if isinstance(node, LeafNode):
                path = (node._key, path)
                for key, value in node._items.items():
                    # For a LeafNode, the key is a serialized_key, rather than
                    # a search_key, but the heap is using search_keys
                    search_key = node._search_key_func(key)
                    heapq.heappush(pending, (search_key, key, value, path))
            else:
                # type(node) == InternalNode
                path = (node._key, path)
                for prefix, child in node._items.items():
                    heapq.heappush(pending, (prefix, None, child, path))

        def process_common_internal_nodes(self_node, basis_node):
            self_items = set(self_node._items.items())
            basis_items = set(basis_node._items.items())
            path = (self_node._key, None)
            for prefix, child in self_items - basis_items:
                heapq.heappush(self_pending, (prefix, None, child, path))
            path = (basis_node._key, None)
            for prefix, child in basis_items - self_items:
                heapq.heappush(basis_pending, (prefix, None, child, path))

        def process_common_leaf_nodes(self_node, basis_node):
            self_items = set(self_node._items.items())
            basis_items = set(basis_node._items.items())
            path = (self_node._key, None)
            for key, value in self_items - basis_items:
                prefix = self._search_key_func(key)
                heapq.heappush(self_pending, (prefix, key, value, path))
            path = (basis_node._key, None)
            for key, value in basis_items - self_items:
                prefix = basis._search_key_func(key)
                heapq.heappush(basis_pending, (prefix, key, value, path))

        def process_common_prefix_nodes(self_node, self_path,
                                        basis_node, basis_path):
            # Would it be more efficient if we could request both at the same
            # time?
            self_node = self._get_node(self_node)
            basis_node = basis._get_node(basis_node)
            if (isinstance(self_node, InternalNode) and
                    isinstance(basis_node, InternalNode)):
                # Matching internal nodes
                process_common_internal_nodes(self_node, basis_node)
            elif (isinstance(self_node, LeafNode) and
                  isinstance(basis_node, LeafNode)):
                process_common_leaf_nodes(self_node, basis_node)
            else:
                process_node(self_node, self_path, self, self_pending)
                process_node(basis_node, basis_path, basis, basis_pending)
        process_common_prefix_nodes(self_node, None, basis_node, None)
        excluded_keys = set()

        def check_excluded(key_path):
            # Note that this is N^2, it depends on us trimming trees
            # aggressively to not become slow.
            # A better implementation would probably have a reverse map
            # back to the children of a node, and jump straight to it when
            # a common node is detected, the proceed to remove the already
            # pending children. breezy.graph has a searcher module with a
            # similar problem.
            while key_path is not None:
                key, key_path = key_path
                if key in excluded_keys:
                    return True
            return False

        loop_counter = 0
        while self_pending or basis_pending:
            loop_counter += 1
            if not self_pending:
                # self is exhausted: output remainder of basis
                for _prefix, key, node, path in basis_pending:
                    if check_excluded(path):
                        continue
                    node = basis._get_node(node)
                    if key is not None:
                        # a value
                        yield (key, node, None)
                    else:
                        # subtree - fastpath the entire thing.
                        for key, value in node.iteritems(basis._store):
                            yield (key, value, None)
                return
            elif not basis_pending:
                # basis is exhausted: output remainder of self.
                for _prefix, key, node, path in self_pending:
                    if check_excluded(path):
                        continue
                    node = self._get_node(node)
                    if key is not None:
                        # a value
                        yield (key, None, node)
                    else:
                        # subtree - fastpath the entire thing.
                        for key, value in node.iteritems(self._store):
                            yield (key, None, value)
                return
            else:
                # XXX: future optimisation - yield the smaller items
                # immediately rather than pushing everything on/off the
                # heaps. Applies to both internal nodes and leafnodes.
                if self_pending[0][0] < basis_pending[0][0]:
                    # expand self
                    prefix, key, node, path = heapq.heappop(self_pending)
                    if check_excluded(path):
                        continue
                    if key is not None:
                        # a value
                        yield (key, None, node)
                    else:
                        process_node(node, path, self, self_pending)
                        continue
                elif self_pending[0][0] > basis_pending[0][0]:
                    # expand basis
                    prefix, key, node, path = heapq.heappop(basis_pending)
                    if check_excluded(path):
                        continue
                    if key is not None:
                        # a value
                        yield (key, node, None)
                    else:
                        process_node(node, path, basis, basis_pending)
                        continue
                else:
                    # common prefix: possibly expand both
                    if self_pending[0][1] is None:
                        # process next self
                        read_self = True
                    else:
                        read_self = False
                    if basis_pending[0][1] is None:
                        # process next basis
                        read_basis = True
                    else:
                        read_basis = False
                    if not read_self and not read_basis:
                        # compare a common value
                        self_details = heapq.heappop(self_pending)
                        basis_details = heapq.heappop(basis_pending)
                        if self_details[2] != basis_details[2]:
                            yield (self_details[1],
                                   basis_details[2], self_details[2])
                        continue
                    # At least one side wasn't a simple value
                    if (self._node_key(self_pending[0][2])
                            == self._node_key(basis_pending[0][2])):
                        # Identical pointers, skip (and don't bother adding to
                        # excluded, it won't turn up again.
                        heapq.heappop(self_pending)
                        heapq.heappop(basis_pending)
                        continue
                    # Now we need to expand this node before we can continue
                    if read_self and read_basis:
                        # Both sides start with the same prefix, so process
                        # them in parallel
                        self_prefix, _, self_node, self_path = heapq.heappop(
                            self_pending)
                        basis_prefix, _, basis_node, basis_path = heapq.heappop(
                            basis_pending)
                        if self_prefix != basis_prefix:
                            raise AssertionError(
                                f'{self_prefix!r} != {basis_prefix!r}')
                        process_common_prefix_nodes(
                            self_node, self_path,
                            basis_node, basis_path)
                        continue
                    if read_self:
                        prefix, key, node, path = heapq.heappop(self_pending)
                        if check_excluded(path):
                            continue
                        process_node(node, path, self, self_pending)
                    if read_basis:
                        prefix, key, node, path = heapq.heappop(basis_pending)
                        if check_excluded(path):
                            continue
                        process_node(node, path, basis, basis_pending)
        # print loop_counter

    def iteritems(self, key_filter=None):
        """Iterate over the entire CHKMap's contents."""
        self._ensure_root()
        if key_filter is not None:
            as_st = StaticTuple.from_sequence
            key_filter = [as_st(key) for key in key_filter]
        return self._root_node.iteritems(self._store, key_filter=key_filter)

    def key(self):
        """Return the key for this map."""
        if isinstance(self._root_node, StaticTuple):
            return self._root_node
        else:
            return self._root_node._key

    def __len__(self):
        self._ensure_root()
        return len(self._root_node)

    def map(self, key, value):
        """Map a key tuple to value.

        :param key: A key to map.
        :param value: The value to assign to key.
        """
        key = StaticTuple.from_sequence(key)
        # Need a root object.
        self._ensure_root()
        prefix, node_details = self._root_node.map(self._store, key, value)
        if len(node_details) == 1:
            self._root_node = node_details[0][1]
        else:
            self._root_node = InternalNode(prefix,
                                           search_key_func=self._search_key_func)
            self._root_node.set_maximum_size(node_details[0][1].maximum_size)
            self._root_node._key_width = node_details[0][1]._key_width
            for split, node in node_details:
                self._root_node.add_node(split, node)

    def _node_key(self, node):
        """Get the key for a node whether it's a tuple or node."""
        if isinstance(node, tuple):
            node = StaticTuple.from_sequence(node)
        if isinstance(node, StaticTuple):
            return node
        else:
            return node._key

    def unmap(self, key, check_remap=True):
        """Remove key from the map."""
        key = StaticTuple.from_sequence(key)
        self._ensure_root()
        if isinstance(self._root_node, InternalNode):
            unmapped = self._root_node.unmap(self._store, key,
                                             check_remap=check_remap)
        else:
            unmapped = self._root_node.unmap(self._store, key)
        self._root_node = unmapped

    def _check_remap(self):
        """Check if nodes can be collapsed."""
        self._ensure_root()
        if isinstance(self._root_node, InternalNode):
            self._root_node = self._root_node._check_remap(self._store)

    def _save(self):
        """Save the map completely.

        :return: The key of the root node.
        """
        if isinstance(self._root_node, StaticTuple):
            # Already saved.
            return self._root_node
        keys = list(self._root_node.serialise(self._store))
        return keys[-1]


class Node:
    """Base class defining the protocol for CHK Map nodes.

    :ivar _raw_size: The total size of the serialized key:value data, before
        adding the header bytes, and without prefix compression.
    """

    __slots__ = ('_key', '_len', '_maximum_size', '_key_width',
                 '_raw_size', '_items', '_search_prefix', '_search_key_func'
                 )

    def __init__(self, key_width=1):
        """Create a node.

        :param key_width: The width of keys for this node.
        """
        self._key = None
        # Current number of elements
        self._len = 0
        self._maximum_size = 0
        self._key_width = key_width
        # current size in bytes
        self._raw_size = 0
        # The pointers/values this node has - meaning defined by child classes.
        self._items = {}
        # The common search prefix
        self._search_prefix = None

    def __repr__(self):
        items_str = str(sorted(self._items))
        if len(items_str) > 20:
            items_str = items_str[:16] + '...]'
        return '{}(key:{} len:{} size:{} max:{} prefix:{} items:{})'.format(
            self.__class__.__name__, self._key, self._len, self._raw_size,
            self._maximum_size, self._search_prefix, items_str)

    def key(self):
        return self._key

    def __len__(self):
        return self._len

    @property
    def maximum_size(self):
        """What is the upper limit for adding references to a node."""
        return self._maximum_size

    def set_maximum_size(self, new_size):
        """Set the size threshold for nodes.

        :param new_size: The size at which no data is added to a node. 0 for
            unlimited.
        """
        self._maximum_size = new_size

    @classmethod
    def common_prefix(cls, prefix, key):
        """Given 2 strings, return the longest prefix common to both.

        :param prefix: This has been the common prefix for other keys, so it is
            more likely to be the common prefix in this case as well.
        :param key: Another string to compare to
        """
        if key.startswith(prefix):
            return prefix
        pos = -1
        # Is there a better way to do this?
        for pos, (left, right) in enumerate(zip(prefix, key)):
            if left != right:
                pos -= 1
                break
        common = prefix[:pos + 1]
        return common

    @classmethod
    def common_prefix_for_keys(cls, keys):
        """Given a list of keys, find their common prefix.

        :param keys: An iterable of strings.
        :return: The longest common prefix of all keys.
        """
        common_prefix = None
        for key in keys:
            if common_prefix is None:
                common_prefix = key
                continue
            common_prefix = cls.common_prefix(common_prefix, key)
            if not common_prefix:
                # if common_prefix is the empty string, then we know it won't
                # change further
                return b''
        return common_prefix


# Singleton indicating we have not computed _search_prefix yet
_unknown = object()


class LeafNode(Node):
    """A node containing actual key:value pairs.

    :ivar _items: A dict of key->value items. The key is in tuple form.
    :ivar _size: The number of bytes that would be used by serializing all of
        the key/value pairs.
    """

    __slots__ = ('_common_serialised_prefix',)

    def __init__(self, search_key_func=None):
        Node.__init__(self)
        # All of the keys in this leaf node share this common prefix
        self._common_serialised_prefix = None
        if search_key_func is None:
            self._search_key_func = _search_key_plain
        else:
            self._search_key_func = search_key_func

    def __repr__(self):
        items_str = str(sorted(self._items))
        if len(items_str) > 20:
            items_str = items_str[:16] + '...]'
        return \
            '%s(key:%s len:%s size:%s max:%s prefix:%s keywidth:%s items:%s)' \
            % (self.__class__.__name__, self._key, self._len, self._raw_size,
               self._maximum_size, self._search_prefix, self._key_width, items_str)

    def _current_size(self):
        """Answer the current serialised size of this node.

        This differs from self._raw_size in that it includes the bytes used for
        the header.
        """
        if self._common_serialised_prefix is None:
            bytes_for_items = 0
            prefix_len = 0
        else:
            # We will store a single string with the common prefix
            # And then that common prefix will not be stored in any of the
            # entry lines
            prefix_len = len(self._common_serialised_prefix)
            bytes_for_items = (self._raw_size - (prefix_len * self._len))
        return (9 +  # 'chkleaf:\n' +
                len(str(self._maximum_size)) + 1 +
                len(str(self._key_width)) + 1 +
                len(str(self._len)) + 1 +
                prefix_len + 1 +
                bytes_for_items)

    @classmethod
    def deserialise(klass, bytes, key, search_key_func=None):
        """Deserialise bytes, with key key, into a LeafNode.

        :param bytes: The bytes of the node.
        :param key: The key that the serialised node has.
        """
        key = expect_static_tuple(key)
        return _deserialise_leaf_node(bytes, key,
                                      search_key_func=search_key_func)

    def iteritems(self, store, key_filter=None):
        """Iterate over items in the node.

        :param key_filter: A filter to apply to the node. It should be a
            list/set/dict or similar repeatedly iterable container.
        """
        if key_filter is not None:
            # Adjust the filter - short elements go to a prefix filter. All
            # other items are looked up directly.
            # XXX: perhaps defaultdict? Profiling<rinse and repeat>
            filters = {}
            for key in key_filter:
                if len(key) == self._key_width:
                    # This filter is meant to match exactly one key, yield it
                    # if we have it.
                    try:
                        yield key, self._items[key]
                    except KeyError:
                        # This key is not present in this map, continue
                        pass
                else:
                    # Short items, we need to match based on a prefix
                    filters.setdefault(len(key), set()).add(key)
            if filters:
                filters_itemview = filters.items()
                for item in self._items.items():
                    for length, length_filter in filters_itemview:
                        if item[0][:length] in length_filter:
                            yield item
                            break
        else:
            yield from self._items.items()

    def _key_value_len(self, key, value):
        # TODO: Should probably be done without actually joining the key, but
        #       then that can be done via the C extension
        return (len(self._serialise_key(key)) + 1 +
                len(b'%d' % value.count(b'\n')) + 1 +
                len(value) + 1)

    def _search_key(self, key):
        return self._search_key_func(key)

    def _map_no_split(self, key, value):
        """Map a key to a value.

        This assumes either the key does not already exist, or you have already
        removed its size and length from self.

        :return: True if adding this node should cause us to split.
        """
        self._items[key] = value
        self._raw_size += self._key_value_len(key, value)
        self._len += 1
        serialised_key = self._serialise_key(key)
        if self._common_serialised_prefix is None:
            self._common_serialised_prefix = serialised_key
        else:
            self._common_serialised_prefix = self.common_prefix(
                self._common_serialised_prefix, serialised_key)
        search_key = self._search_key(key)
        if self._search_prefix is _unknown:
            self._compute_search_prefix()
        if self._search_prefix is None:
            self._search_prefix = search_key
        else:
            self._search_prefix = self.common_prefix(
                self._search_prefix, search_key)
        if (self._len > 1 and
            self._maximum_size and
                self._current_size() > self._maximum_size):
            # Check to see if all of the search_keys for this node are
            # identical. We allow the node to grow under that circumstance
            # (we could track this as common state, but it is infrequent)
            if (search_key != self._search_prefix or
                    not self._are_search_keys_identical()):
                return True
        return False

    def _split(self, store):
        """We have overflowed.

        Split this node into multiple LeafNodes, return it up the stack so that
        the next layer creates a new InternalNode and references the new nodes.

        :return: (common_serialised_prefix, [(node_serialised_prefix, node)])
        """
        if self._search_prefix is _unknown:
            raise AssertionError('Search prefix must be known')
        common_prefix = self._search_prefix
        split_at = len(common_prefix) + 1
        result = {}
        for key, value in self._items.items():
            search_key = self._search_key(key)
            prefix = search_key[:split_at]
            # TODO: Generally only 1 key can be exactly the right length,
            #       which means we can only have 1 key in the node pointed
            #       at by the 'prefix\0' key. We might want to consider
            #       folding it into the containing InternalNode rather than
            #       having a fixed length-1 node.
            #       Note this is probably not true for hash keys, as they
            #       may get a '\00' node anywhere, but won't have keys of
            #       different lengths.
            if len(prefix) < split_at:
                prefix += b'\x00' * (split_at - len(prefix))
            if prefix not in result:
                node = LeafNode(search_key_func=self._search_key_func)
                node.set_maximum_size(self._maximum_size)
                node._key_width = self._key_width
                result[prefix] = node
            else:
                node = result[prefix]
            sub_prefix, node_details = node.map(store, key, value)
            if len(node_details) > 1:
                if prefix != sub_prefix:
                    # This node has been split and is now found via a different
                    # path
                    result.pop(prefix)
                new_node = InternalNode(sub_prefix,
                                        search_key_func=self._search_key_func)
                new_node.set_maximum_size(self._maximum_size)
                new_node._key_width = self._key_width
                for split, node in node_details:
                    new_node.add_node(split, node)
                result[prefix] = new_node
        return common_prefix, list(result.items())

    def map(self, store, key, value):
        """Map key to value."""
        if key in self._items:
            self._raw_size -= self._key_value_len(key, self._items[key])
            self._len -= 1
        self._key = None
        if self._map_no_split(key, value):
            return self._split(store)
        else:
            if self._search_prefix is _unknown:
                raise AssertionError(f'{self._search_prefix!r} must be known')
            return self._search_prefix, [(b"", self)]

    _serialise_key = b'\x00'.join

    def serialise(self, store):
        """Serialise the LeafNode to store.

        :param store: A VersionedFiles honouring the CHK extensions.
        :return: An iterable of the keys inserted by this operation.
        """
        lines = [b"chkleaf:\n"]
        lines.append(b"%d\n" % self._maximum_size)
        lines.append(b"%d\n" % self._key_width)
        lines.append(b"%d\n" % self._len)
        if self._common_serialised_prefix is None:
            lines.append(b'\n')
            if len(self._items) != 0:
                raise AssertionError('If _common_serialised_prefix is None'
                                     ' we should have no items')
        else:
            lines.append(b'%s\n' % (self._common_serialised_prefix,))
            prefix_len = len(self._common_serialised_prefix)
        for key, value in sorted(self._items.items()):
            # Always add a final newline
            value_lines = osutils.chunks_to_lines([value + b'\n'])
            serialized = b"%s\x00%d\n" % (self._serialise_key(key),
                                          len(value_lines))
            if not serialized.startswith(self._common_serialised_prefix):
                raise AssertionError('We thought the common prefix was %r'
                                     ' but entry %r does not have it in common'
                                     % (self._common_serialised_prefix, serialized))
            lines.append(serialized[prefix_len:])
            lines.extend(value_lines)
        sha1, _, _ = store.add_lines((None,), (), lines)
        self._key = StaticTuple(b"sha1:" + sha1,).intern()
        data = b''.join(lines)
        if len(data) != self._current_size():
            raise AssertionError('Invalid _current_size')
        _get_cache()[self._key] = data
        return [self._key]

    def refs(self):
        """Return the references to other CHK's held by this node."""
        return []

    def _compute_search_prefix(self):
        """Determine the common search prefix for all keys in this node.

        :return: A bytestring of the longest search key prefix that is
            unique within this node.
        """
        search_keys = [self._search_key_func(key) for key in self._items]
        self._search_prefix = self.common_prefix_for_keys(search_keys)
        return self._search_prefix

    def _are_search_keys_identical(self):
        """Check to see if the search keys for all entries are the same.

        When using a hash as the search_key it is possible for non-identical
        keys to collide. If that happens enough, we may try overflow a
        LeafNode, but as all are collisions, we must not split.
        """
        common_search_key = None
        for key in self._items:
            search_key = self._search_key(key)
            if common_search_key is None:
                common_search_key = search_key
            elif search_key != common_search_key:
                return False
        return True

    def _compute_serialised_prefix(self):
        """Determine the common prefix for serialised keys in this node.

        :return: A bytestring of the longest serialised key prefix that is
            unique within this node.
        """
        serialised_keys = [self._serialise_key(key) for key in self._items]
        self._common_serialised_prefix = self.common_prefix_for_keys(
            serialised_keys)
        return self._common_serialised_prefix

    def unmap(self, store, key):
        """Unmap key from the node."""
        try:
            self._raw_size -= self._key_value_len(key, self._items[key])
        except KeyError:
            trace.mutter("key %s not found in %r", key, self._items)
            raise
        self._len -= 1
        del self._items[key]
        self._key = None
        # Recompute from scratch
        self._compute_search_prefix()
        self._compute_serialised_prefix()
        return self


class InternalNode(Node):
    """A node that contains references to other nodes.

    An InternalNode is responsible for mapping search key prefixes to child
    nodes.

    :ivar _items: serialised_key => node dictionary. node may be a tuple,
        LeafNode or InternalNode.
    """

    __slots__ = ('_node_width',)

    def __init__(self, prefix=b'', search_key_func=None):
        Node.__init__(self)
        # The size of an internalnode with default values and no children.
        # How many octets key prefixes within this node are.
        self._node_width = 0
        self._search_prefix = prefix
        if search_key_func is None:
            self._search_key_func = _search_key_plain
        else:
            self._search_key_func = search_key_func

    def add_node(self, prefix, node):
        """Add a child node with prefix prefix, and node node.

        :param prefix: The search key prefix for node.
        :param node: The node being added.
        """
        if self._search_prefix is None:
            raise AssertionError("_search_prefix should not be None")
        if not prefix.startswith(self._search_prefix):
            raise AssertionError("prefixes mismatch: %s must start with %s"
                                 % (prefix, self._search_prefix))
        if len(prefix) != len(self._search_prefix) + 1:
            raise AssertionError("prefix wrong length: len(%s) is not %d" %
                                 (prefix, len(self._search_prefix) + 1))
        self._len += len(node)
        if not len(self._items):
            self._node_width = len(prefix)
        if self._node_width != len(self._search_prefix) + 1:
            raise AssertionError("node width mismatch: %d is not %d" %
                                 (self._node_width, len(self._search_prefix) + 1))
        self._items[prefix] = node
        self._key = None

    def _current_size(self):
        """Answer the current serialised size of this node."""
        return (self._raw_size + len(str(self._len)) + len(str(self._key_width))
                + len(str(self._maximum_size)))

    @classmethod
    def deserialise(klass, bytes, key, search_key_func=None):
        """Deserialise bytes to an InternalNode, with key key.

        :param bytes: The bytes of the node.
        :param key: The key that the serialised node has.
        :return: An InternalNode instance.
        """
        key = expect_static_tuple(key)
        return _deserialise_internal_node(bytes, key,
                                          search_key_func=search_key_func)

    def iteritems(self, store, key_filter=None):
        for node, node_filter in self._iter_nodes(store, key_filter=key_filter):
            yield from node.iteritems(store, key_filter=node_filter)

    def _iter_nodes(self, store, key_filter=None, batch_size=None):
        """Iterate over node objects which match key_filter.

        :param store: A store to use for accessing content.
        :param key_filter: A key filter to filter nodes. Only nodes that might
            contain a key in key_filter will be returned.
        :param batch_size: If not None, then we will return the nodes that had
            to be read using get_record_stream in batches, rather than reading
            them all at once.
        :return: An iterable of nodes. This function does not have to be fully
            consumed.  (There will be no pending I/O when items are being returned.)
        """
        # Map from chk key ('sha1:...',) to (prefix, key_filter)
        # prefix is the key in self._items to use, key_filter is the key_filter
        # entries that would match this node
        keys = {}
        shortcut = False
        if key_filter is None:
            # yielding all nodes, yield whatever we have, and queue up a read
            # for whatever we are missing
            shortcut = True
            for prefix, node in self._items.items():
                if node.__class__ is StaticTuple:
                    keys[node] = (prefix, None)
                else:
                    yield node, None
        elif len(key_filter) == 1:
            # Technically, this path could also be handled by the first check
            # in 'self._node_width' in length_filters. However, we can handle
            # this case without spending any time building up the
            # prefix_to_keys, etc state.

            # This is a bit ugly, but TIMEIT showed it to be by far the fastest
            # 0.626us   list(key_filter)[0]
            #       is a func() for list(), 2 mallocs, and a getitem
            # 0.489us   [k for k in key_filter][0]
            #       still has the mallocs, avoids the func() call
            # 0.350us   iter(key_filter).next()
            #       has a func() call, and mallocs an iterator
            # 0.125us   for key in key_filter: pass
            #       no func() overhead, might malloc an iterator
            # 0.105us   for key in key_filter: break
            #       no func() overhead, might malloc an iterator, probably
            #       avoids checking an 'else' clause as part of the for
            for key in key_filter:  # noqa: B007
                break
            search_prefix = self._search_prefix_filter(key)
            if len(search_prefix) == self._node_width:
                # This item will match exactly, so just do a dict lookup, and
                # see what we can return
                shortcut = True
                try:
                    node = self._items[search_prefix]
                except KeyError:
                    # A given key can only match 1 child node, if it isn't
                    # there, then we can just return nothing
                    return
                if node.__class__ is StaticTuple:
                    keys[node] = (search_prefix, [key])
                else:
                    # This is loaded, and the only thing that can match,
                    # return
                    yield node, [key]
                    return
        if not shortcut:
            # First, convert all keys into a list of search prefixes
            # Aggregate common prefixes, and track the keys they come from
            prefix_to_keys = {}
            length_filters = {}
            for key in key_filter:
                search_prefix = self._search_prefix_filter(key)
                length_filter = length_filters.setdefault(
                    len(search_prefix), set())
                length_filter.add(search_prefix)
                prefix_to_keys.setdefault(search_prefix, []).append(key)

            if (self._node_width in length_filters and
                    len(length_filters) == 1):
                # all of the search prefixes match exactly _node_width. This
                # means that everything is an exact match, and we can do a
                # lookup into self._items, rather than iterating over the items
                # dict.
                search_prefixes = length_filters[self._node_width]
                for search_prefix in search_prefixes:
                    try:
                        node = self._items[search_prefix]
                    except KeyError:
                        # We can ignore this one
                        continue
                    node_key_filter = prefix_to_keys[search_prefix]
                    if node.__class__ is StaticTuple:
                        keys[node] = (search_prefix, node_key_filter)
                    else:
                        yield node, node_key_filter
            else:
                # The slow way. We walk every item in self._items, and check to
                # see if there are any matches
                length_filters_itemview = length_filters.items()
                for prefix, node in self._items.items():
                    node_key_filter = []
                    for length, length_filter in length_filters_itemview:
                        sub_prefix = prefix[:length]
                        if sub_prefix in length_filter:
                            node_key_filter.extend(prefix_to_keys[sub_prefix])
                    if node_key_filter:  # this key matched something, yield it
                        if node.__class__ is StaticTuple:
                            keys[node] = (prefix, node_key_filter)
                        else:
                            yield node, node_key_filter
        if keys:
            # Look in the page cache for some more bytes
            found_keys = set()
            for key in keys:
                try:
                    bytes = _get_cache()[key]
                except KeyError:
                    continue
                else:
                    node = _deserialise(bytes, key,
                                        search_key_func=self._search_key_func)
                    prefix, node_key_filter = keys[key]
                    self._items[prefix] = node
                    found_keys.add(key)
                    yield node, node_key_filter
            for key in found_keys:
                del keys[key]
        if keys:
            # demand load some pages.
            if batch_size is None:
                # Read all the keys in
                batch_size = len(keys)
            key_order = list(keys)
            for batch_start in range(0, len(key_order), batch_size):
                batch = key_order[batch_start:batch_start + batch_size]
                # We have to fully consume the stream so there is no pending
                # I/O, so we buffer the nodes for now.
                stream = store.get_record_stream(batch, 'unordered', True)
                node_and_filters = []
                for record in stream:
                    bytes = record.get_bytes_as('fulltext')
                    node = _deserialise(bytes, record.key,
                                        search_key_func=self._search_key_func)
                    prefix, node_key_filter = keys[record.key]
                    node_and_filters.append((node, node_key_filter))
                    self._items[prefix] = node
                    _get_cache()[record.key] = bytes
                yield from node_and_filters

    def map(self, store, key, value):
        """Map key to value."""
        if not len(self._items):
            raise AssertionError("can't map in an empty InternalNode.")
        search_key = self._search_key(key)
        if self._node_width != len(self._search_prefix) + 1:
            raise AssertionError("node width mismatch: %d is not %d" %
                                 (self._node_width, len(self._search_prefix) + 1))
        if not search_key.startswith(self._search_prefix):
            # This key doesn't fit in this index, so we need to split at the
            # point where it would fit, insert self into that internal node,
            # and then map this key into that node.
            new_prefix = self.common_prefix(self._search_prefix,
                                            search_key)
            new_parent = InternalNode(new_prefix,
                                      search_key_func=self._search_key_func)
            new_parent.set_maximum_size(self._maximum_size)
            new_parent._key_width = self._key_width
            new_parent.add_node(self._search_prefix[:len(new_prefix) + 1],
                                self)
            return new_parent.map(store, key, value)
        children = [node for node, _ in self._iter_nodes(
            store, key_filter=[key])]
        if children:
            child = children[0]
        else:
            # new child needed:
            child = self._new_child(search_key, LeafNode)
        old_len = len(child)
        if isinstance(child, LeafNode):
            old_size = child._current_size()
        else:
            old_size = None
        prefix, node_details = child.map(store, key, value)
        if len(node_details) == 1:
            # child may have shrunk, or might be a new node
            child = node_details[0][1]
            self._len = self._len - old_len + len(child)
            self._items[search_key] = child
            self._key = None
            new_node = self
            if isinstance(child, LeafNode):
                if old_size is None:
                    # The old node was an InternalNode which means it has now
                    # collapsed, so we need to check if it will chain to a
                    # collapse at this level.
                    trace.mutter("checking remap as InternalNode -> LeafNode")
                    new_node = self._check_remap(store)
                else:
                    # If the LeafNode has shrunk in size, we may want to run
                    # a remap check. Checking for a remap is expensive though
                    # and the frequency of a successful remap is very low.
                    # Shrinkage by small amounts is common, so we only do the
                    # remap check if the new_size is low or the shrinkage
                    # amount is over a configurable limit.
                    new_size = child._current_size()
                    shrinkage = old_size - new_size
                    if (shrinkage > 0 and new_size < _INTERESTING_NEW_SIZE or
                            shrinkage > _INTERESTING_SHRINKAGE_LIMIT):
                        trace.mutter(
                            "checking remap as size shrunk by %d to be %d",
                            shrinkage, new_size)
                        new_node = self._check_remap(store)
            if new_node._search_prefix is None:
                raise AssertionError("_search_prefix should not be None")
            return new_node._search_prefix, [(b'', new_node)]
        # child has overflown - create a new intermediate node.
        # XXX: This is where we might want to try and expand our depth
        # to refer to more bytes of every child (which would give us
        # multiple pointers to child nodes, but less intermediate nodes)
        child = self._new_child(search_key, InternalNode)
        child._search_prefix = prefix
        for split, node in node_details:
            child.add_node(split, node)
        self._len = self._len - old_len + len(child)
        self._key = None
        return self._search_prefix, [(b"", self)]

    def _new_child(self, search_key, klass):
        """Create a new child node of type klass."""
        child = klass()
        child.set_maximum_size(self._maximum_size)
        child._key_width = self._key_width
        child._search_key_func = self._search_key_func
        self._items[search_key] = child
        return child

    def serialise(self, store):
        """Serialise the node to store.

        :param store: A VersionedFiles honouring the CHK extensions.
        :return: An iterable of the keys inserted by this operation.
        """
        for node in self._items.values():
            if isinstance(node, StaticTuple):
                # Never deserialised.
                continue
            if node._key is not None:
                # Never altered
                continue
            for key in node.serialise(store):
                yield key
        lines = [b"chknode:\n"]
        lines.append(b"%d\n" % self._maximum_size)
        lines.append(b"%d\n" % self._key_width)
        lines.append(b"%d\n" % self._len)
        if self._search_prefix is None:
            raise AssertionError("_search_prefix should not be None")
        lines.append(b'%s\n' % (self._search_prefix,))
        prefix_len = len(self._search_prefix)
        for prefix, node in sorted(self._items.items()):
            if isinstance(node, StaticTuple):
                key = node[0]
            else:
                key = node._key[0]
            serialised = b"%s\x00%s\n" % (prefix, key)
            if not serialised.startswith(self._search_prefix):
                raise AssertionError("prefixes mismatch: %s must start with %s"
                                     % (serialised, self._search_prefix))
            lines.append(serialised[prefix_len:])
        sha1, _, _ = store.add_lines((None,), (), lines)
        self._key = StaticTuple(b"sha1:" + sha1,).intern()
        _get_cache()[self._key] = b''.join(lines)
        yield self._key

    def _search_key(self, key):
        """Return the serialised key for key in this node."""
        # search keys are fixed width. All will be self._node_width wide, so we
        # pad as necessary.
        return (self._search_key_func(key) + b'\x00' * self._node_width)[:self._node_width]

    def _search_prefix_filter(self, key):
        """Serialise key for use as a prefix filter in iteritems."""
        return self._search_key_func(key)[:self._node_width]

    def _split(self, offset):
        """Split this node into smaller nodes starting at offset.

        :param offset: The offset to start the new child nodes at.
        :return: An iterable of (prefix, node) tuples. prefix is a byte
            prefix for reaching node.
        """
        if offset >= self._node_width:
            for node in valueview(self._items):
                yield from node._split(offset)

    def refs(self):
        """Return the references to other CHK's held by this node."""
        if self._key is None:
            raise AssertionError("unserialised nodes have no refs.")
        refs = []
        for value in self._items.values():
            if isinstance(value, StaticTuple):
                refs.append(value)
            else:
                refs.append(value.key())
        return refs

    def _compute_search_prefix(self, extra_key=None):
        """Return the unique key prefix for this node.

        :return: A bytestring of the longest search key prefix that is
            unique within this node.
        """
        self._search_prefix = self.common_prefix_for_keys(self._items)
        return self._search_prefix

    def unmap(self, store, key, check_remap=True):
        """Remove key from this node and its children."""
        if not len(self._items):
            raise AssertionError("can't unmap in an empty InternalNode.")
        children = [node for node, _
                    in self._iter_nodes(store, key_filter=[key])]
        if children:
            child = children[0]
        else:
            raise KeyError(key)
        self._len -= 1
        unmapped = child.unmap(store, key)
        self._key = None
        search_key = self._search_key(key)
        if len(unmapped) == 0:
            # All child nodes are gone, remove the child:
            del self._items[search_key]
            unmapped = None
        else:
            # Stash the returned node
            self._items[search_key] = unmapped
        if len(self._items) == 1:
            # this node is no longer needed:
            return list(self._items.values())[0]
        if isinstance(unmapped, InternalNode):
            return self
        if check_remap:
            return self._check_remap(store)
        else:
            return self

    def _check_remap(self, store):
        """Check if all keys contained by children fit in a single LeafNode.

        :param store: A store to use for reading more nodes
        :return: Either self, or a new LeafNode which should replace self.
        """
        # Logic for how we determine when we need to rebuild
        # 1) Implicitly unmap() is removing a key which means that the child
        #    nodes are going to be shrinking by some extent.
        # 2) If all children are LeafNodes, it is possible that they could be
        #    combined into a single LeafNode, which can then completely replace
        #    this internal node with a single LeafNode
        # 3) If *one* child is an InternalNode, we assume it has already done
        #    all the work to determine that its children cannot collapse, and
        #    we can then assume that those nodes *plus* the current nodes don't
        #    have a chance of collapsing either.
        #    So a very cheap check is to just say if 'unmapped' is an
        #    InternalNode, we don't have to check further.

        # TODO: Another alternative is to check the total size of all known
        #       LeafNodes. If there is some formula we can use to determine the
        #       final size without actually having to read in any more
        #       children, it would be nice to have. However, we have to be
        #       careful with stuff like nodes that pull out the common prefix
        #       of each key, as adding a new key can change the common prefix
        #       and cause size changes greater than the length of one key.
        #       So for now, we just add everything to a new Leaf until it
        #       splits, as we know that will give the right answer
        new_leaf = LeafNode(search_key_func=self._search_key_func)
        new_leaf.set_maximum_size(self._maximum_size)
        new_leaf._key_width = self._key_width
        # A batch_size of 16 was chosen because:
        #   a) In testing, a 4k page held 14 times. So if we have more than 16
        #      leaf nodes we are unlikely to hold them in a single new leaf
        #      node. This still allows for 1 round trip
        #   b) With 16-way fan out, we can still do a single round trip
        #   c) With 255-way fan out, we don't want to read all 255 and destroy
        #      the page cache, just to determine that we really don't need it.
        for node, _ in self._iter_nodes(store, batch_size=16):
            if isinstance(node, InternalNode):
                # Without looking at any leaf nodes, we are sure
                return self
            for key, value in node._items.items():
                if new_leaf._map_no_split(key, value):
                    return self
        trace.mutter("remap generated a new LeafNode")
        return new_leaf


def _deserialise(data, key, search_key_func):
    """Helper for repositorydetails - convert bytes to a node."""
    if data.startswith(b"chkleaf:\n"):
        node = LeafNode.deserialise(data, key, search_key_func=search_key_func)
    elif data.startswith(b"chknode:\n"):
        node = InternalNode.deserialise(data, key,
                                        search_key_func=search_key_func)
    else:
        raise AssertionError("Unknown node type.")
    return node


class CHKMapDifference:
    """Iterate the stored pages and key,value pairs for (new - old).

    This class provides a generator over the stored CHK pages and the
    (key, value) pairs that are in any of the new maps and not in any of the
    old maps.

    Note that it may yield chk pages that are common (especially root nodes),
    but it won't yield (key,value) pairs that are common.
    """

    def __init__(self, store, new_root_keys, old_root_keys,
                 search_key_func, pb=None):
        # TODO: Should we add a StaticTuple barrier here? It would be nice to
        #       force callers to use StaticTuple, because there will often be
        #       lots of keys passed in here. And even if we cast it locally,
        #       that just meanst that we will have *both* a StaticTuple and a
        #       tuple() in memory, referring to the same object. (so a net
        #       increase in memory, not a decrease.)
        self._store = store
        self._new_root_keys = new_root_keys
        self._old_root_keys = old_root_keys
        self._pb = pb
        # All uninteresting chks that we have seen. By the time they are added
        # here, they should be either fully ignored, or queued up for
        # processing
        # TODO: This might grow to a large size if there are lots of merge
        #       parents, etc. However, it probably doesn't scale to O(history)
        #       like _processed_new_refs does.
        self._all_old_chks = set(self._old_root_keys)
        # All items that we have seen from the old_root_keys
        self._all_old_items = set()
        # These are interesting items which were either read, or already in the
        # interesting queue (so we don't need to walk them again)
        # TODO: processed_new_refs becomes O(all_chks), consider switching to
        #       SimpleSet here.
        self._processed_new_refs = set()
        self._search_key_func = search_key_func

        # The uninteresting and interesting nodes to be searched
        self._old_queue = []
        self._new_queue = []
        # Holds the (key, value) items found when processing the root nodes,
        # waiting for the uninteresting nodes to be walked
        self._new_item_queue = []
        self._state = None

    def _read_nodes_from_store(self, keys):
        # We chose not to use _get_cache(), because we think in
        # terms of records to be yielded. Also, we expect to touch each page
        # only 1 time during this code. (We may want to evaluate saving the
        # raw bytes into the page cache, which would allow a working tree
        # update after the fetch to not have to read the bytes again.)
        stream = self._store.get_record_stream(keys, 'unordered', True)
        for record in stream:
            if self._pb is not None:
                self._pb.tick()
            if record.storage_kind == 'absent':
                raise errors.NoSuchRevision(self._store, record.key)
            bytes = record.get_bytes_as('fulltext')
            node = _deserialise(bytes, record.key,
                                search_key_func=self._search_key_func)
            if isinstance(node, InternalNode):
                # Note we don't have to do node.refs() because we know that
                # there are no children that have been pushed into this node
                # Note: Using as_st() here seemed to save 1.2MB, which would
                #       indicate that we keep 100k prefix_refs around while
                #       processing. They *should* be shorter lived than that...
                #       It does cost us ~10s of processing time
                prefix_refs = list(node._items.items())
                items = []
            else:
                prefix_refs = []
                # Note: We don't use a StaticTuple here. Profiling showed a
                #       minor memory improvement (0.8MB out of 335MB peak 0.2%)
                #       But a significant slowdown (15s / 145s, or 10%)
                items = list(node._items.items())
            yield record, node, prefix_refs, items

    def _read_old_roots(self):
        old_chks_to_enqueue = []
        all_old_chks = self._all_old_chks
        for _record, _node, prefix_refs, items in \
                self._read_nodes_from_store(self._old_root_keys):
            # Uninteresting node
            prefix_refs = [p_r for p_r in prefix_refs
                           if p_r[1] not in all_old_chks]
            new_refs = [p_r[1] for p_r in prefix_refs]
            all_old_chks.update(new_refs)
            # TODO: This might be a good time to turn items into StaticTuple
            #       instances and possibly intern them. However, this does not
            #       impact 'initial branch' performance, so I'm not worrying
            #       about this yet
            self._all_old_items.update(items)
            # Queue up the uninteresting references
            # Don't actually put them in the 'to-read' queue until we have
            # finished checking the interesting references
            old_chks_to_enqueue.extend(prefix_refs)
        return old_chks_to_enqueue

    def _enqueue_old(self, new_prefixes, old_chks_to_enqueue):
        # At this point, we have read all the uninteresting and interesting
        # items, so we can queue up the uninteresting stuff, knowing that we've
        # handled the interesting ones
        for prefix, ref in old_chks_to_enqueue:
            not_interesting = True
            for i in range(len(prefix), 0, -1):
                if prefix[:i] in new_prefixes:
                    not_interesting = False
                    break
            if not_interesting:
                # This prefix is not part of the remaining 'interesting set'
                continue
            self._old_queue.append(ref)

    def _read_all_roots(self):
        """Read the root pages.

        This is structured as a generator, so that the root records can be
        yielded up to whoever needs them without any buffering.
        """
        # This is the bootstrap phase
        if not self._old_root_keys:
            # With no old_root_keys we can just shortcut and be ready
            # for _flush_new_queue
            self._new_queue = list(self._new_root_keys)
            return
        old_chks_to_enqueue = self._read_old_roots()
        # filter out any root keys that are already known to be uninteresting
        new_keys = set(self._new_root_keys).difference(self._all_old_chks)
        # These are prefixes that are present in new_keys that we are
        # thinking to yield
        new_prefixes = set()
        # We are about to yield all of these, so we don't want them getting
        # added a second time
        processed_new_refs = self._processed_new_refs
        processed_new_refs.update(new_keys)
        for record, _node, prefix_refs, items in \
                self._read_nodes_from_store(new_keys):
            # At this level, we now know all the uninteresting references
            # So we filter and queue up whatever is remaining
            prefix_refs = [p_r for p_r in prefix_refs
                           if p_r[1] not in self._all_old_chks and
                           p_r[1] not in processed_new_refs]
            refs = [p_r[1] for p_r in prefix_refs]
            new_prefixes.update([p_r[0] for p_r in prefix_refs])
            self._new_queue.extend(refs)
            # TODO: We can potentially get multiple items here, however the
            #       current design allows for this, as callers will do the work
            #       to make the results unique. We might profile whether we
            #       gain anything by ensuring unique return values for items
            # TODO: This might be a good time to cast to StaticTuple, as
            #       self._new_item_queue will hold the contents of multiple
            #       records for an extended lifetime
            new_items = [item for item in items
                         if item not in self._all_old_items]
            self._new_item_queue.extend(new_items)
            new_prefixes.update([self._search_key_func(item[0])
                                 for item in new_items])
            processed_new_refs.update(refs)
            yield record
        # For new_prefixes we have the full length prefixes queued up.
        # However, we also need possible prefixes. (If we have a known ref to
        # 'ab', then we also need to include 'a'.) So expand the
        # new_prefixes to include all shorter prefixes
        for prefix in list(new_prefixes):
            new_prefixes.update([prefix[:i] for i in range(1, len(prefix))])
        self._enqueue_old(new_prefixes, old_chks_to_enqueue)

    def _flush_new_queue(self):
        # No need to maintain the heap invariant anymore, just pull things out
        # and process them
        refs = set(self._new_queue)
        self._new_queue = []
        # First pass, flush all interesting items and convert to using direct refs
        all_old_chks = self._all_old_chks
        processed_new_refs = self._processed_new_refs
        all_old_items = self._all_old_items
        new_items = [item for item in self._new_item_queue
                     if item not in all_old_items]
        self._new_item_queue = []
        if new_items:
            yield None, new_items
        refs = refs.difference(all_old_chks)
        processed_new_refs.update(refs)
        while refs:
            # TODO: Using a SimpleSet for self._processed_new_refs and
            #       saved as much as 10MB of peak memory. However, it requires
            #       implementing a non-pyrex version.
            next_refs = set()
            next_refs_update = next_refs.update
            # Inlining _read_nodes_from_store improves 'bzr branch bzr.dev'
            # from 1m54s to 1m51s. Consider it.
            for record, _, p_refs, items in self._read_nodes_from_store(refs):
                if all_old_items:
                    # using the 'if' check saves about 145s => 141s, when
                    # streaming initial branch of Launchpad data.
                    items = [item for item in items
                             if item not in all_old_items]
                yield record, items
                next_refs_update([p_r[1] for p_r in p_refs])
                del p_refs
            # set1.difference(set/dict) walks all of set1, and checks if it
            # exists in 'other'.
            # set1.difference(iterable) walks all of iterable, and does a
            # 'difference_update' on a clone of set1. Pick wisely based on the
            # expected sizes of objects.
            # in our case it is expected that 'new_refs' will always be quite
            # small.
            next_refs = next_refs.difference(all_old_chks)
            next_refs = next_refs.difference(processed_new_refs)
            processed_new_refs.update(next_refs)
            refs = next_refs

    def _process_next_old(self):
        # Since we don't filter uninteresting any further than during
        # _read_all_roots, process the whole queue in a single pass.
        refs = self._old_queue
        self._old_queue = []
        all_old_chks = self._all_old_chks
        for _record, _, prefix_refs, items in self._read_nodes_from_store(refs):
            # TODO: Use StaticTuple here?
            self._all_old_items.update(items)
            refs = [r for _, r in prefix_refs if r not in all_old_chks]
            self._old_queue.extend(refs)
            all_old_chks.update(refs)

    def _process_queues(self):
        while self._old_queue:
            self._process_next_old()
        return self._flush_new_queue()

    def process(self):
        for record in self._read_all_roots():
            yield record, []
        for record, items in self._process_queues():
            yield record, items


def iter_interesting_nodes(store, interesting_root_keys,
                           uninteresting_root_keys, pb=None):
    """Given root keys, find interesting nodes.

    Evaluate nodes referenced by interesting_root_keys. Ones that are also
    referenced from uninteresting_root_keys are not considered interesting.

    :param interesting_root_keys: keys which should be part of the
        "interesting" nodes (which will be yielded)
    :param uninteresting_root_keys: keys which should be filtered out of the
        result set.
    :return: Yield
        (interesting record, {interesting key:values})
    """
    iterator = CHKMapDifference(store, interesting_root_keys,
                                uninteresting_root_keys,
                                search_key_func=store._search_key_func,
                                pb=pb)
    return iterator.process()


<<<<<<< HEAD
from .._bzr_rs import chk_map as _chk_map_rs

_bytes_to_text_key = _chk_map_rs._bytes_to_text_key
_search_key_16 = _chk_map_rs._search_key_16
_search_key_255 = _chk_map_rs._search_key_255
=======
from ._chk_map_rs import (  # noqa: F401
    _bytes_to_text_key,
    _search_key_16,
    _search_key_255,
)
>>>>>>> 9ecc3fb5

try:
    from ._chk_map_pyx import _deserialise_internal_node, _deserialise_leaf_node
except ImportError as e:
    osutils.failed_to_load_extension(e)
    from ._chk_map_py import _deserialise_internal_node, _deserialise_leaf_node
search_key_registry.register(b'hash-16-way', _search_key_16)
search_key_registry.register(b'hash-255-way', _search_key_255)


def _check_key(key):
    """Helper function to assert that a key is properly formatted.

    This generally shouldn't be used in production code, but it can be helpful
    to debug problems.
    """
    if not isinstance(key, StaticTuple):
        raise TypeError(f'key {key!r} is not StaticTuple but {type(key)}')
    if len(key) != 1:
        raise ValueError(f'key {key!r} should have length 1, not {len(key)}')
    if not isinstance(key[0], str):
        raise TypeError(f'key {key!r} should hold a str, not {type(key[0])!r}')
    if not key[0].startswith('sha1:'):
        raise ValueError(f'key {key!r} should point to a sha1:')<|MERGE_RESOLUTION|>--- conflicted
+++ resolved
@@ -1704,19 +1704,11 @@
     return iterator.process()
 
 
-<<<<<<< HEAD
 from .._bzr_rs import chk_map as _chk_map_rs
 
 _bytes_to_text_key = _chk_map_rs._bytes_to_text_key
 _search_key_16 = _chk_map_rs._search_key_16
 _search_key_255 = _chk_map_rs._search_key_255
-=======
-from ._chk_map_rs import (  # noqa: F401
-    _bytes_to_text_key,
-    _search_key_16,
-    _search_key_255,
-)
->>>>>>> 9ecc3fb5
 
 try:
     from ._chk_map_pyx import _deserialise_internal_node, _deserialise_leaf_node
