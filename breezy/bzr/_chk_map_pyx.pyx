--- conflicted
+++ resolved
@@ -307,60 +307,4 @@
     result._raw_size = None
     result._node_width = len(item_prefix)
     result._search_prefix = PyBytes_FromStringAndSize(prefix, prefix_length)
-<<<<<<< HEAD
-    return result
-=======
-    return result
-
-
-def _bytes_to_text_key(data):
-    """Take a CHKInventory value string and return a (file_id, rev_id) tuple"""
-    cdef tuple key
-    cdef char *byte_str
-    cdef char *cur_end
-    cdef char *file_id_str
-    cdef char *byte_end
-    cdef char *revision_str
-    cdef Py_ssize_t byte_size, pos, file_id_len
-
-    if not PyBytes_CheckExact(data):
-        raise TypeError('expected bytes not %s' % (type(data),))
-    byte_str = PyBytes_AS_STRING(data)
-    byte_size = PyBytes_GET_SIZE(data)
-    byte_end = byte_str + byte_size
-    cur_end = <char*>memchr(byte_str, c':', byte_size)
-    if cur_end == NULL:
-        raise ValueError('No kind section found.')
-    if cur_end[1] != c' ':
-        raise ValueError(
-            'Kind section should end with ": ", got %r' % str(cur_end[:2],))
-    file_id_str = cur_end + 2
-    # file_id is now the data up until the next newline
-    cur_end = <char*>memchr(file_id_str, c'\n', byte_end - file_id_str)
-    if cur_end == NULL:
-        raise ValueError('no newline after file-id')
-    file_id = safe_interned_string_from_size(file_id_str,
-                                             cur_end - file_id_str)
-    # this is the end of the parent_str
-    cur_end = <char*>memchr(cur_end + 1, c'\n', byte_end - cur_end - 1)
-    if cur_end == NULL:
-        raise ValueError('no newline after parent_str')
-    # end of the name str
-    cur_end = <char*>memchr(cur_end + 1, c'\n', byte_end - cur_end - 1)
-    if cur_end == NULL:
-        raise ValueError('no newline after name str')
-    # the next section is the revision info
-    revision_str = cur_end + 1
-    cur_end = <char*>memchr(cur_end + 1, c'\n', byte_end - cur_end - 1)
-    if cur_end == NULL:
-        # This is probably a dir: entry, which has revision as the last item
-        cur_end = byte_end
-    revision = safe_interned_string_from_size(revision_str,
-        cur_end - revision_str)
-    key = PyTuple_New(2)
-    Py_INCREF(file_id)
-    PyTuple_SET_ITEM(key, 0, file_id)
-    Py_INCREF(revision)
-    PyTuple_SET_ITEM(key, 1, revision)
-    return key
->>>>>>> ca07defc
+    return result