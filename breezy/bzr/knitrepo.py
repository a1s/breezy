--- conflicted
+++ resolved
@@ -19,11 +19,6 @@
 lazy_import(
     globals(),
     """
-<<<<<<< HEAD
-=======
-import itertools
-
->>>>>>> ca07defc
 from breezy import (
     transactions,
     )
@@ -34,7 +29,6 @@
     )
 """,
 )
-<<<<<<< HEAD
 import contextlib
 
 from .. import controldir, errors, lockdir, trace
@@ -43,13 +37,6 @@
 from ..repository import InterRepository, IsInWriteGroupError, Repository
 from .repository import RepositoryFormatMetaDir
 from .serializer import InventorySerializer, RevisionSerializer
-=======
-from .. import errors
-from .. import transport as _mod_transport
-from ..repository import InterRepository, IsInWriteGroupError, Repository
-from .repository import RepositoryFormatMetaDir
-from .serializer import Serializer
->>>>>>> ca07defc
 from .vf_repository import (
     InterSameDataRepository,
     MetaDirVersionedFileRepository,
@@ -63,11 +50,7 @@
         self._knit = knit
 
     def __repr__(self):
-<<<<<<< HEAD
         return f"KnitParentsProvider({self._knit!r})"
-=======
-        return "KnitParentsProvider({!r})".format(self._knit)
->>>>>>> ca07defc
 
     def get_parent_map(self, keys):
         """See graph.StackedParentsProvider.get_parent_map."""
@@ -96,11 +79,7 @@
         self._prefix = prefix
 
     def __repr__(self):
-<<<<<<< HEAD
         return f"KnitsParentsProvider({self._knit!r})"
-=======
-        return "KnitsParentsProvider({!r})".format(self._knit)
->>>>>>> ca07defc
 
     def get_parent_map(self, keys):
         """See graph.StackedParentsProvider.get_parent_map."""
@@ -126,8 +105,7 @@
     # them to None ensures that if the constructor is changed to not initialize
     # them, or a subclass fails to call the constructor, that an error will
     # occur rather than the system working but generating incorrect data.
-<<<<<<< HEAD
-    _commit_builder_class: Type[VersionedFileCommitBuilder]
+    _commit_builder_class: type[VersionedFileCommitBuilder]
     _revision_serializer: RevisionSerializer
     _inventory_serializer: InventorySerializer
 
@@ -139,13 +117,6 @@
         _commit_builder_class,
         _revision_serializer,
         _inventory_serializer,
-=======
-    _commit_builder_class: type[VersionedFileCommitBuilder]
-    _serializer: Serializer
-
-    def __init__(
-        self, _format, a_controldir, control_files, _commit_builder_class, _serializer
->>>>>>> ca07defc
     ):
         super().__init__(_format, a_controldir, control_files)
         self._commit_builder_class = _commit_builder_class
@@ -196,11 +167,7 @@
         t = self._transport.clone("knits")
         rel_url = self.texts._index._mapper.map((file_id, None))
         for suffix in (".kndx", ".knit"):
-<<<<<<< HEAD
             with contextlib.suppress(_mod_transport.NoSuchFile):
-=======
-            try:
->>>>>>> ca07defc
                 t.delete(rel_url + suffix)
 
     def _temp_inventories(self):
@@ -266,7 +233,6 @@
     # repository objects will have passed to their constructor.
 
     @property
-<<<<<<< HEAD
     def _revision_serializer(self):
         from .xml5 import revision_serializer_v5
 
@@ -277,10 +243,6 @@
         from .xml5 import inventory_serializer_v5
 
         return inventory_serializer_v5
-=======
-    def _serializer(self):
-        return xml5.serializer_v5
->>>>>>> ca07defc
 
     # Knit based repositories handle ghosts reasonably well.
     supports_ghosts = True
@@ -400,12 +362,8 @@
             a_controldir=a_controldir,
             control_files=control_files,
             _commit_builder_class=self._commit_builder_class,
-<<<<<<< HEAD
             _revision_serializer=self._revision_serializer,
             _inventory_serializer=self._inventory_serializer,
-=======
-            _serializer=self._serializer,
->>>>>>> ca07defc
         )
         repo.revisions = self._get_revisions(repo_transport, repo)
         repo.signatures = self._get_signatures(repo_transport, repo)
