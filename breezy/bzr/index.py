--- conflicted
+++ resolved
@@ -28,24 +28,8 @@
 from bisect import bisect_right
 from io import BytesIO
 
-<<<<<<< HEAD
 from .. import debug, errors, trace
 from .. import revision as _mod_revision
-=======
-from ..lazy_import import lazy_import
-
-lazy_import(
-    globals(),
-    """
-from breezy import (
-    bisect_multi,
-    revision as _mod_revision,
-    trace,
-    )
-""",
-)
-from .. import debug, errors
->>>>>>> ca07defc
 from .. import transport as _mod_transport
 
 _HEADER_READV = (0, 200)
@@ -205,11 +189,7 @@
                         key_dict = key_dict.setdefault(subkey, {})
                     key_dict[key[-1]] = key, value, references
             else:
-<<<<<<< HEAD
                 for key, (absent, _references, value) in self._nodes.items():
-=======
-                for key, (absent, references, value) in self._nodes.items():  # noqa: B007
->>>>>>> ca07defc
                     if absent:
                         continue
                     key_dict = nodes_by_key
@@ -268,11 +248,7 @@
                 if reference not in self._nodes:
                     self._check_key(reference)
                     absent_references.append(reference)
-<<<<<<< HEAD
-            reference_list = as_st([as_st(ref).intern() for ref in reference_list])
-=======
             reference_list = tuple([tuple(ref) for ref in reference_list])
->>>>>>> ca07defc
             node_refs.append(reference_list)
         return tuple(node_refs), absent_references
 
@@ -399,13 +375,9 @@
         result = BytesIO(b"".join(lines))
         if expected_bytes and len(result.getvalue()) != expected_bytes:
             raise errors.BzrError(
-<<<<<<< HEAD
                 "Failed index creation. Internal error:"
                 " mismatched output length and expected length: %d %d"
                 % (len(result.getvalue()), expected_bytes)
-=======
-                f"Failed index creation. Internal error: mismatched output length and expected length: {len(result.getvalue())} {expected_bytes}"
->>>>>>> ca07defc
             )
         return result
 
@@ -523,13 +495,7 @@
         return hash((type(self), self._transport, self._name, self._size))
 
     def __repr__(self):
-<<<<<<< HEAD
         return f"{self.__class__.__name__}({self._transport.abspath(self._name)!r})"
-=======
-        return "{}({!r})".format(
-            self.__class__.__name__, self._transport.abspath(self._name)
-        )
->>>>>>> ca07defc
 
     def _buffer_all(self, stream=None):
         """Buffer all the index data.
@@ -539,11 +505,7 @@
         if self._nodes is not None:
             # We already did this
             return
-<<<<<<< HEAD
         if debug.debug_flag_enabled("index"):
-=======
-        if "index" in debug.debug_flags:
->>>>>>> ca07defc
             trace.mutter("Reading entire index %s", self._transport.abspath(self._name))
         if stream is None:
             stream = self._transport.get(self._name)
@@ -593,12 +555,8 @@
         self._buffer_all()
         if ref_list_num + 1 > self.node_ref_lists:
             raise ValueError(
-<<<<<<< HEAD
                 "No ref list %d, index has %d ref lists"
                 % (ref_list_num, self.node_ref_lists)
-=======
-                f"No ref list {ref_list_num}, index has {self.node_ref_lists} ref lists"
->>>>>>> ca07defc
             )
         refs = set()
         nodes = self._nodes
@@ -634,11 +592,7 @@
             There is no defined order for the result iteration - it will be in
             the most efficient order for the index.
         """
-<<<<<<< HEAD
         if debug.debug_flag_enabled("evil"):
-=======
-        if "evil" in debug.debug_flags:
->>>>>>> ca07defc
             trace.mutter_callsite(3, "iter_all_entries scales with size of history.")
         if self._nodes is None:
             self._buffer_all()
@@ -1165,12 +1119,8 @@
         trimmed_data = data[trim_start:trim_end]
         if not (trimmed_data):
             raise AssertionError(
-<<<<<<< HEAD
                 "read unneeded data [%d:%d] from [%d:%d]"
                 % (trim_start, trim_end, offset, offset + len(data))
-=======
-                f"read unneeded data [{trim_start}:{trim_end}] from [{offset}:{offset + len(data)}]"
->>>>>>> ca07defc
             )
         if trim_start:
             offset += trim_start
@@ -1372,13 +1322,7 @@
         self._index_names = [None] * len(self._indices)
 
     def __repr__(self):
-<<<<<<< HEAD
         return f"{self.__class__.__name__}({', '.join(map(repr, self._indices))})"
-=======
-        return "{}({})".format(
-            self.__class__.__name__, ", ".join(map(repr, self._indices))
-        )
->>>>>>> ca07defc
 
     def clear_cache(self):
         """See GraphIndex.clear_cache()."""
@@ -1536,11 +1480,7 @@
         Returns a list of names corresponding to the hit_indices param.
         """
         indices_info = zip(self._index_names, self._indices)
-<<<<<<< HEAD
         if debug.debug_flag_enabled("index"):
-=======
-        if "index" in debug.debug_flags:
->>>>>>> ca07defc
             indices_info = list(indices_info)
             trace.mutter(
                 "CombinedGraphIndex reordering: currently %r, promoting %r",
@@ -1568,11 +1508,7 @@
 
         self._indices = new_hit_indices + unhit_indices
         self._index_names = hit_names + unhit_names
-<<<<<<< HEAD
         if debug.debug_flag_enabled("index"):
-=======
-        if "index" in debug.debug_flags:
->>>>>>> ca07defc
             trace.mutter("CombinedGraphIndex reordered: %r", self._indices)
         return hit_names
 
@@ -1732,22 +1668,14 @@
             defined order for the result iteration - it will be in the most
             efficient order for the index (in this case dictionary hash order).
         """
-<<<<<<< HEAD
         if debug.debug_flag_enabled("evil"):
-=======
-        if "evil" in debug.debug_flags:
->>>>>>> ca07defc
             trace.mutter_callsite(3, "iter_all_entries scales with size of history.")
         if self.reference_lists:
             for key, (absent, references, value) in self._nodes.items():
                 if not absent:
                     yield self, key, value, references
         else:
-<<<<<<< HEAD
             for key, (absent, _references, value) in self._nodes.items():
-=======
-            for key, (absent, references, value) in self._nodes.items():  # noqa: B007
->>>>>>> ca07defc
                 if not absent:
                     yield self, key, value
 
