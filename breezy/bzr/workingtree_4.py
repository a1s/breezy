# Copyright (C) 2007-2012 Canonical Ltd
#
# This program is free software; you can redistribute it and/or modify
# it under the terms of the GNU General Public License as published by
# the Free Software Foundation; either version 2 of the License, or
# (at your option) any later version.
#
# This program is distributed in the hope that it will be useful,
# but WITHOUT ANY WARRANTY; without even the implied warranty of
# MERCHANTABILITY or FITNESS FOR A PARTICULAR PURPOSE.  See the
# GNU General Public License for more details.
#
# You should have received a copy of the GNU General Public License
# along with this program; if not, write to the Free Software
# Foundation, Inc., 51 Franklin Street, Fifth Floor, Boston, MA 02110-1301 USA

"""WorkingTree4 format and implementation.

WorkingTree4 provides the dirstate based working tree logic.

To get a WorkingTree, call bzrdir.open_workingtree() or
WorkingTree.open(dir).
"""

from __future__ import absolute_import

from io import BytesIO
import os

from ..lazy_import import lazy_import
lazy_import(globals(), """
import errno
import stat

from breezy import (
    cache_utf8,
    cleanup,
    controldir,
    debug,
    errors,
    filters as _mod_filters,
    osutils,
    revision as _mod_revision,
    revisiontree,
    trace,
    transform,
    views,
    )
from breezy.bzr import (
    dirstate,
    generate_ids,
    )
""")

from .inventory import Inventory, ROOT_ID, entry_factory
from ..lock import LogicalLockResult
from ..lockable_files import LockableFiles
from ..lockdir import LockDir
from .inventorytree import (
    InventoryTree,
    InventoryRevisionTree,
    )
from ..mutabletree import (
    BadReferenceTarget,
    MutableTree,
    )
from ..osutils import (
    file_kind,
    isdir,
    pathjoin,
    realpath,
    safe_unicode,
    )
from ..sixish import (
    viewitems,
    )
from ..transport.local import LocalTransport
from ..tree import (
    FileTimestampUnavailable,
    InterTree,
    )
from ..workingtree import (
    WorkingTree,
    )
from .workingtree import (
    InventoryWorkingTree,
    WorkingTreeFormatMetaDir,
    )


class DirStateWorkingTree(InventoryWorkingTree):

    def __init__(self, basedir,
                 branch,
                 _control_files=None,
                 _format=None,
                 _controldir=None):
        """Construct a WorkingTree for basedir.

        If the branch is not supplied, it is opened automatically.
        If the branch is supplied, it must be the branch for this basedir.
        (branch.base is not cross checked, because for remote branches that
        would be meaningless).
        """
        self._format = _format
        self.controldir = _controldir
        basedir = safe_unicode(basedir)
        trace.mutter("opening working tree %r", basedir)
        self._branch = branch
        self.basedir = realpath(basedir)
        # if branch is at our basedir and is a format 6 or less
        # assume all other formats have their own control files.
        self._control_files = _control_files
        self._transport = self._control_files._transport
        self._dirty = None
        # -------------
        # during a read or write lock these objects are set, and are
        # None the rest of the time.
        self._dirstate = None
        self._inventory = None
        # -------------
        self._setup_directory_is_tree_reference()
        self._detect_case_handling()
        self._rules_searcher = None
        self.views = self._make_views()
        # --- allow tests to select the dirstate iter_changes implementation
        self._iter_changes = dirstate._process_entry

    def _add(self, files, ids, kinds):
        """See MutableTree._add."""
        with self.lock_tree_write():
            state = self.current_dirstate()
            for f, file_id, kind in zip(files, ids, kinds):
                f = f.strip(u'/')
                if self.path2id(f):
                    # special case tree root handling.
                    if f == b'' and self.path2id(f) == ROOT_ID:
                        state.set_path_id(b'', generate_ids.gen_file_id(f))
                    continue
                if file_id is None:
                    file_id = generate_ids.gen_file_id(f)
                # deliberately add the file with no cached stat or sha1
                # - on the first access it will be gathered, and we can
                # always change this once tests are all passing.
                state.add(f, file_id, kind, None, b'')
            self._make_dirty(reset_inventory=True)

    def _get_check_refs(self):
        """Return the references needed to perform a check of this tree."""
        return [('trees', self.last_revision())]

    def _make_dirty(self, reset_inventory):
        """Make the tree state dirty.

        :param reset_inventory: True if the cached inventory should be removed
            (presuming there is one).
        """
        self._dirty = True
        if reset_inventory and self._inventory is not None:
            self._inventory = None

    def add_reference(self, sub_tree):
        # use standard implementation, which calls back to self._add
        #
        # So we don't store the reference_revision in the working dirstate,
        # it's just recorded at the moment of commit.
        with self.lock_tree_write():
            try:
                sub_tree_path = self.relpath(sub_tree.basedir)
            except errors.PathNotChild:
                raise BadReferenceTarget(self, sub_tree,
                                         'Target not inside tree.')
            sub_tree_id = sub_tree.get_root_id()
            if sub_tree_id == self.get_root_id():
                raise BadReferenceTarget(self, sub_tree,
                                         'Trees have the same root id.')
            if self.has_id(sub_tree_id):
                raise BadReferenceTarget(self, sub_tree,
                                         'Root id already present in tree')
            self._add([sub_tree_path], [sub_tree_id], ['tree-reference'])

    def break_lock(self):
        """Break a lock if one is present from another instance.

        Uses the ui factory to ask for confirmation if the lock may be from
        an active process.

        This will probe the repository for its lock as well.
        """
        # if the dirstate is locked by an active process, reject the break lock
        # call.
        try:
            if self._dirstate is None:
                clear = True
            else:
                clear = False
            state = self._current_dirstate()
            if state._lock_token is not None:
                # we already have it locked. sheese, cant break our own lock.
                raise errors.LockActive(self.basedir)
            else:
                try:
                    # try for a write lock - need permission to get one anyhow
                    # to break locks.
                    state.lock_write()
                except errors.LockContention:
                    # oslocks fail when a process is still live: fail.
                    # TODO: get the locked lockdir info and give to the user to
                    # assist in debugging.
                    raise errors.LockActive(self.basedir)
                else:
                    state.unlock()
        finally:
            if clear:
                self._dirstate = None
        self._control_files.break_lock()
        self.branch.break_lock()

    def _comparison_data(self, entry, path):
        kind, executable, stat_value = \
            WorkingTree._comparison_data(self, entry, path)
        # it looks like a plain directory, but it's really a reference -- see
        # also kind()
        if (self._repo_supports_tree_reference and kind == 'directory'
                and entry is not None and entry.kind == 'tree-reference'):
            kind = 'tree-reference'
        return kind, executable, stat_value

    def commit(self, message=None, revprops=None, *args, **kwargs):
        with self.lock_write():
            # mark the tree as dirty post commit - commit
            # can change the current versioned list by doing deletes.
            result = WorkingTree.commit(self, message, revprops, *args,
                                        **kwargs)
            self._make_dirty(reset_inventory=True)
            return result

    def current_dirstate(self):
        """Return the current dirstate object.

        This is not part of the tree interface and only exposed for ease of
        testing.

        :raises errors.NotWriteLocked: when not in a lock.
        """
        self._must_be_locked()
        return self._current_dirstate()

    def _current_dirstate(self):
        """Internal function that does not check lock status.

        This is needed for break_lock which also needs the dirstate.
        """
        if self._dirstate is not None:
            return self._dirstate
<<<<<<< HEAD
        local_path = self.controldir.get_workingtree_transport(None
            ).local_abspath('dirstate')
        self._dirstate = dirstate.DirState.on_file(local_path,
            self._sha1_provider(), self._worth_saving_limit(),
            self._supports_executable())
=======
        local_path = self.controldir.get_workingtree_transport(
            None).local_abspath('dirstate')
        self._dirstate = dirstate.DirState.on_file(
            local_path, self._sha1_provider(), self._worth_saving_limit())
>>>>>>> 1e7c3621
        return self._dirstate

    def _sha1_provider(self):
        """A function that returns a SHA1Provider suitable for this tree.

        :return: None if content filtering is not supported by this tree.
          Otherwise, a SHA1Provider is returned that sha's the canonical
          form of files, i.e. after read filters are applied.
        """
        if self.supports_content_filtering():
            return ContentFilterAwareSHA1Provider(self)
        else:
            return None

    def _worth_saving_limit(self):
        """How many hash changes are ok before we must save the dirstate.

        :return: an integer. -1 means never save.
        """
        conf = self.get_config_stack()
        return conf.get('bzr.workingtree.worth_saving_limit')

    def filter_unversioned_files(self, paths):
        """Filter out paths that are versioned.

        :return: set of paths.
        """
        # TODO: make a generic multi-bisect routine roughly that should list
        # the paths, then process one half at a time recursively, and feed the
        # results of each bisect in further still
        paths = sorted(paths)
        result = set()
        state = self.current_dirstate()
        # TODO we want a paths_to_dirblocks helper I think
        for path in paths:
            dirname, basename = os.path.split(path.encode('utf8'))
            _, _, _, path_is_versioned = state._get_block_entry_index(
                dirname, basename, 0)
            if not path_is_versioned:
                result.add(path)
        return result

    def flush(self):
        """Write all cached data to disk."""
        if self._control_files._lock_mode != 'w':
            raise errors.NotWriteLocked(self)
        self.current_dirstate().save()
        self._inventory = None
        self._dirty = False

    def _gather_kinds(self, files, kinds):
        """See MutableTree._gather_kinds."""
        with self.lock_tree_write():
            for pos, f in enumerate(files):
                if kinds[pos] is None:
                    kinds[pos] = self.kind(f)

    def _generate_inventory(self):
        """Create and set self.inventory from the dirstate object.

        This is relatively expensive: we have to walk the entire dirstate.
        Ideally we would not, and can deprecate this function.
        """
        #: uncomment to trap on inventory requests.
        # import pdb;pdb.set_trace()
        state = self.current_dirstate()
        state._read_dirblocks_if_needed()
        root_key, current_entry = self._get_entry(path='')
        current_id = root_key[2]
        if not (current_entry[0][0] == b'd'):  # directory
            raise AssertionError(current_entry)
        inv = Inventory(root_id=current_id)
        # Turn some things into local variables
        minikind_to_kind = dirstate.DirState._minikind_to_kind
        factory = entry_factory
        utf8_decode = cache_utf8._utf8_decode
        inv_byid = inv._byid
        # we could do this straight out of the dirstate; it might be fast
        # and should be profiled - RBC 20070216
        parent_ies = {b'': inv.root}
        for block in state._dirblocks[1:]:  # skip the root
            dirname = block[0]
            try:
                parent_ie = parent_ies[dirname]
            except KeyError:
                # all the paths in this block are not versioned in this tree
                continue
            for key, entry in block[1]:
                minikind, link_or_sha1, size, executable, stat = entry[0]
                if minikind in (b'a', b'r'):  # absent, relocated
                    # a parent tree only entry
                    continue
                name = key[1]
                name_unicode = utf8_decode(name)[0]
                file_id = key[2]
                kind = minikind_to_kind[minikind]
                inv_entry = factory[kind](file_id, name_unicode,
                                          parent_ie.file_id)
                if kind == 'file':
                    # This is only needed on win32, where this is the only way
                    # we know the executable bit.
                    inv_entry.executable = executable
                    # not strictly needed: working tree
                    # inv_entry.text_size = size
                    # inv_entry.text_sha1 = sha1
                elif kind == 'directory':
                    # add this entry to the parent map.
                    parent_ies[(dirname + b'/' + name).strip(b'/')] = inv_entry
                elif kind == 'tree-reference':
                    if not self._repo_supports_tree_reference:
                        raise errors.UnsupportedOperation(
                            self._generate_inventory,
                            self.branch.repository)
                    inv_entry.reference_revision = link_or_sha1 or None
                elif kind != 'symlink':
                    raise AssertionError("unknown kind %r" % kind)
                # These checks cost us around 40ms on a 55k entry tree
                if file_id in inv_byid:
                    raise AssertionError(
                        'file_id %s already in'
                        ' inventory as %s' % (file_id, inv_byid[file_id]))
                if name_unicode in parent_ie.children:
                    raise AssertionError('name %r already in parent'
                                         % (name_unicode,))
                inv_byid[file_id] = inv_entry
                parent_ie.children[name_unicode] = inv_entry
        self._inventory = inv

    def _get_entry(self, file_id=None, path=None):
        """Get the dirstate row for file_id or path.

        If either file_id or path is supplied, it is used as the key to lookup.
        If both are supplied, the fastest lookup is used, and an error is
        raised if they do not both point at the same row.

        :param file_id: An optional unicode file_id to be looked up.
        :param path: An optional unicode path to be looked up.
        :return: The dirstate row tuple for path/file_id, or (None, None)
        """
        if file_id is None and path is None:
            raise errors.BzrError('must supply file_id or path')
        state = self.current_dirstate()
        if path is not None:
            path = path.encode('utf8')
        return state._get_entry(0, fileid_utf8=file_id, path_utf8=path)

    def get_file_sha1(self, path, stat_value=None):
        # check file id is valid unconditionally.
        entry = self._get_entry(path=path)
        if entry[0] is None:
            raise errors.NoSuchFile(self, path)
        if path is None:
            path = pathjoin(entry[0][0], entry[0][1]).decode('utf8')

        file_abspath = self.abspath(path)
        state = self.current_dirstate()
        if stat_value is None:
            try:
                stat_value = osutils.lstat(file_abspath)
            except OSError as e:
                if e.errno == errno.ENOENT:
                    return None
                else:
                    raise
        link_or_sha1 = dirstate.update_entry(state, entry, file_abspath,
                                             stat_value=stat_value)
        if entry[1][0][0] == b'f':
            if link_or_sha1 is None:
                file_obj, statvalue = self.get_file_with_stat(path)
                try:
                    sha1 = osutils.sha_file(file_obj)
                finally:
                    file_obj.close()
                self._observed_sha1(path, (sha1, statvalue))
                return sha1
            else:
                return link_or_sha1
        return None

    def _get_root_inventory(self):
        """Get the inventory for the tree. This is only valid within a lock."""
        if 'evil' in debug.debug_flags:
            trace.mutter_callsite(
                2, "accessing .inventory forces a size of tree translation.")
        if self._inventory is not None:
            return self._inventory
        self._must_be_locked()
        self._generate_inventory()
        return self._inventory

    root_inventory = property(_get_root_inventory,
                              "Root inventory of this tree")

    def get_parent_ids(self):
        """See Tree.get_parent_ids.

        This implementation requests the ids list from the dirstate file.
        """
        with self.lock_read():
            return self.current_dirstate().get_parent_ids()

    def get_reference_revision(self, path):
        # referenced tree's revision is whatever's currently there
        return self.get_nested_tree(path).last_revision()

    def get_nested_tree(self, path):
        return WorkingTree.open(self.abspath(path))

    def get_root_id(self):
        """Return the id of this trees root"""
        with self.lock_read():
            return self._get_entry(path='')[0][2]

    def has_id(self, file_id):
        state = self.current_dirstate()
        row, parents = self._get_entry(file_id=file_id)
        if row is None:
            return False
        return osutils.lexists(pathjoin(
            self.basedir, row[0].decode('utf8'), row[1].decode('utf8')))

    def has_or_had_id(self, file_id):
        state = self.current_dirstate()
        row, parents = self._get_entry(file_id=file_id)
        return row is not None

    def id2path(self, file_id):
        "Convert a file-id to a path."
        with self.lock_read():
            state = self.current_dirstate()
            entry = self._get_entry(file_id=file_id)
            if entry == (None, None):
                raise errors.NoSuchId(tree=self, file_id=file_id)
            path_utf8 = osutils.pathjoin(entry[0][0], entry[0][1])
            return path_utf8.decode('utf8')

    def _is_executable_from_path_and_stat_from_basis(self, path, stat_result):
        entry = self._get_entry(path=path)
        if entry == (None, None):
            return False  # Missing entries are not executable
        return entry[1][0][3]  # Executable?

    def is_executable(self, path):
        """Test if a file is executable or not.

        Note: The caller is expected to take a read-lock before calling this.
        """
        if not self._supports_executable():
            entry = self._get_entry(path=path)
            if entry == (None, None):
                return False
            return entry[1][0][3]
        else:
            self._must_be_locked()
            mode = osutils.lstat(self.abspath(path)).st_mode
            return bool(stat.S_ISREG(mode) and stat.S_IEXEC & mode)

    def all_file_ids(self):
        """See Tree.iter_all_file_ids"""
        self._must_be_locked()
        result = set()
        for key, tree_details in self.current_dirstate()._iter_entries():
            if tree_details[0][0] in (b'a', b'r'):  # relocated
                continue
            result.add(key[2])
        return result

    def all_versioned_paths(self):
        self._must_be_locked()
        return {path for path, entry in
                self.root_inventory.iter_entries(recursive=True)}

    def __iter__(self):
        """Iterate through file_ids for this tree.

        file_ids are in a WorkingTree if they are in the working inventory
        and the working file exists.
        """
        with self.lock_read():
            result = []
            for key, tree_details in self.current_dirstate()._iter_entries():
                if tree_details[0][0] in (b'a', b'r'):  # absent, relocated
                    # not relevant to the working tree
                    continue
                path = pathjoin(self.basedir, key[0].decode(
                    'utf8'), key[1].decode('utf8'))
                if osutils.lexists(path):
                    result.append(key[2])
            return iter(result)

    def iter_references(self):
        if not self._repo_supports_tree_reference:
            # When the repo doesn't support references, we will have nothing to
            # return
            return
        for key, tree_details in self.current_dirstate()._iter_entries():
            if tree_details[0][0] in (b'a', b'r'):  # absent, relocated
                # not relevant to the working tree
                continue
            if not key[1]:
                # the root is not a reference.
                continue
            relpath = pathjoin(key[0].decode('utf8'), key[1].decode('utf8'))
            try:
                if self.kind(relpath) == 'tree-reference':
                    yield relpath, key[2]
            except errors.NoSuchFile:
                # path is missing on disk.
                continue

    def _observed_sha1(self, path, sha_and_stat):
        """See MutableTree._observed_sha1."""
        state = self.current_dirstate()
        entry = self._get_entry(path=path)
        state._observed_sha1(entry, *sha_and_stat)

    def kind(self, relpath):
        abspath = self.abspath(relpath)
        kind = file_kind(abspath)
        if (self._repo_supports_tree_reference and kind == 'directory'):
            entry = self._get_entry(path=relpath)
            if entry[1] is not None:
                if entry[1][0][0] == b't':
                    kind = 'tree-reference'
        return kind

    def _last_revision(self):
        """See Mutable.last_revision."""
        with self.lock_read():
            parent_ids = self.current_dirstate().get_parent_ids()
            if parent_ids:
                return parent_ids[0]
            else:
                return _mod_revision.NULL_REVISION

    def lock_read(self):
        """See Branch.lock_read, and WorkingTree.unlock.

        :return: A breezy.lock.LogicalLockResult.
        """
        self.branch.lock_read()
        try:
            self._control_files.lock_read()
            try:
                state = self.current_dirstate()
                if not state._lock_token:
                    state.lock_read()
                # set our support for tree references from the repository in
                # use.
                self._repo_supports_tree_reference = getattr(
                    self.branch.repository._format, "supports_tree_reference",
                    False)
            except BaseException:
                self._control_files.unlock()
                raise
        except BaseException:
            self.branch.unlock()
            raise
        return LogicalLockResult(self.unlock)

    def _lock_self_write(self):
        """This should be called after the branch is locked."""
        try:
            self._control_files.lock_write()
            try:
                state = self.current_dirstate()
                if not state._lock_token:
                    state.lock_write()
                # set our support for tree references from the repository in
                # use.
                self._repo_supports_tree_reference = getattr(
                    self.branch.repository._format, "supports_tree_reference",
                    False)
            except BaseException:
                self._control_files.unlock()
                raise
        except BaseException:
            self.branch.unlock()
            raise
        return LogicalLockResult(self.unlock)

    def lock_tree_write(self):
        """See MutableTree.lock_tree_write, and WorkingTree.unlock.

        :return: A breezy.lock.LogicalLockResult.
        """
        self.branch.lock_read()
        return self._lock_self_write()

    def lock_write(self):
        """See MutableTree.lock_write, and WorkingTree.unlock.

        :return: A breezy.lock.LogicalLockResult.
        """
        self.branch.lock_write()
        return self._lock_self_write()

    def move(self, from_paths, to_dir, after=False):
        """See WorkingTree.move()."""
        result = []
        if not from_paths:
            return result
        with self.lock_tree_write():
            state = self.current_dirstate()
            if isinstance(from_paths, (str, bytes)):
                raise ValueError()
            to_dir_utf8 = to_dir.encode('utf8')
            to_entry_dirname, to_basename = os.path.split(to_dir_utf8)
            # check destination directory
            # get the details for it
            (to_entry_block_index, to_entry_entry_index, dir_present,
             entry_present) = state._get_block_entry_index(
                 to_entry_dirname, to_basename, 0)
            if not entry_present:
                raise errors.BzrMoveFailedError(
                    '', to_dir, errors.NotVersionedError(to_dir))
            to_entry = state._dirblocks[to_entry_block_index][1][to_entry_entry_index]
            # get a handle on the block itself.
            to_block_index = state._ensure_block(
                to_entry_block_index, to_entry_entry_index, to_dir_utf8)
            to_block = state._dirblocks[to_block_index]
            to_abs = self.abspath(to_dir)
            if not isdir(to_abs):
                raise errors.BzrMoveFailedError('', to_dir,
                                                errors.NotADirectory(to_abs))

            if to_entry[1][0][0] != b'd':
                raise errors.BzrMoveFailedError('', to_dir,
                                                errors.NotADirectory(to_abs))

            if self._inventory is not None:
                update_inventory = True
                inv = self.root_inventory
                to_dir_id = to_entry[0][2]
            else:
                update_inventory = False

            # GZ 2017-03-28: The rollbacks variable was shadowed in the loop below
            # missing those added here, but there's also no test coverage for this.
            rollbacks = cleanup.ObjectWithCleanups()

            def move_one(old_entry, from_path_utf8, minikind, executable,
                         fingerprint, packed_stat, size,
                         to_block, to_key, to_path_utf8):
                state._make_absent(old_entry)
                from_key = old_entry[0]
                rollbacks.add_cleanup(
                    state.update_minimal,
                    from_key,
                    minikind,
                    executable=executable,
                    fingerprint=fingerprint,
                    packed_stat=packed_stat,
                    size=size,
                    path_utf8=from_path_utf8)
                state.update_minimal(to_key,
                                     minikind,
                                     executable=executable,
                                     fingerprint=fingerprint,
                                     packed_stat=packed_stat,
                                     size=size,
                                     path_utf8=to_path_utf8)
                added_entry_index, _ = state._find_entry_index(
                    to_key, to_block[1])
                new_entry = to_block[1][added_entry_index]
                rollbacks.add_cleanup(state._make_absent, new_entry)

            for from_rel in from_paths:
                # from_rel is 'pathinroot/foo/bar'
                from_rel_utf8 = from_rel.encode('utf8')
                from_dirname, from_tail = osutils.split(from_rel)
                from_dirname, from_tail_utf8 = osutils.split(from_rel_utf8)
                from_entry = self._get_entry(path=from_rel)
                if from_entry == (None, None):
                    raise errors.BzrMoveFailedError(
                        from_rel, to_dir,
                        errors.NotVersionedError(path=from_rel))

                from_id = from_entry[0][2]
                to_rel = pathjoin(to_dir, from_tail)
                to_rel_utf8 = pathjoin(to_dir_utf8, from_tail_utf8)
                item_to_entry = self._get_entry(path=to_rel)
                if item_to_entry != (None, None):
                    raise errors.BzrMoveFailedError(
                        from_rel, to_rel, "Target is already versioned.")

                if from_rel == to_rel:
                    raise errors.BzrMoveFailedError(
                        from_rel, to_rel, "Source and target are identical.")

                from_missing = not self.has_filename(from_rel)
                to_missing = not self.has_filename(to_rel)
                if after:
                    move_file = False
                else:
                    move_file = True
                if to_missing:
                    if not move_file:
                        raise errors.BzrMoveFailedError(
                            from_rel, to_rel,
                            errors.NoSuchFile(
                                path=to_rel,
                                extra="New file has not been created yet"))
                    elif from_missing:
                        # neither path exists
                        raise errors.BzrRenameFailedError(
                            from_rel, to_rel,
                            errors.PathsDoNotExist(paths=(from_rel, to_rel)))
                else:
                    if from_missing:  # implicitly just update our path mapping
                        move_file = False
                    elif not after:
                        raise errors.RenameFailedFilesExist(from_rel, to_rel)

                # perform the disk move first - its the most likely failure point.
                if move_file:
                    from_rel_abs = self.abspath(from_rel)
                    to_rel_abs = self.abspath(to_rel)
                    try:
                        osutils.rename(from_rel_abs, to_rel_abs)
                    except OSError as e:
                        raise errors.BzrMoveFailedError(from_rel, to_rel, e[1])
                    rollbacks.add_cleanup(
                        osutils.rename, to_rel_abs, from_rel_abs)
                try:
                    # perform the rename in the inventory next if needed: its easy
                    # to rollback
                    if update_inventory:
                        # rename the entry
                        from_entry = inv.get_entry(from_id)
                        current_parent = from_entry.parent_id
                        inv.rename(from_id, to_dir_id, from_tail)
                        rollbacks.add_cleanup(
                            inv.rename, from_id, current_parent, from_tail)
                    # finally do the rename in the dirstate, which is a little
                    # tricky to rollback, but least likely to need it.
                    old_block_index, old_entry_index, dir_present, file_present = \
                        state._get_block_entry_index(
                            from_dirname, from_tail_utf8, 0)
                    old_block = state._dirblocks[old_block_index][1]
                    old_entry = old_block[old_entry_index]
                    from_key, old_entry_details = old_entry
                    cur_details = old_entry_details[0]
                    # remove the old row
                    to_key = ((to_block[0],) + from_key[1:3])
                    minikind = cur_details[0]
                    move_one(old_entry, from_path_utf8=from_rel_utf8,
                             minikind=minikind,
                             executable=cur_details[3],
                             fingerprint=cur_details[1],
                             packed_stat=cur_details[4],
                             size=cur_details[2],
                             to_block=to_block,
                             to_key=to_key,
                             to_path_utf8=to_rel_utf8)

                    if minikind == b'd':
                        def update_dirblock(from_dir, to_key, to_dir_utf8):
                            """Recursively update all entries in this dirblock."""
                            if from_dir == b'':
                                raise AssertionError(
                                    "renaming root not supported")
                            from_key = (from_dir, '')
                            from_block_idx, present = \
                                state._find_block_index_from_key(from_key)
                            if not present:
                                # This is the old record, if it isn't present,
                                # then there is theoretically nothing to
                                # update.  (Unless it isn't present because of
                                # lazy loading, but we don't do that yet)
                                return
                            from_block = state._dirblocks[from_block_idx]
                            to_block_index, to_entry_index, _, _ = \
                                state._get_block_entry_index(
                                    to_key[0], to_key[1], 0)
                            to_block_index = state._ensure_block(
                                to_block_index, to_entry_index, to_dir_utf8)
                            to_block = state._dirblocks[to_block_index]

                            # Grab a copy since move_one may update the list.
                            for entry in from_block[1][:]:
                                if not (entry[0][0] == from_dir):
                                    raise AssertionError()
                                cur_details = entry[1][0]
                                to_key = (
                                    to_dir_utf8, entry[0][1], entry[0][2])
                                from_path_utf8 = osutils.pathjoin(
                                    entry[0][0], entry[0][1])
                                to_path_utf8 = osutils.pathjoin(
                                    to_dir_utf8, entry[0][1])
                                minikind = cur_details[0]
                                if minikind in (b'a', b'r'):
                                    # Deleted children of a renamed directory
                                    # Do not need to be updated.  Children that
                                    # have been renamed out of this directory
                                    # should also not be updated
                                    continue
                                move_one(entry, from_path_utf8=from_path_utf8,
                                         minikind=minikind,
                                         executable=cur_details[3],
                                         fingerprint=cur_details[1],
                                         packed_stat=cur_details[4],
                                         size=cur_details[2],
                                         to_block=to_block,
                                         to_key=to_key,
                                         to_path_utf8=to_path_utf8)
                                if minikind == b'd':
                                    # We need to move all the children of this
                                    # entry
                                    update_dirblock(from_path_utf8, to_key,
                                                    to_path_utf8)
                        update_dirblock(from_rel_utf8, to_key, to_rel_utf8)
                except BaseException:
                    rollbacks.cleanup_now()
                    raise
                result.append((from_rel, to_rel))
                state._mark_modified()
                self._make_dirty(reset_inventory=False)

            return result

    def _must_be_locked(self):
        if not self._control_files._lock_count:
            raise errors.ObjectNotLocked(self)

    def _new_tree(self):
        """Initialize the state in this tree to be a new tree."""
        self._dirty = True

    def path2id(self, path):
        """Return the id for path in this tree."""
        with self.lock_read():
            if isinstance(path, list):
                if path == []:
                    path = [""]
                path = osutils.pathjoin(*path)
            path = path.strip('/')
            entry = self._get_entry(path=path)
            if entry == (None, None):
                return None
            return entry[0][2]

    def paths2ids(self, paths, trees=[], require_versioned=True):
        """See Tree.paths2ids().

        This specialisation fast-paths the case where all the trees are in the
        dirstate.
        """
        if paths is None:
            return None
        parents = self.get_parent_ids()
        for tree in trees:
            if not (isinstance(tree, DirStateRevisionTree) and
                    tree._revision_id in parents):
                return super(DirStateWorkingTree, self).paths2ids(
                    paths, trees, require_versioned)
        search_indexes = [
            0] + [1 + parents.index(tree._revision_id) for tree in trees]
        paths_utf8 = set()
        for path in paths:
            paths_utf8.add(path.encode('utf8'))
        # -- get the state object and prepare it.
        state = self.current_dirstate()
        if False and (state._dirblock_state == dirstate.DirState.NOT_IN_MEMORY
                      and b'' not in paths):
            paths2ids = self._paths2ids_using_bisect
        else:
            paths2ids = self._paths2ids_in_memory
        return paths2ids(paths_utf8, search_indexes,
                         require_versioned=require_versioned)

    def _paths2ids_in_memory(self, paths, search_indexes,
                             require_versioned=True):
        state = self.current_dirstate()
        state._read_dirblocks_if_needed()

        def _entries_for_path(path):
            """Return a list with all the entries that match path for all ids.
            """
            dirname, basename = os.path.split(path)
            key = (dirname, basename, b'')
            block_index, present = state._find_block_index_from_key(key)
            if not present:
                # the block which should contain path is absent.
                return []
            result = []
            block = state._dirblocks[block_index][1]
            entry_index, _ = state._find_entry_index(key, block)
            # we may need to look at multiple entries at this path: walk while
            # the paths match.
            while (entry_index < len(block) and
                   block[entry_index][0][0:2] == key[0:2]):
                result.append(block[entry_index])
                entry_index += 1
            return result
        if require_versioned:
            # -- check all supplied paths are versioned in a search tree. --
            all_versioned = True
            for path in paths:
                path_entries = _entries_for_path(path)
                if not path_entries:
                    # this specified path is not present at all: error
                    all_versioned = False
                    break
                found_versioned = False
                # for each id at this path
                for entry in path_entries:
                    # for each tree.
                    for index in search_indexes:
                        if entry[1][index][0] != b'a':  # absent
                            found_versioned = True
                            # all good: found a versioned cell
                            break
                if not found_versioned:
                    # none of the indexes was not 'absent' at all ids for this
                    # path.
                    all_versioned = False
                    break
            if not all_versioned:
                raise errors.PathsNotVersionedError(
                    [p.decode('utf-8') for p in paths])
        # -- remove redundancy in supplied paths to prevent over-scanning --
        search_paths = osutils.minimum_path_selection(paths)
        # sketch:
        # for all search_indexs in each path at or under each element of
        # search_paths, if the detail is relocated: add the id, and add the
        # relocated path as one to search if its not searched already. If the
        # detail is not relocated, add the id.
        searched_paths = set()
        found_ids = set()

        def _process_entry(entry):
            """Look at search_indexes within entry.

            If a specific tree's details are relocated, add the relocation
            target to search_paths if not searched already. If it is absent, do
            nothing. Otherwise add the id to found_ids.
            """
            for index in search_indexes:
                if entry[1][index][0] == b'r':  # relocated
                    if not osutils.is_inside_any(searched_paths,
                                                 entry[1][index][1]):
                        search_paths.add(entry[1][index][1])
                elif entry[1][index][0] != b'a':  # absent
                    found_ids.add(entry[0][2])
        while search_paths:
            current_root = search_paths.pop()
            searched_paths.add(current_root)
            # process the entries for this containing directory: the rest will
            # be found by their parents recursively.
            root_entries = _entries_for_path(current_root)
            if not root_entries:
                # this specified path is not present at all, skip it.
                continue
            for entry in root_entries:
                _process_entry(entry)
            initial_key = (current_root, b'', b'')
            block_index, _ = state._find_block_index_from_key(initial_key)
            while (block_index < len(state._dirblocks) and
                   osutils.is_inside(current_root, state._dirblocks[block_index][0])):
                for entry in state._dirblocks[block_index][1]:
                    _process_entry(entry)
                block_index += 1
        return found_ids

    def _paths2ids_using_bisect(self, paths, search_indexes,
                                require_versioned=True):
        state = self.current_dirstate()
        found_ids = set()

        split_paths = sorted(osutils.split(p) for p in paths)
        found = state._bisect_recursive(split_paths)

        if require_versioned:
            found_dir_names = set(dir_name_id[:2] for dir_name_id in found)
            for dir_name in split_paths:
                if dir_name not in found_dir_names:
                    raise errors.PathsNotVersionedError(
                        [p.decode('utf-8') for p in paths])

        for dir_name_id, trees_info in viewitems(found):
            for index in search_indexes:
                if trees_info[index][0] not in (b'r', b'a'):
                    found_ids.add(dir_name_id[2])
        return found_ids

    def read_working_inventory(self):
        """Read the working inventory.

        This is a meaningless operation for dirstate, but we obey it anyhow.
        """
        return self.root_inventory

    def revision_tree(self, revision_id):
        """See Tree.revision_tree.

        WorkingTree4 supplies revision_trees for any basis tree.
        """
        with self.lock_read():
            dirstate = self.current_dirstate()
            parent_ids = dirstate.get_parent_ids()
            if revision_id not in parent_ids:
                raise errors.NoSuchRevisionInTree(self, revision_id)
            if revision_id in dirstate.get_ghosts():
                raise errors.NoSuchRevisionInTree(self, revision_id)
            return DirStateRevisionTree(dirstate, revision_id,
                                        self.branch.repository)

    def set_last_revision(self, new_revision):
        """Change the last revision in the working tree."""
        with self.lock_tree_write():
            parents = self.get_parent_ids()
            if new_revision in (_mod_revision.NULL_REVISION, None):
                if len(parents) >= 2:
                    raise AssertionError(
                        "setting the last parent to none with a pending merge "
                        "is unsupported.")
                self.set_parent_ids([])
            else:
                self.set_parent_ids(
                    [new_revision] + parents[1:],
                    allow_leftmost_as_ghost=True)

    def set_parent_ids(self, revision_ids, allow_leftmost_as_ghost=False):
        """Set the parent ids to revision_ids.

        See also set_parent_trees. This api will try to retrieve the tree data
        for each element of revision_ids from the trees repository. If you have
        tree data already available, it is more efficient to use
        set_parent_trees rather than set_parent_ids. set_parent_ids is however
        an easier API to use.

        :param revision_ids: The revision_ids to set as the parent ids of this
            working tree. Any of these may be ghosts.
        """
        with self.lock_tree_write():
            trees = []
            for revision_id in revision_ids:
                try:
                    revtree = self.branch.repository.revision_tree(revision_id)
                    # TODO: jam 20070213 KnitVersionedFile raises
                    # RevisionNotPresent rather than NoSuchRevision if a given
                    # revision_id is not present. Should Repository be catching
                    # it and re-raising NoSuchRevision?
                except (errors.NoSuchRevision, errors.RevisionNotPresent):
                    revtree = None
                trees.append((revision_id, revtree))
            self.set_parent_trees(
                trees, allow_leftmost_as_ghost=allow_leftmost_as_ghost)

    def set_parent_trees(self, parents_list, allow_leftmost_as_ghost=False):
        """Set the parents of the working tree.

        :param parents_list: A list of (revision_id, tree) tuples.
            If tree is None, then that element is treated as an unreachable
            parent tree - i.e. a ghost.
        """
        with self.lock_tree_write():
            dirstate = self.current_dirstate()
            if len(parents_list) > 0:
                if not allow_leftmost_as_ghost and parents_list[0][1] is None:
                    raise errors.GhostRevisionUnusableHere(parents_list[0][0])
            real_trees = []
            ghosts = []

            parent_ids = [rev_id for rev_id, tree in parents_list]
            graph = self.branch.repository.get_graph()
            heads = graph.heads(parent_ids)
            accepted_revisions = set()

            # convert absent trees to the null tree, which we convert back to
            # missing on access.
            for rev_id, tree in parents_list:
                if len(accepted_revisions) > 0:
                    # we always accept the first tree
                    if rev_id in accepted_revisions or rev_id not in heads:
                        # We have already included either this tree, or its
                        # descendent, so we skip it.
                        continue
                _mod_revision.check_not_reserved_id(rev_id)
                if tree is not None:
                    real_trees.append((rev_id, tree))
                else:
                    real_trees.append((rev_id,
                                       self.branch.repository.revision_tree(
                                           _mod_revision.NULL_REVISION)))
                    ghosts.append(rev_id)
                accepted_revisions.add(rev_id)
            updated = False
            if (len(real_trees) == 1
                and not ghosts
                and self.branch.repository._format.fast_deltas
                and isinstance(real_trees[0][1], InventoryRevisionTree)
                    and self.get_parent_ids()):
                rev_id, rev_tree = real_trees[0]
                basis_id = self.get_parent_ids()[0]
                # There are times when basis_tree won't be in
                # self.branch.repository, (switch, for example)
                try:
                    basis_tree = self.branch.repository.revision_tree(basis_id)
                except errors.NoSuchRevision:
                    # Fall back to the set_parent_trees(), since we can't use
                    # _make_delta if we can't get the RevisionTree
                    pass
                else:
                    delta = rev_tree.root_inventory._make_delta(
                        basis_tree.root_inventory)
                    dirstate.update_basis_by_delta(delta, rev_id)
                    updated = True
            if not updated:
                dirstate.set_parent_trees(real_trees, ghosts=ghosts)
            self._make_dirty(reset_inventory=False)

    def _set_root_id(self, file_id):
        """See WorkingTree.set_root_id."""
        state = self.current_dirstate()
        state.set_path_id(b'', file_id)
        if state._dirblock_state == dirstate.DirState.IN_MEMORY_MODIFIED:
            self._make_dirty(reset_inventory=True)

    def _sha_from_stat(self, path, stat_result):
        """Get a sha digest from the tree's stat cache.

        The default implementation assumes no stat cache is present.

        :param path: The path.
        :param stat_result: The stat result being looked up.
        """
        return self.current_dirstate().sha1_from_stat(path, stat_result)

    def supports_tree_reference(self):
        return self._repo_supports_tree_reference

    def unlock(self):
        """Unlock in format 4 trees needs to write the entire dirstate."""
        if self._control_files._lock_count == 1:
            # do non-implementation specific cleanup
            self._cleanup()

            # eventually we should do signature checking during read locks for
            # dirstate updates.
            if self._control_files._lock_mode == 'w':
                if self._dirty:
                    self.flush()
            if self._dirstate is not None:
                # This is a no-op if there are no modifications.
                self._dirstate.save()
                self._dirstate.unlock()
            # TODO: jam 20070301 We shouldn't have to wipe the dirstate at this
            #       point. Instead, it could check if the header has been
            #       modified when it is locked, and if not, it can hang on to
            #       the data it has in memory.
            self._dirstate = None
            self._inventory = None
        # reverse order of locking.
        try:
            return self._control_files.unlock()
        finally:
            self.branch.unlock()

    def unversion(self, paths):
        """Remove the file ids in paths from the current versioned set.

        When a directory is unversioned, all of its children are automatically
        unversioned.

        :param paths: The file ids to stop versioning.
        :raises: NoSuchId if any fileid is not currently versioned.
        """
        with self.lock_tree_write():
            if not paths:
                return
            state = self.current_dirstate()
            state._read_dirblocks_if_needed()
            file_ids = set()
            for path in paths:
                file_id = self.path2id(path)
                if file_id is None:
                    raise errors.NoSuchFile(self, path)
                file_ids.add(file_id)
            ids_to_unversion = set(file_ids)
            paths_to_unversion = set()
            # sketch:
            # check if the root is to be unversioned, if so, assert for now.
            # walk the state marking unversioned things as absent.
            # if there are any un-unversioned ids at the end, raise
            for key, details in state._dirblocks[0][1]:
                if (details[0][0] not in (b'a', b'r') and  # absent or relocated
                        key[2] in ids_to_unversion):
                    # I haven't written the code to unversion / yet - it should
                    # be supported.
                    raise errors.BzrError(
                        'Unversioning the / is not currently supported')
            block_index = 0
            while block_index < len(state._dirblocks):
                # process one directory at a time.
                block = state._dirblocks[block_index]
                # first check: is the path one to remove - it or its children
                delete_block = False
                for path in paths_to_unversion:
                    if (block[0].startswith(path) and
                        (len(block[0]) == len(path) or
                         block[0][len(path)] == '/')):
                        # this entire block should be deleted - its the block for a
                        # path to unversion; or the child of one
                        delete_block = True
                        break
                # TODO: trim paths_to_unversion as we pass by paths
                if delete_block:
                    # this block is to be deleted: process it.
                    # TODO: we can special case the no-parents case and
                    # just forget the whole block.
                    entry_index = 0
                    while entry_index < len(block[1]):
                        entry = block[1][entry_index]
                        if entry[1][0][0] in (b'a', b'r'):
                            # don't remove absent or renamed entries
                            entry_index += 1
                        else:
                            # Mark this file id as having been removed
                            ids_to_unversion.discard(entry[0][2])
                            if not state._make_absent(entry):
                                # The block has not shrunk.
                                entry_index += 1
                    # go to the next block. (At the moment we dont delete empty
                    # dirblocks)
                    block_index += 1
                    continue
                entry_index = 0
                while entry_index < len(block[1]):
                    entry = block[1][entry_index]
                    if (entry[1][0][0] in (b'a', b'r') or  # absent, relocated
                        # ^ some parent row.
                            entry[0][2] not in ids_to_unversion):
                        # ^ not an id to unversion
                        entry_index += 1
                        continue
                    if entry[1][0][0] == b'd':
                        paths_to_unversion.add(
                            pathjoin(entry[0][0], entry[0][1]))
                    if not state._make_absent(entry):
                        entry_index += 1
                    # we have unversioned this id
                    ids_to_unversion.remove(entry[0][2])
                block_index += 1
            if ids_to_unversion:
                raise errors.NoSuchId(self, next(iter(ids_to_unversion)))
            self._make_dirty(reset_inventory=False)
            # have to change the legacy inventory too.
            if self._inventory is not None:
                for file_id in file_ids:
                    if self._inventory.has_id(file_id):
                        self._inventory.remove_recursive_id(file_id)

    def rename_one(self, from_rel, to_rel, after=False):
        """See WorkingTree.rename_one"""
        with self.lock_tree_write():
            self.flush()
            super(DirStateWorkingTree, self).rename_one(
                from_rel, to_rel, after)

    def apply_inventory_delta(self, changes):
        """See MutableTree.apply_inventory_delta"""
        with self.lock_tree_write():
            state = self.current_dirstate()
            state.update_by_delta(changes)
            self._make_dirty(reset_inventory=True)

    def update_basis_by_delta(self, new_revid, delta):
        """See MutableTree.update_basis_by_delta."""
        if self.last_revision() == new_revid:
            raise AssertionError()
        self.current_dirstate().update_basis_by_delta(delta, new_revid)

    def _validate(self):
        with self.lock_read():
            self._dirstate._validate()

    def _write_inventory(self, inv):
        """Write inventory as the current inventory."""
        if self._dirty:
            raise AssertionError("attempting to write an inventory when the "
                                 "dirstate is dirty will lose pending changes")
        with self.lock_tree_write():
            had_inventory = self._inventory is not None
            # Setting self._inventory = None forces the dirstate to regenerate the
            # working inventory. We do this because self.inventory may be inv, or
            # may have been modified, and either case would prevent a clean delta
            # being created.
            self._inventory = None
            # generate a delta,
            delta = inv._make_delta(self.root_inventory)
            # and apply it.
            self.apply_inventory_delta(delta)
            if had_inventory:
                self._inventory = inv
            self.flush()

    def reset_state(self, revision_ids=None):
        """Reset the state of the working tree.

        This does a hard-reset to a last-known-good state. This is a way to
        fix if something got corrupted (like the .bzr/checkout/dirstate file)
        """
        with self.lock_tree_write():
            if revision_ids is None:
                revision_ids = self.get_parent_ids()
            if not revision_ids:
                base_tree = self.branch.repository.revision_tree(
                    _mod_revision.NULL_REVISION)
                trees = []
            else:
                trees = list(zip(revision_ids,
                                 self.branch.repository.revision_trees(revision_ids)))
                base_tree = trees[0][1]
            state = self.current_dirstate()
            # We don't support ghosts yet
            state.set_state_from_scratch(base_tree.root_inventory, trees, [])


class ContentFilterAwareSHA1Provider(dirstate.SHA1Provider):

    def __init__(self, tree):
        self.tree = tree

    def sha1(self, abspath):
        """See dirstate.SHA1Provider.sha1()."""
        filters = self.tree._content_filter_stack(
            self.tree.relpath(osutils.safe_unicode(abspath)))
        return _mod_filters.internal_size_sha_file_byname(abspath, filters)[1]

    def stat_and_sha1(self, abspath):
        """See dirstate.SHA1Provider.stat_and_sha1()."""
        filters = self.tree._content_filter_stack(
            self.tree.relpath(osutils.safe_unicode(abspath)))
        with open(abspath, 'rb', 65000) as file_obj:
            statvalue = os.fstat(file_obj.fileno())
            if filters:
                file_obj = _mod_filters.filtered_input_file(file_obj, filters)
            sha1 = osutils.size_sha_file(file_obj)[1]
        return statvalue, sha1


class ContentFilteringDirStateWorkingTree(DirStateWorkingTree):
    """Dirstate working tree that supports content filtering.

    The dirstate holds the hash and size of the canonical form of the file,
    and most methods must return that.
    """

    def _file_content_summary(self, path, stat_result):
        # This is to support the somewhat obsolete path_content_summary method
        # with content filtering: see
        # <https://bugs.launchpad.net/bzr/+bug/415508>.
        #
        # If the dirstate cache is up to date and knows the hash and size,
        # return that.
        # Otherwise if there are no content filters, return the on-disk size
        # and leave the hash blank.
        # Otherwise, read and filter the on-disk file and use its size and
        # hash.
        #
        # The dirstate doesn't store the size of the canonical form so we
        # can't trust it for content-filtered trees.  We just return None.
        dirstate_sha1 = self._dirstate.sha1_from_stat(path, stat_result)
        executable = self._is_executable_from_path_and_stat(path, stat_result)
        return ('file', None, executable, dirstate_sha1)


class WorkingTree4(DirStateWorkingTree):
    """This is the Format 4 working tree.

    This differs from WorkingTree by:
     - Having a consolidated internal dirstate, stored in a
       randomly-accessible sorted file on disk.
     - Not having a regular inventory attribute.  One can be synthesized
       on demand but this is expensive and should be avoided.

    This is new in bzr 0.15.
    """


class WorkingTree5(ContentFilteringDirStateWorkingTree):
    """This is the Format 5 working tree.

    This differs from WorkingTree4 by:
     - Supporting content filtering.

    This is new in bzr 1.11.
    """


class WorkingTree6(ContentFilteringDirStateWorkingTree):
    """This is the Format 6 working tree.

    This differs from WorkingTree5 by:
     - Supporting a current view that may mask the set of files in a tree
       impacted by most user operations.

    This is new in bzr 1.14.
    """

    def _make_views(self):
        return views.PathBasedViews(self)


class DirStateWorkingTreeFormat(WorkingTreeFormatMetaDir):

    missing_parent_conflicts = True

    supports_versioned_directories = True

    _lock_class = LockDir
    _lock_file_name = 'lock'

    def _open_control_files(self, a_controldir):
        transport = a_controldir.get_workingtree_transport(None)
        return LockableFiles(transport, self._lock_file_name,
                             self._lock_class)

    def initialize(self, a_controldir, revision_id=None, from_branch=None,
                   accelerator_tree=None, hardlink=False):
        """See WorkingTreeFormat.initialize().

        :param revision_id: allows creating a working tree at a different
            revision than the branch is at.
        :param accelerator_tree: A tree which can be used for retrieving file
            contents more quickly than the revision tree, i.e. a workingtree.
            The revision tree will be used for cases where accelerator_tree's
            content is different.
        :param hardlink: If true, hard-link files from accelerator_tree,
            where possible.

        These trees get an initial random root id, if their repository supports
        rich root data, TREE_ROOT otherwise.
        """
        if not isinstance(a_controldir.transport, LocalTransport):
            raise errors.NotLocalUrl(a_controldir.transport.base)
        transport = a_controldir.get_workingtree_transport(self)
        control_files = self._open_control_files(a_controldir)
        control_files.create_lock()
        control_files.lock_write()
        transport.put_bytes('format', self.as_string(),
                            mode=a_controldir._get_file_mode())
        if from_branch is not None:
            branch = from_branch
        else:
            branch = a_controldir.open_branch()
        if revision_id is None:
            revision_id = branch.last_revision()
        local_path = transport.local_abspath('dirstate')
        # write out new dirstate (must exist when we create the tree)
        state = dirstate.DirState.initialize(local_path)
        state.unlock()
        del state
        wt = self._tree_class(a_controldir.root_transport.local_abspath('.'),
                              branch,
                              _format=self,
                              _controldir=a_controldir,
                              _control_files=control_files)
        wt._new_tree()
        wt.lock_tree_write()
        try:
            self._init_custom_control_files(wt)
            if revision_id in (None, _mod_revision.NULL_REVISION):
                if branch.repository.supports_rich_root():
                    wt._set_root_id(generate_ids.gen_root_id())
                else:
                    wt._set_root_id(ROOT_ID)
                wt.flush()
            basis = None
            # frequently, we will get here due to branching.  The accelerator
            # tree will be the tree from the branch, so the desired basis
            # tree will often be a parent of the accelerator tree.
            if accelerator_tree is not None:
                try:
                    basis = accelerator_tree.revision_tree(revision_id)
                except errors.NoSuchRevision:
                    pass
            if basis is None:
                basis = branch.repository.revision_tree(revision_id)
            if revision_id == _mod_revision.NULL_REVISION:
                parents_list = []
            else:
                parents_list = [(revision_id, basis)]
            with basis.lock_read():
                wt.set_parent_trees(parents_list, allow_leftmost_as_ghost=True)
                wt.flush()
                # if the basis has a root id we have to use that; otherwise we
                # use a new random one
                basis_root_id = basis.get_root_id()
                if basis_root_id is not None:
                    wt._set_root_id(basis_root_id)
                    wt.flush()
                if wt.supports_content_filtering():
                    # The original tree may not have the same content filters
                    # applied so we can't safely build the inventory delta from
                    # the source tree.
                    delta_from_tree = False
                else:
                    delta_from_tree = True
                # delta_from_tree is safe even for DirStateRevisionTrees,
                # because wt4.apply_inventory_delta does not mutate the input
                # inventory entries.
                transform.build_tree(basis, wt, accelerator_tree,
                                     hardlink=hardlink,
                                     delta_from_tree=delta_from_tree)
                for hook in MutableTree.hooks['post_build_tree']:
                    hook(wt)
        finally:
            control_files.unlock()
            wt.unlock()
        return wt

    def _init_custom_control_files(self, wt):
        """Subclasses with custom control files should override this method.

        The working tree and control files are locked for writing when this
        method is called.

        :param wt: the WorkingTree object
        """

    def open(self, a_controldir, _found=False):
        """Return the WorkingTree object for a_controldir

        _found is a private parameter, do not use it. It is used to indicate
               if format probing has already been done.
        """
        if not _found:
            # we are being called directly and must probe.
            raise NotImplementedError
        if not isinstance(a_controldir.transport, LocalTransport):
            raise errors.NotLocalUrl(a_controldir.transport.base)
        wt = self._open(a_controldir, self._open_control_files(a_controldir))
        return wt

    def _open(self, a_controldir, control_files):
        """Open the tree itself.

        :param a_controldir: the dir for the tree.
        :param control_files: the control files for the tree.
        """
        return self._tree_class(a_controldir.root_transport.local_abspath('.'),
                                branch=a_controldir.open_branch(),
                                _format=self,
                                _controldir=a_controldir,
                                _control_files=control_files)

    def __get_matchingcontroldir(self):
        return self._get_matchingcontroldir()

    def _get_matchingcontroldir(self):
        """Overrideable method to get a bzrdir for testing."""
        # please test against something that will let us do tree references
        return controldir.format_registry.make_controldir(
            'development-subtree')

    _matchingcontroldir = property(__get_matchingcontroldir)


class WorkingTreeFormat4(DirStateWorkingTreeFormat):
    """The first consolidated dirstate working tree format.

    This format:
        - exists within a metadir controlling .bzr
        - includes an explicit version marker for the workingtree control
          files, separate from the ControlDir format
        - modifies the hash cache format
        - is new in bzr 0.15
        - uses a LockDir to guard access to it.
    """

    upgrade_recommended = False

    _tree_class = WorkingTree4

    @classmethod
    def get_format_string(cls):
        """See WorkingTreeFormat.get_format_string()."""
        return b"Bazaar Working Tree Format 4 (bzr 0.15)\n"

    def get_format_description(self):
        """See WorkingTreeFormat.get_format_description()."""
        return "Working tree format 4"


class WorkingTreeFormat5(DirStateWorkingTreeFormat):
    """WorkingTree format supporting content filtering.
    """

    upgrade_recommended = False

    _tree_class = WorkingTree5

    @classmethod
    def get_format_string(cls):
        """See WorkingTreeFormat.get_format_string()."""
        return b"Bazaar Working Tree Format 5 (bzr 1.11)\n"

    def get_format_description(self):
        """See WorkingTreeFormat.get_format_description()."""
        return "Working tree format 5"

    def supports_content_filtering(self):
        return True


class WorkingTreeFormat6(DirStateWorkingTreeFormat):
    """WorkingTree format supporting views.
    """

    upgrade_recommended = False

    _tree_class = WorkingTree6

    @classmethod
    def get_format_string(cls):
        """See WorkingTreeFormat.get_format_string()."""
        return b"Bazaar Working Tree Format 6 (bzr 1.14)\n"

    def get_format_description(self):
        """See WorkingTreeFormat.get_format_description()."""
        return "Working tree format 6"

    def _init_custom_control_files(self, wt):
        """Subclasses with custom control files should override this method."""
        wt._transport.put_bytes('views', b'',
                                mode=wt.controldir._get_file_mode())

    def supports_content_filtering(self):
        return True

    def supports_views(self):
        return True

    def _get_matchingcontroldir(self):
        """Overrideable method to get a bzrdir for testing."""
        # We use 'development-subtree' instead of '2a', because we have a
        # few tests that want to test tree references
        return controldir.format_registry.make_controldir('development-subtree')


class DirStateRevisionTree(InventoryTree):
    """A revision tree pulling the inventory from a dirstate.

    Note that this is one of the historical (ie revision) trees cached in the
    dirstate for easy access, not the workingtree.
    """

    def __init__(self, dirstate, revision_id, repository):
        self._dirstate = dirstate
        self._revision_id = revision_id
        self._repository = repository
        self._inventory = None
        self._locked = 0
        self._dirstate_locked = False
        self._repo_supports_tree_reference = getattr(
            repository._format, "supports_tree_reference",
            False)

    def __repr__(self):
        return "<%s of %s in %s>" % \
            (self.__class__.__name__, self._revision_id, self._dirstate)

    def annotate_iter(self, path,
                      default_revision=_mod_revision.CURRENT_REVISION):
        """See Tree.annotate_iter"""
        file_id = self.path2id(path)
        text_key = (file_id, self.get_file_revision(path))
        annotations = self._repository.texts.annotate(text_key)
        return [(key[-1], line) for (key, line) in annotations]

    def _comparison_data(self, entry, path):
        """See Tree._comparison_data."""
        if entry is None:
            return None, False, None
        # trust the entry as RevisionTree does, but this may not be
        # sensible: the entry might not have come from us?
        return entry.kind, entry.executable, None

    def filter_unversioned_files(self, paths):
        """Filter out paths that are not versioned.

        :return: set of paths.
        """
        pred = self.has_filename
        return set((p for p in paths if not pred(p)))

    def get_root_id(self):
        return self.path2id('')

    def id2path(self, file_id):
        "Convert a file-id to a path."
        entry = self._get_entry(file_id=file_id)
        if entry == (None, None):
            raise errors.NoSuchId(tree=self, file_id=file_id)
        path_utf8 = osutils.pathjoin(entry[0][0], entry[0][1])
        return path_utf8.decode('utf8')

    def iter_references(self):
        if not self._repo_supports_tree_reference:
            # When the repo doesn't support references, we will have nothing to
            # return
            return iter([])
        # Otherwise, fall back to the default implementation
        return super(DirStateRevisionTree, self).iter_references()

    def _get_parent_index(self):
        """Return the index in the dirstate referenced by this tree."""
        return self._dirstate.get_parent_ids().index(self._revision_id) + 1

    def _get_entry(self, file_id=None, path=None):
        """Get the dirstate row for file_id or path.

        If either file_id or path is supplied, it is used as the key to lookup.
        If both are supplied, the fastest lookup is used, and an error is
        raised if they do not both point at the same row.

        :param file_id: An optional unicode file_id to be looked up.
        :param path: An optional unicode path to be looked up.
        :return: The dirstate row tuple for path/file_id, or (None, None)
        """
        if file_id is None and path is None:
            raise errors.BzrError('must supply file_id or path')
        if path is not None:
            path = path.encode('utf8')
        parent_index = self._get_parent_index()
        return self._dirstate._get_entry(parent_index, fileid_utf8=file_id,
                                         path_utf8=path)

    def _generate_inventory(self):
        """Create and set self.inventory from the dirstate object.

        (So this is only called the first time the inventory is requested for
        this tree; it then remains in memory until it's out of date.)

        This is relatively expensive: we have to walk the entire dirstate.
        """
        if not self._locked:
            raise AssertionError(
                'cannot generate inventory of an unlocked '
                'dirstate revision tree')
        # separate call for profiling - makes it clear where the costs are.
        self._dirstate._read_dirblocks_if_needed()
        if self._revision_id not in self._dirstate.get_parent_ids():
            raise AssertionError(
                'parent %s has disappeared from %s' % (
                    self._revision_id, self._dirstate.get_parent_ids()))
        parent_index = self._dirstate.get_parent_ids().index(self._revision_id) + 1
        # This is identical now to the WorkingTree _generate_inventory except
        # for the tree index use.
        root_key, current_entry = self._dirstate._get_entry(
            parent_index, path_utf8=b'')
        current_id = root_key[2]
        if current_entry[parent_index][0] != b'd':
            raise AssertionError()
        inv = Inventory(root_id=current_id, revision_id=self._revision_id)
        inv.root.revision = current_entry[parent_index][4]
        # Turn some things into local variables
        minikind_to_kind = dirstate.DirState._minikind_to_kind
        factory = entry_factory
        utf8_decode = cache_utf8._utf8_decode
        inv_byid = inv._byid
        # we could do this straight out of the dirstate; it might be fast
        # and should be profiled - RBC 20070216
        parent_ies = {b'': inv.root}
        for block in self._dirstate._dirblocks[1:]:  # skip root
            dirname = block[0]
            try:
                parent_ie = parent_ies[dirname]
            except KeyError:
                # all the paths in this block are not versioned in this tree
                continue
            for key, entry in block[1]:
                (minikind, fingerprint, size, executable,
                 revid) = entry[parent_index]
                if minikind in (b'a', b'r'):  # absent, relocated
                    # not this tree
                    continue
                name = key[1]
                name_unicode = utf8_decode(name)[0]
                file_id = key[2]
                kind = minikind_to_kind[minikind]
                inv_entry = factory[kind](file_id, name_unicode,
                                          parent_ie.file_id)
                inv_entry.revision = revid
                if kind == 'file':
                    inv_entry.executable = executable
                    inv_entry.text_size = size
                    inv_entry.text_sha1 = fingerprint
                elif kind == 'directory':
                    parent_ies[(dirname + b'/' + name).strip(b'/')] = inv_entry
                elif kind == 'symlink':
                    inv_entry.symlink_target = utf8_decode(fingerprint)[0]
                elif kind == 'tree-reference':
                    inv_entry.reference_revision = fingerprint or None
                else:
                    raise AssertionError(
                        "cannot convert entry %r into an InventoryEntry"
                        % entry)
                # These checks cost us around 40ms on a 55k entry tree
                if file_id in inv_byid:
                    raise AssertionError(
                        'file_id %s already in'
                        ' inventory as %s' % (file_id, inv_byid[file_id]))
                if name_unicode in parent_ie.children:
                    raise AssertionError('name %r already in parent'
                                         % (name_unicode,))
                inv_byid[file_id] = inv_entry
                parent_ie.children[name_unicode] = inv_entry
        self._inventory = inv

    def get_file_mtime(self, path):
        """Return the modification time for this record.

        We return the timestamp of the last-changed revision.
        """
        # Make sure the file exists
        entry = self._get_entry(path=path)
        if entry == (None, None): # do we raise?
            raise errors.NoSuchFile(path)
        parent_index = self._get_parent_index()
        last_changed_revision = entry[1][parent_index][4]
        try:
            rev = self._repository.get_revision(last_changed_revision)
        except errors.NoSuchRevision:
            raise FileTimestampUnavailable(path)
        return rev.timestamp

    def get_file_sha1(self, path, stat_value=None):
        entry = self._get_entry(path=path)
        parent_index = self._get_parent_index()
        parent_details = entry[1][parent_index]
        if parent_details[0] == b'f':
            return parent_details[1]
        return None

    def get_file_revision(self, path):
        with self.lock_read():
            inv, inv_file_id = self._path2inv_file_id(path)
            return inv.get_entry(inv_file_id).revision

    def get_file(self, path):
        return BytesIO(self.get_file_text(path))

    def get_file_size(self, path):
        """See Tree.get_file_size"""
        inv, inv_file_id = self._path2inv_file_id(path)
        return inv.get_entry(inv_file_id).text_size

    def get_file_text(self, path):
        content = None
        for _, content_iter in self.iter_files_bytes([(path, None)]):
            if content is not None:
                raise AssertionError('iter_files_bytes returned'
                                     ' too many entries')
            # For each entry returned by iter_files_bytes, we must consume the
            # content_iter before we step the files iterator.
            content = b''.join(content_iter)
        if content is None:
            raise AssertionError('iter_files_bytes did not return'
                                 ' the requested data')
        return content

    def get_reference_revision(self, path):
        inv, inv_file_id = self._path2inv_file_id(path)
        return inv.get_entry(inv_file_id).reference_revision

    def iter_files_bytes(self, desired_files):
        """See Tree.iter_files_bytes.

        This version is implemented on top of Repository.iter_files_bytes"""
        parent_index = self._get_parent_index()
        repo_desired_files = []
        for path, identifier in desired_files:
            entry = self._get_entry(path=path)
            if entry == (None, None):
                raise errors.NoSuchFile(path)
            repo_desired_files.append((entry[0][2], entry[1][parent_index][4],
                                       identifier))
        return self._repository.iter_files_bytes(repo_desired_files)

    def get_symlink_target(self, path):
        entry = self._get_entry(path=path)
        if entry is None:
            raise errors.NoSuchFile(tree=self, path=path)
        parent_index = self._get_parent_index()
        if entry[1][parent_index][0] != b'l':
            return None
        else:
            target = entry[1][parent_index][1]
            target = target.decode('utf8')
            return target

    def get_revision_id(self):
        """Return the revision id for this tree."""
        return self._revision_id

    def _get_root_inventory(self):
        if self._inventory is not None:
            return self._inventory
        self._must_be_locked()
        self._generate_inventory()
        return self._inventory

    root_inventory = property(_get_root_inventory,
                              doc="Inventory of this Tree")

    def get_parent_ids(self):
        """The parents of a tree in the dirstate are not cached."""
        return self._repository.get_revision(self._revision_id).parent_ids

    def has_filename(self, filename):
        return bool(self.path2id(filename))

    def kind(self, path):
        entry = self._get_entry(path=path)[1]
        if entry is None:
            raise errors.NoSuchFile(path)
        parent_index = self._get_parent_index()
        return dirstate.DirState._minikind_to_kind[entry[parent_index][0]]

    def stored_kind(self, path):
        """See Tree.stored_kind"""
        return self.kind(path)

    def path_content_summary(self, path):
        """See Tree.path_content_summary."""
        inv, inv_file_id = self._path2inv_file_id(path)
        if inv_file_id is None:
            return ('missing', None, None, None)
        entry = inv.get_entry(inv_file_id)
        kind = entry.kind
        if kind == 'file':
            return (kind, entry.text_size, entry.executable, entry.text_sha1)
        elif kind == 'symlink':
            return (kind, None, None, entry.symlink_target)
        else:
            return (kind, None, None, None)

    def is_executable(self, path):
        inv, inv_file_id = self._path2inv_file_id(path)
        ie = inv.get_entry(inv_file_id)
        if ie.kind != "file":
            return False
        return ie.executable

    def is_locked(self):
        return self._locked

    def list_files(self, include_root=False, from_dir=None, recursive=True):
        # We use a standard implementation, because DirStateRevisionTree is
        # dealing with one of the parents of the current state
        if from_dir is None:
            inv = self.root_inventory
            from_dir_id = None
        else:
            inv, from_dir_id = self._path2inv_file_id(from_dir)
            if from_dir_id is None:
                # Directory not versioned
                return
        # FIXME: Support nested trees
        entries = inv.iter_entries(from_dir=from_dir_id, recursive=recursive)
        if inv.root is not None and not include_root and from_dir is None:
            next(entries)
        for path, entry in entries:
            yield path, 'V', entry.kind, entry

    def lock_read(self):
        """Lock the tree for a set of operations.

        :return: A breezy.lock.LogicalLockResult.
        """
        if not self._locked:
            self._repository.lock_read()
            if self._dirstate._lock_token is None:
                self._dirstate.lock_read()
                self._dirstate_locked = True
        self._locked += 1
        return LogicalLockResult(self.unlock)

    def _must_be_locked(self):
        if not self._locked:
            raise errors.ObjectNotLocked(self)

    def path2id(self, path):
        """Return the id for path in this tree."""
        # lookup by path: faster than splitting and walking the ivnentory.
        if isinstance(path, list):
            if path == []:
                path = [""]
            path = osutils.pathjoin(*path)
        with self.lock_read():
            entry = self._get_entry(path=path)
            if entry == (None, None):
                return None
            return entry[0][2]

    def unlock(self):
        """Unlock, freeing any cache memory used during the lock."""
        # outside of a lock, the inventory is suspect: release it.
        self._locked -= 1
        if not self._locked:
            self._inventory = None
            self._locked = 0
            if self._dirstate_locked:
                self._dirstate.unlock()
                self._dirstate_locked = False
            self._repository.unlock()

    def supports_tree_reference(self):
        with self.lock_read():
            return self._repo_supports_tree_reference

    def walkdirs(self, prefix=""):
        # TODO: jam 20070215 This is the lazy way by using the RevisionTree
        # implementation based on an inventory.
        # This should be cleaned up to use the much faster Dirstate code
        # So for now, we just build up the parent inventory, and extract
        # it the same way RevisionTree does.
        _directory = 'directory'
        inv = self._get_root_inventory()
        top_id = inv.path2id(prefix)
        if top_id is None:
            pending = []
        else:
            pending = [(prefix, top_id)]
        while pending:
            dirblock = []
            relpath, file_id = pending.pop()
            # 0 - relpath, 1- file-id
            if relpath:
                relroot = relpath + '/'
            else:
                relroot = ""
            # FIXME: stash the node in pending
            entry = inv.get_entry(file_id)
            for name, child in entry.sorted_children():
                toppath = relroot + name
                dirblock.append((toppath, name, child.kind, None,
                                 child.file_id, child.kind
                                 ))
            yield (relpath, entry.file_id), dirblock
            # push the user specified dirs from dirblock
            for dir in reversed(dirblock):
                if dir[2] == _directory:
                    pending.append((dir[0], dir[4]))


class InterDirStateTree(InterTree):
    """Fast path optimiser for changes_from with dirstate trees.

    This is used only when both trees are in the dirstate working file, and
    the source is any parent within the dirstate, and the destination is
    the current working tree of the same dirstate.
    """
    # this could be generalized to allow comparisons between any trees in the
    # dirstate, and possibly between trees stored in different dirstates.

    def __init__(self, source, target):
        super(InterDirStateTree, self).__init__(source, target)
        if not InterDirStateTree.is_compatible(source, target):
            raise Exception("invalid source %r and target %r" %
                            (source, target))

    @staticmethod
    def make_source_parent_tree(source, target):
        """Change the source tree into a parent of the target."""
        revid = source.commit('record tree')
        target.branch.fetch(source.branch, revid)
        target.set_parent_ids([revid])
        return target.basis_tree(), target

    @classmethod
    def make_source_parent_tree_python_dirstate(klass, test_case, source, target):
        result = klass.make_source_parent_tree(source, target)
        result[1]._iter_changes = dirstate.ProcessEntryPython
        return result

    @classmethod
    def make_source_parent_tree_compiled_dirstate(klass, test_case, source,
                                                  target):
        from ..tests.test__dirstate_helpers import \
            compiled_dirstate_helpers_feature
        test_case.requireFeature(compiled_dirstate_helpers_feature)
        from ._dirstate_helpers_pyx import ProcessEntryC
        result = klass.make_source_parent_tree(source, target)
        result[1]._iter_changes = ProcessEntryC
        return result

    _matching_from_tree_format = WorkingTreeFormat4()
    _matching_to_tree_format = WorkingTreeFormat4()

    @classmethod
    def _test_mutable_trees_to_test_trees(klass, test_case, source, target):
        # This method shouldn't be called, because we have python and C
        # specific flavours.
        raise NotImplementedError

    def iter_changes(self, include_unchanged=False,
                     specific_files=None, pb=None, extra_trees=[],
                     require_versioned=True, want_unversioned=False):
        """Return the changes from source to target.

        :return: An iterator that yields tuples. See InterTree.iter_changes
            for details.
        :param specific_files: An optional list of file paths to restrict the
            comparison to. When mapping filenames to ids, all matches in all
            trees (including optional extra_trees) are used, and all children of
            matched directories are included.
        :param include_unchanged: An optional boolean requesting the inclusion of
            unchanged entries in the result.
        :param extra_trees: An optional list of additional trees to use when
            mapping the contents of specific_files (paths) to file_ids.
        :param require_versioned: If True, all files in specific_files must be
            versioned in one of source, target, extra_trees or
            PathsNotVersionedError is raised.
        :param want_unversioned: Should unversioned files be returned in the
            output. An unversioned file is defined as one with (False, False)
            for the versioned pair.
        """
        # TODO: handle extra trees in the dirstate.
        if (extra_trees or specific_files == []):
            # we can't fast-path these cases (yet)
            return super(InterDirStateTree, self).iter_changes(
                include_unchanged, specific_files, pb, extra_trees,
                require_versioned, want_unversioned=want_unversioned)
        parent_ids = self.target.get_parent_ids()
        if not (self.source._revision_id in parent_ids
                or self.source._revision_id == _mod_revision.NULL_REVISION):
            raise AssertionError(
                "revision {%s} is not stored in {%s}, but %s "
                "can only be used for trees stored in the dirstate"
                % (self.source._revision_id, self.target, self.iter_changes))
        target_index = 0
        if self.source._revision_id == _mod_revision.NULL_REVISION:
            source_index = None
            indices = (target_index,)
        else:
            if not (self.source._revision_id in parent_ids):
                raise AssertionError(
                    "Failure: source._revision_id: %s not in target.parent_ids(%s)" % (
                        self.source._revision_id, parent_ids))
            source_index = 1 + parent_ids.index(self.source._revision_id)
            indices = (source_index, target_index)

        if specific_files is None:
            specific_files = {''}

        # -- get the state object and prepare it.
        state = self.target.current_dirstate()
        state._read_dirblocks_if_needed()
        if require_versioned:
            # -- check all supplied paths are versioned in a search tree. --
            not_versioned = []
            for path in specific_files:
                path_entries = state._entries_for_path(path.encode('utf-8'))
                if not path_entries:
                    # this specified path is not present at all: error
                    not_versioned.append(path)
                    continue
                found_versioned = False
                # for each id at this path
                for entry in path_entries:
                    # for each tree.
                    for index in indices:
                        if entry[1][index][0] != b'a':  # absent
                            found_versioned = True
                            # all good: found a versioned cell
                            break
                if not found_versioned:
                    # none of the indexes was not 'absent' at all ids for this
                    # path.
                    not_versioned.append(path)
            if len(not_versioned) > 0:
                raise errors.PathsNotVersionedError(not_versioned)

        # remove redundancy in supplied specific_files to prevent over-scanning
        # make all specific_files utf8
        search_specific_files_utf8 = set()
        for path in osutils.minimum_path_selection(specific_files):
            # Note, if there are many specific files, using cache_utf8
            # would be good here.
            search_specific_files_utf8.add(path.encode('utf8'))

        iter_changes = self.target._iter_changes(
            include_unchanged, self.target._supports_executable(),
            search_specific_files_utf8, state, source_index, target_index,
            want_unversioned, self.target)
        return iter_changes.iter_changes()

    @staticmethod
    def is_compatible(source, target):
        # the target must be a dirstate working tree
        if not isinstance(target, DirStateWorkingTree):
            return False
        # the source must be a revtree or dirstate rev tree.
        if not isinstance(source,
                          (revisiontree.RevisionTree, DirStateRevisionTree)):
            return False
        # the source revid must be in the target dirstate
        if not (source._revision_id == _mod_revision.NULL_REVISION or
                source._revision_id in target.get_parent_ids()):
            # TODO: what about ghosts? it may well need to
            # check for them explicitly.
            return False
        return True


InterTree.register_optimiser(InterDirStateTree)


class Converter3to4(object):
    """Perform an in-place upgrade of format 3 to format 4 trees."""

    def __init__(self):
        self.target_format = WorkingTreeFormat4()

    def convert(self, tree):
        # lock the control files not the tree, so that we dont get tree
        # on-unlock behaviours, and so that noone else diddles with the
        # tree during upgrade.
        tree._control_files.lock_write()
        try:
            tree.read_working_inventory()
            self.create_dirstate_data(tree)
            self.update_format(tree)
            self.remove_xml_files(tree)
        finally:
            tree._control_files.unlock()

    def create_dirstate_data(self, tree):
        """Create the dirstate based data for tree."""
        local_path = tree.controldir.get_workingtree_transport(
            None).local_abspath('dirstate')
        state = dirstate.DirState.from_tree(tree, local_path)
        state.save()
        state.unlock()

    def remove_xml_files(self, tree):
        """Remove the oldformat 3 data."""
        transport = tree.controldir.get_workingtree_transport(None)
        for path in ['basis-inventory-cache', 'inventory', 'last-revision',
                     'pending-merges', 'stat-cache']:
            try:
                transport.delete(path)
            except errors.NoSuchFile:
                # some files are optional - just deal.
                pass

    def update_format(self, tree):
        """Change the format marker."""
        tree._transport.put_bytes('format',
                                  self.target_format.as_string(),
                                  mode=tree.controldir._get_file_mode())


class Converter4to5(object):
    """Perform an in-place upgrade of format 4 to format 5 trees."""

    def __init__(self):
        self.target_format = WorkingTreeFormat5()

    def convert(self, tree):
        # lock the control files not the tree, so that we don't get tree
        # on-unlock behaviours, and so that no-one else diddles with the
        # tree during upgrade.
        tree._control_files.lock_write()
        try:
            self.update_format(tree)
        finally:
            tree._control_files.unlock()

    def update_format(self, tree):
        """Change the format marker."""
        tree._transport.put_bytes('format',
                                  self.target_format.as_string(),
                                  mode=tree.controldir._get_file_mode())


class Converter4or5to6(object):
    """Perform an in-place upgrade of format 4 or 5 to format 6 trees."""

    def __init__(self):
        self.target_format = WorkingTreeFormat6()

    def convert(self, tree):
        # lock the control files not the tree, so that we don't get tree
        # on-unlock behaviours, and so that no-one else diddles with the
        # tree during upgrade.
        tree._control_files.lock_write()
        try:
            self.init_custom_control_files(tree)
            self.update_format(tree)
        finally:
            tree._control_files.unlock()

    def init_custom_control_files(self, tree):
        """Initialize custom control files."""
        tree._transport.put_bytes('views', b'',
                                  mode=tree.controldir._get_file_mode())

    def update_format(self, tree):
        """Change the format marker."""
        tree._transport.put_bytes('format',
                                  self.target_format.as_string(),
                                  mode=tree.controldir._get_file_mode())<|MERGE_RESOLUTION|>--- conflicted
+++ resolved
@@ -253,18 +253,11 @@
         """
         if self._dirstate is not None:
             return self._dirstate
-<<<<<<< HEAD
-        local_path = self.controldir.get_workingtree_transport(None
-            ).local_abspath('dirstate')
-        self._dirstate = dirstate.DirState.on_file(local_path,
-            self._sha1_provider(), self._worth_saving_limit(),
-            self._supports_executable())
-=======
         local_path = self.controldir.get_workingtree_transport(
             None).local_abspath('dirstate')
         self._dirstate = dirstate.DirState.on_file(
-            local_path, self._sha1_provider(), self._worth_saving_limit())
->>>>>>> 1e7c3621
+            local_path, self._sha1_provider(), self._worth_saving_limit(),
+            self._supports_executable())
         return self._dirstate
 
     def _sha1_provider(self):
