--- conflicted
+++ resolved
@@ -1104,11 +1104,7 @@
 
     def _parse_index_sizes(self, value):
         """Parse a string of index sizes."""
-<<<<<<< HEAD
-        return tuple([int(digits.decode()) for digits in value.split(b' ')])
-=======
         return tuple(int(digits) for digits in value.split(b' '))
->>>>>>> 66c73a90
 
     def get_pack_by_name(self, name):
         """Get a Pack object by name.
