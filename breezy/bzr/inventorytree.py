# Copyright (C) 2005-2011 Canonical Ltd
#
# This program is free software; you can redistribute it and/or modify
# it under the terms of the GNU General Public License as published by
# the Free Software Foundation; either version 2 of the License, or
# (at your option) any later version.
#
# This program is distributed in the hope that it will be useful,
# but WITHOUT ANY WARRANTY; without even the implied warranty of
# MERCHANTABILITY or FITNESS FOR A PARTICULAR PURPOSE.  See the
# GNU General Public License for more details.
#
# You should have received a copy of the GNU General Public License
# along with this program; if not, write to the Free Software
# Foundation, Inc., 51 Franklin Street, Fifth Floor, Boston, MA 02110-1301 USA

"""Tree classes, representing directory at point in time.
"""

from __future__ import absolute_import

import os
import re

from .. import (
    branch as _mod_branch,
    debug,
    errors,
    lazy_import,
    osutils,
    revision,
    )
from ..controldir import (
    ControlDir,
    )
from ..mutabletree import (
    MutableTree,
    )
from ..repository import (
    Repository,
    )
from ..revisiontree import (
    RevisionTree,
    )
lazy_import.lazy_import(globals(), """
from breezy import (
    add,
    controldir,
    trace,
    transport as _mod_transport,
    )
from breezy.bzr import (
    inventory as _mod_inventory,
    )
""")
from ..sixish import (
    viewvalues,
    )
from ..tree import (
    FileTimestampUnavailable,
    InterTree,
    MissingNestedTree,
    Tree,
    TreeChange,
    )


class InventoryTree(Tree):
    """A tree that relies on an inventory for its metadata.

    Trees contain an `Inventory` object, and also know how to retrieve
    file texts mentioned in the inventory, either from a working
    directory or from a store.

    It is possible for trees to contain files that are not described
    in their inventory or vice versa; for this use `filenames()`.

    Subclasses should set the _inventory attribute, which is considered
    private to external API users.
    """

    def _get_root_inventory(self):
        return self._inventory

    root_inventory = property(_get_root_inventory,
                              doc="Root inventory of this tree")

    def _unpack_file_id(self, file_id):
        """Find the inventory and inventory file id for a tree file id.

        :param file_id: The tree file id, as bytestring or tuple
        :return: Inventory and inventory file id
        """
        if isinstance(file_id, tuple):
            if len(file_id) != 1:
                raise ValueError(
                    "nested trees not yet supported: %r" % file_id)
            file_id = file_id[0]
        return self.root_inventory, file_id

    def find_related_paths_across_trees(self, paths, trees=[],
                                        require_versioned=True):
        """Find related paths in tree corresponding to specified filenames in any
        of `lookup_trees`.

        All matches in all trees will be used, and all children of matched
        directories will be used.

        :param paths: The filenames to find related paths for (if None, returns
            None)
        :param trees: The trees to find file_ids within
        :param require_versioned: if true, all specified filenames must occur in
            at least one tree.
        :return: a set of paths for the specified filenames and their children
            in `tree`
        """
        if paths is None:
            return None
        file_ids = self.paths2ids(
            paths, trees, require_versioned=require_versioned)
        ret = set()
        for file_id in file_ids:
            try:
                ret.add(self.id2path(file_id))
            except errors.NoSuchId:
                pass
        return ret

    def paths2ids(self, paths, trees=[], require_versioned=True):
        """Return all the ids that can be reached by walking from paths.

        Each path is looked up in this tree and any extras provided in
        trees, and this is repeated recursively: the children in an extra tree
        of a directory that has been renamed under a provided path in this tree
        are all returned, even if none exist under a provided path in this
        tree, and vice versa.

        :param paths: An iterable of paths to start converting to ids from.
            Alternatively, if paths is None, no ids should be calculated and None
            will be returned. This is offered to make calling the api unconditional
            for code that *might* take a list of files.
        :param trees: Additional trees to consider.
        :param require_versioned: If False, do not raise NotVersionedError if
            an element of paths is not versioned in this tree and all of trees.
        """
        return find_ids_across_trees(paths, [self] + list(trees), require_versioned)

    def path2id(self, path):
        """Return the id for path in this tree."""
        with self.lock_read():
            return self._path2inv_file_id(path)[1]

    def _path2ie(self, path):
        """Lookup an inventory entry by path.

        :param path: Path to look up
        :return: InventoryEntry
        """
        inv, ie = self._path2inv_ie(path)
        if ie is None:
            raise errors.NoSuchFile(path)
        return ie

    def _path2inv_ie(self, path):
        inv = self.root_inventory
        if isinstance(path, list):
            remaining = path
        else:
            remaining = osutils.splitpath(path)
        ie = inv.root
        while remaining:
            ie, base, remaining = inv.get_entry_by_path_partial(remaining)
            if remaining:
                inv = self._get_nested_tree('/'.join(base), ie.file_id, ie.reference_revision).root_inventory
        if ie is None:
            return None, None
        return inv, ie

    def _path2inv_file_id(self, path):
        """Lookup a inventory and inventory file id by path.

        :param path: Path to look up
        :return: tuple with inventory and inventory file id
        """
        inv, ie = self._path2inv_ie(path)
        if ie is None:
            return None, None
        return inv, ie.file_id

    def id2path(self, file_id, recurse='down'):
        """Return the path for a file id.

        :raises NoSuchId:
        """
        inventory, file_id = self._unpack_file_id(file_id)
        try:
            return inventory.id2path(file_id)
        except errors.NoSuchId:
            if recurse == 'down':
                if 'evil' in debug.debug_flags:
                    trace.mutter_callsite(
                        2, "id2path with nested trees scales with tree size.")
                for path in self.iter_references():
                    subtree = self.get_nested_tree(path)
                    try:
                        return osutils.pathjoin(path, subtree.id2path(file_id))
                    except errors.NoSuchId:
                        pass
            raise errors.NoSuchId(self, file_id)

    def all_file_ids(self):
        return {entry.file_id for path, entry in self.iter_entries_by_dir()}

    def all_versioned_paths(self):
        return {path for path, entry in self.iter_entries_by_dir()}

    def iter_entries_by_dir(self, specific_files=None,
                            recurse_nested=False):
        """Walk the tree in 'by_dir' order.

        This will yield each entry in the tree as a (path, entry) tuple.
        The order that they are yielded is:

        See Tree.iter_entries_by_dir for details.
        """
        with self.lock_read():
            if specific_files is not None:
                inventory_file_ids = []
                for path in specific_files:
                    inventory, inv_file_id = self._path2inv_file_id(path)
                    if inventory and inventory is not self.root_inventory:
                        raise AssertionError("%r != %r" % (
                            inventory, self.root_inventory))
                    inventory_file_ids.append(inv_file_id)
            else:
                inventory_file_ids = None
            def iter_entries(inv):
                for p, e in inv.iter_entries_by_dir(specific_file_ids=inventory_file_ids):
                    if e.kind == 'tree-reference' and recurse_nested:
                        subinv = self._get_nested_tree(p, e.file_id, e.reference_revision).root_inventory
                        for subp, e in iter_entries(subinv):
                            yield (osutils.pathjoin(p, subp) if subp else p), e
                    else:
                        yield p, e
            return iter_entries(self.root_inventory)

    def iter_child_entries(self, path):
        with self.lock_read():
            ie = self._path2ie(path)
            if ie.kind != 'directory':
                raise errors.NotADirectory(path)
            return iter(viewvalues(ie.children))

    def _get_plan_merge_data(self, path, other, base):
        from . import versionedfile
        file_id = self.path2id(path)
        vf = versionedfile._PlanMergeVersionedFile(file_id)
        last_revision_a = self._get_file_revision(
            path, file_id, vf, b'this:')
        last_revision_b = other._get_file_revision(
            other.id2path(file_id), file_id, vf, b'other:')
        if base is None:
            last_revision_base = None
        else:
            last_revision_base = base._get_file_revision(
                base.id2path(file_id), file_id, vf, b'base:')
        return vf, last_revision_a, last_revision_b, last_revision_base

    def plan_file_merge(self, path, other, base=None):
        """Generate a merge plan based on annotations.

        If the file contains uncommitted changes in this tree, they will be
        attributed to the 'current:' pseudo-revision.  If the file contains
        uncommitted changes in the other tree, they will be assigned to the
        'other:' pseudo-revision.
        """
        data = self._get_plan_merge_data(path, other, base)
        vf, last_revision_a, last_revision_b, last_revision_base = data
        return vf.plan_merge(last_revision_a, last_revision_b,
                             last_revision_base)

    def plan_file_lca_merge(self, path, other, base=None):
        """Generate a merge plan based lca-newness.

        If the file contains uncommitted changes in this tree, they will be
        attributed to the 'current:' pseudo-revision.  If the file contains
        uncommitted changes in the other tree, they will be assigned to the
        'other:' pseudo-revision.
        """
        data = self._get_plan_merge_data(path, other, base)
        vf, last_revision_a, last_revision_b, last_revision_base = data
        return vf.plan_lca_merge(last_revision_a, last_revision_b,
                                 last_revision_base)

    def _iter_parent_trees(self):
        """Iterate through parent trees, defaulting to Tree.revision_tree."""
        for revision_id in self.get_parent_ids():
            try:
                yield self.revision_tree(revision_id)
            except errors.NoSuchRevisionInTree:
                yield self.branch.repository.revision_tree(revision_id)

    def _get_file_revision(self, path, file_id, vf, tree_revision):
        """Ensure that file_id, tree_revision is in vf to plan the merge."""
<<<<<<< HEAD
        if getattr(self, '_repository', None) is None:
            from . import versionedfile
            last_revision = tree_revision
            parent_keys = [
                (file_id, t.get_file_revision(path)) for t in
                self._iter_parent_trees()]
            with self.get_file(path) as f:
                vf.add_content(
                    versionedfile.FileContentFactory(
                        (file_id, last_revision), parent_keys, f, size=osutils.filesize(f)))
            repo = self.branch.repository
            base_vf = repo.texts
        else:
            last_revision = self.get_file_revision(path)
            base_vf = self._repository.texts
=======
        last_revision = tree_revision
        parent_keys = [
            (file_id, t.get_file_revision(path)) for t in
            self._iter_parent_trees()]
        vf.add_lines((file_id, last_revision), parent_keys,
                     self.get_file_lines(path))
        repo = self.branch.repository
        base_vf = repo.texts
>>>>>>> 14515a14
        if base_vf not in vf.fallback_versionedfiles:
            vf.fallback_versionedfiles.append(base_vf)
        return last_revision


def find_ids_across_trees(filenames, trees, require_versioned=True):
    """Find the ids corresponding to specified filenames.

    All matches in all trees will be used, and all children of matched
    directories will be used.

    :param filenames: The filenames to find file_ids for (if None, returns
        None)
    :param trees: The trees to find file_ids within
    :param require_versioned: if true, all specified filenames must occur in
        at least one tree.
    :return: a set of file ids for the specified filenames and their children.
    """
    if not filenames:
        return None
    specified_path_ids = _find_ids_across_trees(filenames, trees,
                                                require_versioned)
    return _find_children_across_trees(specified_path_ids, trees)


def _find_ids_across_trees(filenames, trees, require_versioned):
    """Find the ids corresponding to specified filenames.

    All matches in all trees will be used, but subdirectories are not scanned.

    :param filenames: The filenames to find file_ids for
    :param trees: The trees to find file_ids within
    :param require_versioned: if true, all specified filenames must occur in
        at least one tree.
    :return: a set of file ids for the specified filenames
    """
    not_versioned = []
    interesting_ids = set()
    for tree_path in filenames:
        not_found = True
        for tree in trees:
            file_id = tree.path2id(tree_path)
            if file_id is not None:
                interesting_ids.add(file_id)
                not_found = False
        if not_found:
            not_versioned.append(tree_path)
    if len(not_versioned) > 0 and require_versioned:
        raise errors.PathsNotVersionedError(not_versioned)
    return interesting_ids


def _find_children_across_trees(specified_ids, trees):
    """Return a set including specified ids and their children.

    All matches in all trees will be used.

    :param trees: The trees to find file_ids within
    :return: a set containing all specified ids and their children
    """
    interesting_ids = set(specified_ids)
    pending = interesting_ids
    # now handle children of interesting ids
    # we loop so that we handle all children of each id in both trees
    while len(pending) > 0:
        new_pending = set()
        for file_id in pending:
            for tree in trees:
                try:
                    path = tree.id2path(file_id)
                except errors.NoSuchId:
                    continue
                try:
                    for child in tree.iter_child_entries(path):
                        if child.file_id not in interesting_ids:
                            new_pending.add(child.file_id)
                except errors.NotADirectory:
                    pass
        interesting_ids.update(new_pending)
        pending = new_pending
    return interesting_ids


class MutableInventoryTree(MutableTree, InventoryTree):

    def apply_inventory_delta(self, changes):
        """Apply changes to the inventory as an atomic operation.

        :param changes: An inventory delta to apply to the working tree's
            inventory.
        :return None:
        :seealso Inventory.apply_delta: For details on the changes parameter.
        """
        with self.lock_tree_write():
            self.flush()
            inv = self.root_inventory
            inv.apply_delta(changes)
            self._write_inventory(inv)

    def _fix_case_of_inventory_path(self, path):
        """If our tree isn't case sensitive, return the canonical path"""
        if not self.case_sensitive:
            path = self.get_canonical_path(path)
        return path

    def smart_add(self, file_list, recurse=True, action=None, save=True):
        """Version file_list, optionally recursing into directories.

        This is designed more towards DWIM for humans than API clarity.
        For the specific behaviour see the help for cmd_add().

        :param file_list: List of zero or more paths.  *NB: these are
            interpreted relative to the process cwd, not relative to the
            tree.*  (Add and most other tree methods use tree-relative
            paths.)
        :param action: A reporter to be called with the inventory, parent_ie,
            path and kind of the path being added. It may return a file_id if
            a specific one should be used.
        :param save: Save the inventory after completing the adds. If False
            this provides dry-run functionality by doing the add and not saving
            the inventory.
        :return: A tuple - files_added, ignored_files. files_added is the count
            of added files, and ignored_files is a dict mapping files that were
            ignored to the rule that caused them to be ignored.
        """
        with self.lock_tree_write():
            # Not all mutable trees can have conflicts
            if getattr(self, 'conflicts', None) is not None:
                # Collect all related files without checking whether they exist or
                # are versioned. It's cheaper to do that once for all conflicts
                # than trying to find the relevant conflict for each added file.
                conflicts_related = set()
                for c in self.conflicts():
                    conflicts_related.update(c.associated_filenames())
            else:
                conflicts_related = None
            adder = _SmartAddHelper(self, action, conflicts_related)
            adder.add(file_list, recurse=recurse)
            if save:
                invdelta = adder.get_inventory_delta()
                self.apply_inventory_delta(invdelta)
            return adder.added, adder.ignored

    def update_basis_by_delta(self, new_revid, delta):
        """Update the parents of this tree after a commit.

        This gives the tree one parent, with revision id new_revid. The
        inventory delta is applied to the current basis tree to generate the
        inventory for the parent new_revid, and all other parent trees are
        discarded.

        All the changes in the delta should be changes synchronising the basis
        tree with some or all of the working tree, with a change to a directory
        requiring that its contents have been recursively included. That is,
        this is not a general purpose tree modification routine, but a helper
        for commit which is not required to handle situations that do not arise
        outside of commit.

        See the inventory developers documentation for the theory behind
        inventory deltas.

        :param new_revid: The new revision id for the trees parent.
        :param delta: An inventory delta (see apply_inventory_delta) describing
            the changes from the current left most parent revision to new_revid.
        """
        # if the tree is updated by a pull to the branch, as happens in
        # WorkingTree2, when there was no separation between branch and tree,
        # then just clear merges, efficiency is not a concern for now as this
        # is legacy environments only, and they are slow regardless.
        if self.last_revision() == new_revid:
            self.set_parent_ids([new_revid])
            return
        # generic implementation based on Inventory manipulation. See
        # WorkingTree classes for optimised versions for specific format trees.
        basis = self.basis_tree()
        with basis.lock_read():
            # TODO: Consider re-evaluating the need for this with CHKInventory
            # we don't strictly need to mutate an inventory for this
            # it only makes sense when apply_delta is cheaper than get_inventory()
            inventory = _mod_inventory.mutable_inventory_from_tree(basis)
        inventory.apply_delta(delta)
        rev_tree = InventoryRevisionTree(self.branch.repository,
                                         inventory, new_revid)
        self.set_parent_trees([(new_revid, rev_tree)])

    def get_transform(self, pb=None):
        from ..transform import TreeTransform
        return TreeTransform(self, pb=pb)


class _SmartAddHelper(object):
    """Helper for MutableTree.smart_add."""

    def get_inventory_delta(self):
        # GZ 2016-06-05: Returning view would probably be fine but currently
        # Inventory.apply_delta is documented as requiring a list of changes.
        return list(viewvalues(self._invdelta))

    def _get_ie(self, inv_path):
        """Retrieve the most up to date inventory entry for a path.

        :param inv_path: Normalized inventory path
        :return: Inventory entry (with possibly invalid .children for
            directories)
        """
        entry = self._invdelta.get(inv_path)
        if entry is not None:
            return entry[3]
        # Find a 'best fit' match if the filesystem is case-insensitive
        inv_path = self.tree._fix_case_of_inventory_path(inv_path)
        try:
            return next(self.tree.iter_entries_by_dir(
                specific_files=[inv_path]))[1]
        except StopIteration:
            return None

    def _convert_to_directory(self, this_ie, inv_path):
        """Convert an entry to a directory.

        :param this_ie: Inventory entry
        :param inv_path: Normalized path for the inventory entry
        :return: The new inventory entry
        """
        # Same as in _add_one below, if the inventory doesn't
        # think this is a directory, update the inventory
        this_ie = _mod_inventory.InventoryDirectory(
            this_ie.file_id, this_ie.name, this_ie.parent_id)
        self._invdelta[inv_path] = (inv_path, inv_path, this_ie.file_id,
                                    this_ie)
        return this_ie

    def _add_one_and_parent(self, parent_ie, path, kind, inv_path):
        """Add a new entry to the inventory and automatically add unversioned parents.

        :param parent_ie: Parent inventory entry if known, or None.  If
            None, the parent is looked up by name and used if present, otherwise it
            is recursively added.
        :param path: Filesystem path to add
        :param kind: Kind of new entry (file, directory, etc)
        :param inv_path: Inventory path
        :return: Inventory entry for path and a list of paths which have been added.
        """
        # Nothing to do if path is already versioned.
        # This is safe from infinite recursion because the tree root is
        # always versioned.
        inv_dirname = osutils.dirname(inv_path)
        dirname, basename = osutils.split(path)
        if parent_ie is None:
            # slower but does not need parent_ie
            this_ie = self._get_ie(inv_path)
            if this_ie is not None:
                return this_ie
            # its really not there : add the parent
            # note that the dirname use leads to some extra str copying etc but as
            # there are a limited number of dirs we can be nested under, it should
            # generally find it very fast and not recurse after that.
            parent_ie = self._add_one_and_parent(None,
                                                 dirname, 'directory',
                                                 inv_dirname)
        # if the parent exists, but isn't a directory, we have to do the
        # kind change now -- really the inventory shouldn't pretend to know
        # the kind of wt files, but it does.
        if parent_ie.kind != 'directory':
            # nb: this relies on someone else checking that the path we're using
            # doesn't contain symlinks.
            parent_ie = self._convert_to_directory(parent_ie, inv_dirname)
        file_id = self.action(self.tree, parent_ie, path, kind)
        entry = _mod_inventory.make_entry(kind, basename, parent_ie.file_id,
                                          file_id=file_id)
        self._invdelta[inv_path] = (None, inv_path, entry.file_id, entry)
        self.added.append(inv_path)
        return entry

    def _gather_dirs_to_add(self, user_dirs):
        # only walk the minimal parents needed: we have user_dirs to override
        # ignores.
        prev_dir = None

        is_inside = osutils.is_inside_or_parent_of_any
        for path in sorted(user_dirs):
            if (prev_dir is None or not is_inside([prev_dir], path)):
                inv_path, this_ie = user_dirs[path]
                yield (path, inv_path, this_ie, None)
            prev_dir = path

    def __init__(self, tree, action, conflicts_related=None):
        self.tree = tree
        if action is None:
            self.action = add.AddAction()
        else:
            self.action = action
        self._invdelta = {}
        self.added = []
        self.ignored = {}
        if conflicts_related is None:
            self.conflicts_related = frozenset()
        else:
            self.conflicts_related = conflicts_related

    def add(self, file_list, recurse=True):
        if not file_list:
            # no paths supplied: add the entire tree.
            # FIXME: this assumes we are running in a working tree subdir :-/
            # -- vila 20100208
            file_list = [u'.']

        # expand any symlinks in the directory part, while leaving the
        # filename alone
        # only expanding if symlinks are supported avoids windows path bugs
        if self.tree.supports_symlinks():
            file_list = list(map(osutils.normalizepath, file_list))

        user_dirs = {}
        # validate user file paths and convert all paths to tree
        # relative : it's cheaper to make a tree relative path an abspath
        # than to convert an abspath to tree relative, and it's cheaper to
        # perform the canonicalization in bulk.
        for filepath in osutils.canonical_relpaths(self.tree.basedir, file_list):
            # validate user parameters. Our recursive code avoids adding new
            # files that need such validation
            if self.tree.is_control_filename(filepath):
                raise errors.ForbiddenControlFileError(filename=filepath)

            abspath = self.tree.abspath(filepath)
            kind = osutils.file_kind(abspath)
            # ensure the named path is added, so that ignore rules in the later
            # directory walk dont skip it.
            # we dont have a parent ie known yet.: use the relatively slower
            # inventory probing method
            inv_path, _ = osutils.normalized_filename(filepath)
            this_ie = self._get_ie(inv_path)
            if this_ie is None:
                this_ie = self._add_one_and_parent(
                    None, filepath, kind, inv_path)
            if kind == 'directory':
                # schedule the dir for scanning
                user_dirs[filepath] = (inv_path, this_ie)

        if not recurse:
            # no need to walk any directories at all.
            return

        things_to_add = list(self._gather_dirs_to_add(user_dirs))

        illegalpath_re = re.compile(r'[\r\n]')
        for directory, inv_path, this_ie, parent_ie in things_to_add:
            # directory is tree-relative
            abspath = self.tree.abspath(directory)

            # get the contents of this directory.

            # find the kind of the path being added, and save stat_value
            # for reuse
            stat_value = None
            if this_ie is None:
                stat_value = osutils.file_stat(abspath)
                kind = osutils.file_kind_from_stat_mode(stat_value.st_mode)
            else:
                kind = this_ie.kind

            # allow AddAction to skip this file
            if self.action.skip_file(self.tree, abspath, kind, stat_value):
                continue
            if not _mod_inventory.InventoryEntry.versionable_kind(kind):
                trace.warning("skipping %s (can't add file of kind '%s')",
                              abspath, kind)
                continue
            if illegalpath_re.search(directory):
                trace.warning("skipping %r (contains \\n or \\r)" % abspath)
                continue
            if directory in self.conflicts_related:
                # If the file looks like one generated for a conflict, don't
                # add it.
                trace.warning(
                    'skipping %s (generated to help resolve conflicts)',
                    abspath)
                continue

            if kind == 'directory' and directory != '':
                try:
                    transport = _mod_transport.get_transport_from_path(abspath)
                    controldir.ControlDirFormat.find_format(transport)
                    sub_tree = True
                except errors.NotBranchError:
                    sub_tree = False
                except errors.UnsupportedFormatError:
                    sub_tree = True
            else:
                sub_tree = False

            if this_ie is not None:
                pass
            elif sub_tree:
                # XXX: This is wrong; people *might* reasonably be trying to
                # add subtrees as subtrees.  This should probably only be done
                # in formats which can represent subtrees, and even then
                # perhaps only when the user asked to add subtrees.  At the
                # moment you can add them specially through 'join --reference',
                # which is perhaps reasonable: adding a new reference is a
                # special operation and can have a special behaviour.  mbp
                # 20070306
                trace.warning("skipping nested tree %r", abspath)
            else:
                this_ie = self._add_one_and_parent(parent_ie, directory, kind,
                                                   inv_path)

            if kind == 'directory' and not sub_tree:
                if this_ie.kind != 'directory':
                    this_ie = self._convert_to_directory(this_ie, inv_path)

                for subf in sorted(os.listdir(abspath)):
                    inv_f, _ = osutils.normalized_filename(subf)
                    # here we could use TreeDirectory rather than
                    # string concatenation.
                    subp = osutils.pathjoin(directory, subf)
                    # TODO: is_control_filename is very slow. Make it faster.
                    # TreeDirectory.is_control_filename could also make this
                    # faster - its impossible for a non root dir to have a
                    # control file.
                    if self.tree.is_control_filename(subp):
                        trace.mutter("skip control directory %r", subp)
                        continue
                    sub_invp = osutils.pathjoin(inv_path, inv_f)
                    entry = self._invdelta.get(sub_invp)
                    if entry is not None:
                        sub_ie = entry[3]
                    else:
                        sub_ie = this_ie.children.get(inv_f)
                    if sub_ie is not None:
                        # recurse into this already versioned subdir.
                        things_to_add.append((subp, sub_invp, sub_ie, this_ie))
                    else:
                        # user selection overrides ignores
                        # ignore while selecting files - if we globbed in the
                        # outer loop we would ignore user files.
                        ignore_glob = self.tree.is_ignored(subp)
                        if ignore_glob is not None:
                            self.ignored.setdefault(
                                ignore_glob, []).append(subp)
                        else:
                            things_to_add.append(
                                (subp, sub_invp, None, this_ie))


class InventoryRevisionTree(RevisionTree, InventoryTree):

    def __init__(self, repository, inv, revision_id):
        RevisionTree.__init__(self, repository, revision_id)
        self._inventory = inv

    def _get_file_revision(self, path, file_id, vf, tree_revision):
        """Ensure that file_id, tree_revision is in vf to plan the merge."""
        last_revision = self.get_file_revision(path)
        base_vf = self._repository.texts
        if base_vf not in vf.fallback_versionedfiles:
            vf.fallback_versionedfiles.append(base_vf)
        return last_revision

    def get_file_mtime(self, path):
        ie = self._path2ie(path)
        try:
            revision = self._repository.get_revision(ie.revision)
        except errors.NoSuchRevision:
            raise FileTimestampUnavailable(path)
        return revision.timestamp

    def get_file_size(self, path):
        return self._path2ie(path).text_size

    def get_file_sha1(self, path, stat_value=None):
        ie = self._path2ie(path)
        if ie.kind == "file":
            return ie.text_sha1
        return None

    def get_file_revision(self, path):
        return self._path2ie(path).revision

    def is_executable(self, path):
        ie = self._path2ie(path)
        if ie.kind != "file":
            return False
        return ie.executable

    def has_filename(self, filename):
        return bool(self.path2id(filename))

    def reference_parent(self, path, branch=None, possible_transports=None):
        if branch is not None:
            file_id = self.path2id(path)
            parent_url = branch.get_reference_info(file_id)[0]
        else:
            subdir = ControlDir.open_from_transport(
                self._repository.user_transport.clone(path))
            parent_url = subdir.open_branch().get_parent()
        if parent_url is None:
            return None
        return _mod_branch.Branch.open(
            parent_url,
            possible_transports=possible_transports)

    def get_reference_info(self, path, branch=None):
        return branch.get_reference_info(self.path2id(path))[0]

    def list_files(self, include_root=False, from_dir=None, recursive=True,
                   recurse_nested=False):
        # The only files returned by this are those from the version
        if from_dir is None:
            from_dir_id = None
            inv = self.root_inventory
        else:
            inv, from_dir_id = self._path2inv_file_id(from_dir)
            if from_dir_id is None:
                # Directory not versioned
                return
        entries = inv.iter_entries(from_dir=from_dir_id, recursive=recursive)
        if inv.root is not None and not include_root and from_dir is None:
            # skip the root for compatibility with the current apis.
            next(entries)
        for path, entry in entries:
            if entry.kind == 'tree-reference' and recurse_nested:
                subtree = self._get_nested_tree(
                    path, entry.file_id, entry.reference_revision)
                for subpath, status, kind, entry in subtree.list_files(
                        include_root=True, recurse_nested=recurse_nested,
                        recursive=recursive):
                    if subpath:
                        full_subpath = osutils.pathjoin(path, subpath)
                    else:
                        full_subpath = path
                    yield full_subpath, status, kind, entry
            else:
                yield path, 'V', entry.kind, entry

    def get_symlink_target(self, path):
        # Inventories store symlink targets in unicode
        return self._path2ie(path).symlink_target

    def get_reference_revision(self, path):
        return self._path2ie(path).reference_revision

    def _get_nested_tree(self, path, file_id, reference_revision):
        # Just a guess..
        subdir = ControlDir.open_from_transport(
            self._repository.user_transport.clone(path))
        subrepo = subdir.find_repository()
        try:
            revtree = subrepo.revision_tree(reference_revision)
        except errors.NoSuchRevision:
            raise MissingNestedTree(path)
        if file_id is not None and file_id != revtree.path2id(''):
            raise AssertionError('invalid root id: %r != %r' % (
                file_id, revtree.path2id('')))
        return revtree

    def get_nested_tree(self, path):
        nested_revid = self.get_reference_revision(path)
        return self._get_nested_tree(path, None, nested_revid)

    def kind(self, path):
        return self._path2ie(path).kind

    def path_content_summary(self, path):
        """See Tree.path_content_summary."""
        try:
            entry = self._path2ie(path)
        except errors.NoSuchFile:
            return ('missing', None, None, None)
        kind = entry.kind
        if kind == 'file':
            return (kind, entry.text_size, entry.executable, entry.text_sha1)
        elif kind == 'symlink':
            return (kind, None, None, entry.symlink_target)
        else:
            return (kind, None, None, None)

    def _comparison_data(self, entry, path):
        if entry is None:
            return None, False, None
        return entry.kind, entry.executable, None

    def walkdirs(self, prefix=""):
        _directory = 'directory'
        inv, top_id = self._path2inv_file_id(prefix)
        if top_id is None:
            pending = []
        else:
            pending = [(prefix, '', _directory, None, top_id, None)]
        while pending:
            dirblock = []
            currentdir = pending.pop()
            # 0 - relpath, 1- basename, 2- kind, 3- stat, id, v-kind
            if currentdir[0]:
                relroot = currentdir[0] + '/'
            else:
                relroot = ""
            # FIXME: stash the node in pending
            entry = inv.get_entry(currentdir[4])
            for name, child in entry.sorted_children():
                toppath = relroot + name
                dirblock.append((toppath, name, child.kind, None,
                                 child.file_id, child.kind
                                 ))
            yield (currentdir[0], entry.file_id), dirblock
            # push the user specified dirs from dirblock
            for dir in reversed(dirblock):
                if dir[2] == _directory:
                    pending.append(dir)

    def iter_files_bytes(self, desired_files):
        """See Tree.iter_files_bytes.

        This version is implemented on top of Repository.iter_files_bytes"""
        repo_desired_files = [(self.path2id(f), self.get_file_revision(f), i)
                              for f, i in desired_files]
        try:
            for result in self._repository.iter_files_bytes(repo_desired_files):
                yield result
        except errors.RevisionNotPresent as e:
            raise errors.NoSuchFile(e.file_id)

    def annotate_iter(self, path, default_revision=revision.CURRENT_REVISION):
        """See Tree.annotate_iter"""
        file_id = self.path2id(path)
        text_key = (file_id, self.get_file_revision(path))
        annotator = self._repository.texts.get_annotator()
        annotations = annotator.annotate_flat(text_key)
        return [(key[-1], line) for key, line in annotations]

    def __eq__(self, other):
        if self is other:
            return True
        if isinstance(other, InventoryRevisionTree):
            return (self.root_inventory == other.root_inventory)
        return False

    def __ne__(self, other):
        return not (self == other)

    def __hash__(self):
        raise ValueError('not hashable')


class InterCHKRevisionTree(InterTree):
    """Fast path optimiser for RevisionTrees with CHK inventories."""

    @staticmethod
    def is_compatible(source, target):
        if (isinstance(source, RevisionTree) and
                isinstance(target, RevisionTree)):
            try:
                # Only CHK inventories have id_to_entry attribute
                source.root_inventory.id_to_entry
                target.root_inventory.id_to_entry
                return True
            except AttributeError:
                pass
        return False

    def iter_changes(self, include_unchanged=False,
                     specific_files=None, pb=None, extra_trees=[],
                     require_versioned=True, want_unversioned=False):
        lookup_trees = [self.source]
        if extra_trees:
            lookup_trees.extend(extra_trees)
        # The ids of items we need to examine to insure delta consistency.
        precise_file_ids = set()
        discarded_changes = {}
        if specific_files == []:
            specific_file_ids = []
        else:
            specific_file_ids = self.target.paths2ids(specific_files,
                                                      lookup_trees, require_versioned=require_versioned)
        # FIXME: It should be possible to delegate include_unchanged handling
        # to CHKInventory.iter_changes and do a better job there -- vila
        # 20090304
        changed_file_ids = set()
        # FIXME: nested tree support
        for result in self.target.root_inventory.iter_changes(
                self.source.root_inventory):
            result = TreeChange(*result)
            if specific_file_ids is not None:
                if result.file_id not in specific_file_ids:
                    # A change from the whole tree that we don't want to show yet.
                    # We may find that we need to show it for delta consistency, so
                    # stash it.
                    discarded_changes[result.file_id] = result
                    continue
                precise_file_ids.add(result.parent_id[1])
            yield result
            changed_file_ids.add(result.file_id)
        if specific_file_ids is not None:
            for result in self._handle_precise_ids(precise_file_ids,
                                                   changed_file_ids, discarded_changes=discarded_changes):
                yield result
        if include_unchanged:
            # CHKMap avoid being O(tree), so we go to O(tree) only if
            # required to.
            # Now walk the whole inventory, excluding the already yielded
            # file ids
            # FIXME: Support nested trees
            changed_file_ids = set(changed_file_ids)
            for relpath, entry in self.target.root_inventory.iter_entries():
                if (specific_file_ids is not None and
                        entry.file_id not in specific_file_ids):
                    continue
                if entry.file_id not in changed_file_ids:
                    yield TreeChange(
                        entry.file_id,
                        (relpath, relpath),  # Not renamed
                        False,  # Not modified
                        (True, True),  # Still  versioned
                        (entry.parent_id, entry.parent_id),
                        (entry.name, entry.name),
                        (entry.kind, entry.kind),
                        (entry.executable, entry.executable))


InterTree.register_optimiser(InterCHKRevisionTree)<|MERGE_RESOLUTION|>--- conflicted
+++ resolved
@@ -302,32 +302,16 @@
 
     def _get_file_revision(self, path, file_id, vf, tree_revision):
         """Ensure that file_id, tree_revision is in vf to plan the merge."""
-<<<<<<< HEAD
-        if getattr(self, '_repository', None) is None:
-            from . import versionedfile
-            last_revision = tree_revision
-            parent_keys = [
-                (file_id, t.get_file_revision(path)) for t in
-                self._iter_parent_trees()]
-            with self.get_file(path) as f:
-                vf.add_content(
-                    versionedfile.FileContentFactory(
-                        (file_id, last_revision), parent_keys, f, size=osutils.filesize(f)))
-            repo = self.branch.repository
-            base_vf = repo.texts
-        else:
-            last_revision = self.get_file_revision(path)
-            base_vf = self._repository.texts
-=======
         last_revision = tree_revision
         parent_keys = [
             (file_id, t.get_file_revision(path)) for t in
             self._iter_parent_trees()]
-        vf.add_lines((file_id, last_revision), parent_keys,
-                     self.get_file_lines(path))
+        with self.get_file(path) as f:
+            vf.add_content(
+                versionedfile.FileContentFactory(
+                    (file_id, last_revision), parent_keys, f, size=osutils.filesize(f)))
         repo = self.branch.repository
         base_vf = repo.texts
->>>>>>> 14515a14
         if base_vf not in vf.fallback_versionedfiles:
             vf.fallback_versionedfiles.append(base_vf)
         return last_revision
