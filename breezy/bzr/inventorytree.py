--- conflicted
+++ resolved
@@ -258,13 +258,9 @@
         """Ensure that file_id, tree_revision is in vf to plan the merge."""
         if getattr(self, '_repository', None) is None:
             last_revision = tree_revision
-<<<<<<< HEAD
-            parent_keys = [(file_id, t.get_file_revision(path, file_id)) for t in
-                           self._iter_parent_trees()]
-=======
-            parent_keys = [(file_id, t.get_file_revision(path)) for t in
+            parent_keys = [
+                (file_id, t.get_file_revision(path)) for t in
                 self._iter_parent_trees()]
->>>>>>> ad638869
             vf.add_lines((file_id, last_revision), parent_keys,
                          self.get_file_lines(path))
             repo = self.branch.repository
