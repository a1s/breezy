--- conflicted
+++ resolved
@@ -60,10 +60,6 @@
 lazy_import(
     globals(),
     """
-<<<<<<< HEAD
-=======
-import patiencediff
->>>>>>> ca07defc
 import gzip
 
 from breezy import (
@@ -80,13 +76,9 @@
 from breezy.i18n import gettext
 """,
 )
-<<<<<<< HEAD
 import contextlib
 
 from .. import annotate, debug, errors, osutils, trace
-=======
-from .. import annotate, errors, osutils
->>>>>>> ca07defc
 from .. import transport as _mod_transport
 from ..bzr.versionedfile import (
     AbsentContentFactory,
@@ -370,21 +362,9 @@
         self.sha1 = sha1
         self.key = key
         self.parents = parents
-<<<<<<< HEAD
         kind = "delta" if build_details[0] == "line-delta" else "ft"
         annotated_kind = "annotated-" if annotated else ""
         self.storage_kind = f"knit-{annotated_kind}{kind}-gz"
-=======
-        if build_details[0] == "line-delta":
-            kind = "delta"
-        else:
-            kind = "ft"
-        if annotated:
-            annotated_kind = "annotated-"
-        else:
-            annotated_kind = ""
-        self.storage_kind = "knit-{}{}-gz".format(annotated_kind, kind)
->>>>>>> ca07defc
         self._raw_record = raw_record
         self._network_bytes = network_bytes
         self._build_details = build_details
@@ -396,18 +376,9 @@
         key_bytes = b"\x00".join(self.key)
         if self.parents is None:
             parent_bytes = b"None:"
-<<<<<<< HEAD
         else:
             parent_bytes = b"\t".join(b"\x00".join(key) for key in self.parents)
         noeol = b"N" if self._build_details[1] else b" "
-=======
-        else:
-            parent_bytes = b"\t".join(b"\x00".join(key) for key in self.parents)
-        if self._build_details[1]:
-            noeol = b"N"
-        else:
-            noeol = b" "
->>>>>>> ca07defc
         network_bytes = b"%s\n%s\n%s\n%s%s" % (
             self.storage_kind.encode("ascii"),
             key_bytes,
@@ -531,14 +502,7 @@
         )
     start = line_end + 1
     noeol = bytes[start : start + 1] == b"N"
-<<<<<<< HEAD
     method = "fulltext" if "ft" in storage_kind else "line-delta"
-=======
-    if "ft" in storage_kind:
-        method = "fulltext"
-    else:
-        method = "line-delta"
->>>>>>> ca07defc
     build_details = (method, noeol)
     start = start + 1
     raw_record = bytes[start:]
@@ -714,14 +678,7 @@
         """
         method, noeol = record_details
         if method == "line-delta":
-<<<<<<< HEAD
             content = base_content.copy() if copy_base_content else base_content
-=======
-            if copy_base_content:
-                content = base_content.copy()
-            else:
-                content = base_content
->>>>>>> ca07defc
             delta = self.parse_line_delta(record, version_id)
             content.apply_delta(delta, version_id)
         else:
@@ -1042,13 +999,7 @@
         self._reload_func = reload_func
 
     def __repr__(self):
-<<<<<<< HEAD
         return f"{self.__class__.__name__}({self._index!r}, {self._access!r})"
-=======
-        return "{}({!r}, {!r})".format(
-            self.__class__.__name__, self._index, self._access
-        )
->>>>>>> ca07defc
 
     def without_fallbacks(self):
         """Return a clone of this object without any fallbacks configured."""
@@ -1274,13 +1225,7 @@
                 if compression_parent not in parent_map:
                     raise KnitCorrupt(
                         self,
-<<<<<<< HEAD
                         f"Missing basis parent {compression_parent} for {key}",
-=======
-                        "Missing basis parent {} for {}".format(
-                            compression_parent, key
-                        ),
->>>>>>> ca07defc
                     )
         for fallback_vfs in self._immediate_fallback_vfs:
             fallback_vfs.check()
@@ -1314,12 +1259,7 @@
         """
         if rec[1] != version_id:
             raise KnitCorrupt(
-<<<<<<< HEAD
                 self, f"unexpected version, wanted {version_id!r}, got {rec[1]!r}"
-=======
-                self,
-                "unexpected version, wanted {!r}, got {!r}".format(version_id, rec[1]),
->>>>>>> ca07defc
             )
 
     def _check_should_delta(self, parent):
@@ -1531,14 +1471,7 @@
         split_by_prefix = {}
         prefix_order = []
         for key in keys:
-<<<<<<< HEAD
             prefix = b"" if len(key) == 1 else key[0]
-=======
-            if len(key) == 1:
-                prefix = b""
-            else:
-                prefix = key[0]
->>>>>>> ca07defc
 
             if prefix in split_by_prefix:
                 split_by_prefix[prefix].append(key)
@@ -1694,13 +1627,7 @@
             if ordering != "unordered":
                 raise AssertionError(
                     "valid values for ordering are:"
-<<<<<<< HEAD
                     f' "unordered", "groupcompress" or "topological" not: {ordering!r}'
-=======
-                    ' "unordered", "groupcompress" or "topological" not: {!r}'.format(
-                        ordering
-                    )
->>>>>>> ca07defc
                 )
             # Just group by source; remote sources first.
             present_keys = []
@@ -1728,7 +1655,6 @@
             # XXX: get_content_maps performs its own index queries; allow state
             # to be passed in.
             non_local_keys = needed_from_fallback - absent_keys
-<<<<<<< HEAD
             for keys, non_local_keys in self._group_keys_for_io(  # noqa: B020
                 present_keys,
                 non_local_keys,
@@ -1736,13 +1662,6 @@
             ):
                 generator = _VFContentMapGenerator(
                     self, keys, non_local_keys, global_map, ordering=ordering
-=======
-            for keys, nlk in self._group_keys_for_io(
-                present_keys, non_local_keys, positions
-            ):
-                generator = _VFContentMapGenerator(
-                    self, keys, nlk, global_map, ordering=ordering
->>>>>>> ca07defc
                 )
                 yield from generator.get_record_stream()
         else:
@@ -1818,15 +1737,9 @@
         # The set of types we can cheaply adapt without needing basis texts.
         native_types = set()
         if self._max_delta_chain:
-<<<<<<< HEAD
             native_types.add(f"knit-{annotated}delta-gz")
             delta_types.add(f"knit-{annotated}delta-gz")
         native_types.add(f"knit-{annotated}ft-gz")
-=======
-            native_types.add("knit-{}delta-gz".format(annotated))
-            delta_types.add("knit-{}delta-gz".format(annotated))
-        native_types.add("knit-{}ft-gz".format(annotated))
->>>>>>> ca07defc
         knit_types = native_types.union(convertibles)
         adapters = {}
         # Buffer all index entries that we can't add immediately because their
@@ -1939,11 +1852,7 @@
                     adapter_key = record.storage_kind, "lines"
                     adapter = get_adapter(adapter_key)
                     lines = adapter.get_bytes(record, "lines")
-<<<<<<< HEAD
                 with contextlib.suppress(errors.RevisionAlreadyPresent):
-=======
-                try:
->>>>>>> ca07defc
                     self.add_lines(record.key, parents, lines)
             # Add any records whose basis parent is now available.
             if not buffered:
@@ -1994,11 +1903,7 @@
         is an iterator).
 
         Notes:
-<<<<<<< HEAD
          * Lines are normalised by the underlying store: they will all have \n
-=======
-         * Lines are normalised by the underlying store: they will all have \\n
->>>>>>> ca07defc
            terminators.
          * Lines are returned in arbitrary order.
          * If a requested key did not change any lines (or didn't have any
@@ -2090,11 +1995,8 @@
         """
         if parent_texts is None:
             parent_texts = {}
-<<<<<<< HEAD
         import patiencediff
 
-=======
->>>>>>> ca07defc
         if left_matching_blocks is not None:
             delta_seq = diff._PrematchedMatcher(left_matching_blocks)
         else:
@@ -2177,25 +2079,13 @@
             if len(record_contents) != int(rec[2]):
                 raise KnitCorrupt(
                     self,
-<<<<<<< HEAD
                     f"incorrect number of lines {len(record_contents)} != {int(rec[2])}"
                     f" for version {{{rec[1]}}} {record_contents}",
-=======
-                    "incorrect number of lines {} != {} for version {{{}}} {}".format(
-                        len(record_contents), int(rec[2]), rec[1], record_contents
-                    ),
->>>>>>> ca07defc
                 )
             if last_line != b"end %s\n" % rec[1]:
                 raise KnitCorrupt(
                     self,
-<<<<<<< HEAD
                     f"unexpected version end line {last_line!r}, wanted {rec[1]!r}",
-=======
-                    "unexpected version end line {!r}, wanted {!r}".format(
-                        last_line, rec[1]
-                    ),
->>>>>>> ca07defc
                 )
         return rec, record_contents
 
@@ -2280,17 +2170,9 @@
         chunks.append(b"end " + key[-1] + b"\n")
         for chunk in chunks:
             if not isinstance(chunk, bytes):
-<<<<<<< HEAD
                 raise AssertionError(f"data must be plain bytes was {type(chunk)}")
         if lines and not lines[-1].endswith(b"\n"):
             raise ValueError(f"corrupt lines value {lines!r}")
-=======
-                raise AssertionError(
-                    "data must be plain bytes was {}".format(type(chunk))
-                )
-        if lines and not lines[-1].endswith(b"\n"):
-            raise ValueError("corrupt lines value {!r}".format(lines))
->>>>>>> ca07defc
         compressed_chunks = tuned_gzip.chunks_to_gzip(chunks)
         return sum(map(len, compressed_chunks)), compressed_chunks
 
@@ -2302,11 +2184,7 @@
 
     def keys(self):
         """See VersionedFiles.keys."""
-<<<<<<< HEAD
         if debug.debug_flag_enabled("evil"):
-=======
-        if "evil" in debug.debug_flags:
->>>>>>> ca07defc
             trace.mutter_callsite(2, "keys scales with size of history")
         sources = [self._index] + self._immediate_fallback_vfs
         result = set()
@@ -2479,19 +2357,8 @@
             else:
                 parent_bytes = b"\t".join(b"\x00".join(key) for key in parents)
             method_bytes = method.encode("ascii")
-<<<<<<< HEAD
             noeol_bytes = b"T" if noeol else b"F"
             next_bytes = b"\x00".join(next) if next else b""
-=======
-            if noeol:
-                noeol_bytes = b"T"
-            else:
-                noeol_bytes = b"F"
-            if next:
-                next_bytes = b"\x00".join(next)
-            else:
-                next_bytes = b""
->>>>>>> ca07defc
             map_byte_list.append(
                 b"\n".join(
                     [
@@ -2629,14 +2496,7 @@
             # one line with next (b'' for None)
             line_end = bytes.find(b"\n", start)
             line = bytes[start:line_end]
-<<<<<<< HEAD
             next = None if not line else tuple(bytes[start:line_end].split(b"\x00"))
-=======
-            if not line:
-                next = None
-            else:
-                next = tuple(bytes[start:line_end].split(b"\x00"))
->>>>>>> ca07defc
             start = line_end + 1
             # one line with byte count of the record bytes
             line_end = bytes.find(b"\n", start)
@@ -2780,13 +2640,7 @@
                         ]
                     )
                     if not isinstance(line, bytes):
-<<<<<<< HEAD
                         raise AssertionError(f"data must be utf8 was {type(line)}")
-=======
-                        raise AssertionError(
-                            "data must be utf8 was {}".format(type(line))
-                        )
->>>>>>> ca07defc
                     lines.append(line)
                     self._cache_key(key, options, pos, size, parents)
                 if len(orig_history):
@@ -2823,13 +2677,7 @@
         parents = tuple(parent[-1] for parent in parent_keys)
         for parent in parent_keys:
             if parent[:-1] != prefix:
-<<<<<<< HEAD
                 raise ValueError(f"mismatched prefixes for {key!r}, {parent_keys!r}")
-=======
-                raise ValueError(
-                    "mismatched prefixes for {!r}, {!r}".format(key, parent_keys)
-                )
->>>>>>> ca07defc
         cache, history = self._kndx_cache[prefix]
         # only want the _history index to reference the 1st index entry
         # for version_id
@@ -2892,14 +2740,7 @@
             if not isinstance(method, str):
                 raise TypeError(method)
             parents = parent_map[key]
-<<<<<<< HEAD
             compression_parent = None if method == "fulltext" else parents[0]
-=======
-            if method == "fulltext":
-                compression_parent = None
-            else:
-                compression_parent = parents[0]
->>>>>>> ca07defc
             noeol = b"no-eol" in self.get_options(key)
             index_memo = self.get_position(key)
             result[key] = (index_memo, compression_parent, parents, (method, noeol))
@@ -3076,11 +2917,7 @@
         for key in keys:
             if key[:-1] != prefix:
                 # kndx indices cannot refer across partitioned storage.
-<<<<<<< HEAD
                 raise ValueError(f"mismatched prefixes for {keys!r}")
-=======
-                raise ValueError("mismatched prefixes for {!r}".format(keys))
->>>>>>> ca07defc
             if key[-1] in cache:
                 # -- inlined lookup() --
                 result_list.append(b"%d" % cache[key[-1]][5])
@@ -3135,7 +2972,7 @@
 def as_tuples(obj):
     """Ensure that the object and any referenced objects are plain tuples.
 
-    :param obj: a list, tuple or StaticTuple
+    :param obj: a list or a tuple
     :return: a plain tuple instance, with all children also being tuples.
     """
     result = []
@@ -3227,23 +3064,10 @@
                 if key_dependencies is not None:
                     key_dependencies.add_references(key, parents)
             index, pos, size = access_memo
-<<<<<<< HEAD
             value = b"N" if b"no-eol" in options else b" "
             value += b"%d %d" % (pos, size)
             if not self._deltas and b"line-delta" in options:
                 raise KnitCorrupt(self, "attempt to add line-delta in non-delta knit")
-=======
-            if b"no-eol" in options:
-                value = b"N"
-            else:
-                value = b" "
-            value += b"%d %d" % (pos, size)
-            if not self._deltas:
-                if b"line-delta" in options:
-                    raise KnitCorrupt(
-                        self, "attempt to add line-delta in non-delta knit"
-                    )
->>>>>>> ca07defc
             if self._parents:
                 if self._deltas:
                     if b"line-delta" in options:
@@ -3270,20 +3094,11 @@
                 passed = as_tuples(keys[key])
                 passed_parents = passed[1][:1]
                 if value[0:1] != keys[key][0][0:1] or parents != passed_parents:
-<<<<<<< HEAD
-                    node_refs = static_tuple.as_tuples(node_refs)
+                    node_refs = as_tuples(node_refs)
                     raise KnitCorrupt(
                         self,
                         "inconsistent details in add_records"
                         f": {(value, node_refs)} {passed}",
-=======
-                    node_refs = as_tuples(node_refs)
-                    raise KnitCorrupt(
-                        self,
-                        "inconsistent details in add_records: {} {}".format(
-                            (value, node_refs), passed
-                        ),
->>>>>>> ca07defc
                     )
                 del keys[key]
         result = []
@@ -3361,11 +3176,7 @@
             return None
         if len(compression_parents) != 1:
             raise AssertionError(
-<<<<<<< HEAD
                 f"Too many compression parents: {compression_parents!r}"
-=======
-                "Too many compression parents: {!r}".format(compression_parents)
->>>>>>> ca07defc
             )
         return compression_parents[0]
 
@@ -3399,14 +3210,7 @@
             else:
                 compression_parent_key = self._compression_parent(entry)
             noeol = entry[2][0:1] == b"N"
-<<<<<<< HEAD
             method = "line-delta" if compression_parent_key else "fulltext"
-=======
-            if compression_parent_key:
-                method = "line-delta"
-            else:
-                method = "fulltext"
->>>>>>> ca07defc
             result[key] = (
                 self._node_to_position(entry),
                 compression_parent_key,
@@ -3588,13 +3392,7 @@
         """
         raw_data = b"".join(raw_data)
         if not isinstance(raw_data, bytes):
-<<<<<<< HEAD
             raise AssertionError(f"data must be plain bytes was {type(raw_data)}")
-=======
-            raise AssertionError(
-                "data must be plain bytes was {}".format(type(raw_data))
-            )
->>>>>>> ca07defc
         result = []
         offset = 0
         # TODO: This can be tuned for writing to sftp and other servers where
@@ -3939,6 +3737,6 @@
 
 try:
     from ._knit_load_data_pyx import _load_data_c as _load_data
-except ImportError as e:
+except ModuleNotFoundError as e:
     osutils.failed_to_load_extension(e)
     from ._knit_load_data_py import _load_data_py as _load_data