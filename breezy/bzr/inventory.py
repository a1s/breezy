# Copyright (C) 2005-2011 Canonical Ltd
#
# This program is free software; you can redistribute it and/or modify
# it under the terms of the GNU General Public License as published by
# the Free Software Foundation; either version 2 of the License, or
# (at your option) any later version.
#
# This program is distributed in the hope that it will be useful,
# but WITHOUT ANY WARRANTY; without even the implied warranty of
# MERCHANTABILITY or FITNESS FOR A PARTICULAR PURPOSE.  See the
# GNU General Public License for more details.
#
# You should have received a copy of the GNU General Public License
# along with this program; if not, write to the Free Software
# Foundation, Inc., 51 Franklin Street, Fifth Floor, Boston, MA 02110-1301 USA

# FIXME: This refactoring of the workingtree code doesn't seem to keep
# the WorkingTree's copy of the inventory in sync with the branch.  The
# branch modifies its working inventory when it does a commit to make
# missing files permanently removed.

# TODO: Maybe also keep the full path of the entry, and the children?
# But those depend on its position within a particular inventory, and
# it would be nice not to need to hold the backpointer here.

from collections import deque

from ..lazy_import import lazy_import

lazy_import(globals(), """

from breezy.bzr import (
    chk_map,
    generate_ids,
    )
""")

from .. import errors, lazy_regex, osutils, trace
from .._bzr_rs import ROOT_ID
from .._bzr_rs import inventory as _mod_inventory_rs
from .static_tuple import StaticTuple


def _parent_candidates(self, previous_inventories):
    """Find possible per-file graph parents.

    This is currently defined by:
     - Select the last changed revision in the parent inventory.
     - Do deal with a short lived bug in bzr 0.8's development two entries
       that have the same last changed but different 'x' bit settings are
       changed in-place.
    """
    # revision:ie mapping for each ie found in previous_inventories.
    candidates = {}
    # identify candidate head revision ids.
    for inv in previous_inventories:
        try:
            ie = inv.get_entry(self.file_id)
        except errors.NoSuchId:
            pass
        else:
            if ie.revision in candidates:
                # same revision value in two different inventories:
                # correct possible inconsistencies:
                #     * there was a bug in revision updates with 'x' bit
                #       support.
                try:
                    if candidates[ie.revision].executable != ie.executable:
                        candidates[ie.revision].executable = False
                        ie.executable = False
                except AttributeError:
                    pass
            else:
                # add this revision as a candidate.
                candidates[ie.revision] = ie
    return candidates

<<<<<<< HEAD
        Also note that all entries get weave files created for them.
        This attribute is primarily used when upgrading from old trees that
        did not have the weave index for all inventory entries.
        """
        return False

    def __init__(self, file_id, name, parent_id):
        """Create an InventoryEntry.

        The filename must be a single component, relative to the
        parent directory; it cannot be a whole path or relative name.

        >>> e = InventoryFile(b'123', 'hello.c', ROOT_ID)
        >>> e.name
        'hello.c'
        >>> e.file_id
        b'123'
        >>> e = InventoryFile(b'123', 'src/hello.c', ROOT_ID)
        Traceback (most recent call last):
        breezy.bzr.inventory.InvalidEntryName: Invalid entry name: src/hello.c
        """
        if '/' in name:
            raise InvalidEntryName(name=name)
        if not isinstance(file_id, bytes):
            raise TypeError(file_id)
        self.file_id = file_id
        self.revision = None
        self.name = name
        self.parent_id = parent_id
=======
>>>>>>> cb3bccf1

InventoryEntry = _mod_inventory_rs.InventoryEntry


class InventoryFile(_mod_inventory_rs.InventoryFile):

    def check(self, checker, rev_id, inv):
        """Check this inventory entry is intact.

        This is a template method, override _check for kind specific
        tests.

        :param checker: Check object providing context for the checks;
             can be used to find out what parts of the repository have already
             been checked.
        :param rev_id: Revision id from which this InventoryEntry was loaded.
             Not necessarily the last-changed revision for this file.
        :param inv: Inventory from which the entry was loaded.
        """
        if self.parent_id is not None:
            if not inv.has_id(self.parent_id):
                raise errors.BzrCheckError(
                    'missing parent {{{}}} in inventory for revision {{{}}}'.format(
                        self.parent_id, rev_id))
        checker._add_entry_to_text_key_references(inv, self)
        # TODO: check size too.
        checker.add_pending_item(rev_id,
                                 ('texts', self.file_id, self.revision), b'text',
                                 self.text_sha1)
        if self.text_size is None:
            checker._report_items.append(
                'fileid {{{}}} in {{{}}} has None for text_size'.format(self.file_id,
                                                                rev_id))

    def parent_candidates(self, previous_inventories):
        return _parent_candidates(self, previous_inventories)

    def copy(self):
        ie = InventoryFile(self.file_id, self.name, self.parent_id)
        ie.revision = self.revision
        ie.executable = self.executable
        ie.text_sha1 = self.text_sha1
        ie.text_size = self.text_size
        return ie


class InventoryDirectory(_mod_inventory_rs.InventoryDirectory):

    __slots__ = ['children']

    def __init__(self, file_id, name, parent_id):
        self.children = {}

    def check(self, checker, rev_id, inv):
        """Check this inventory entry is intact.

        This is a template method, override _check for kind specific
        tests.

        :param checker: Check object providing context for the checks;
             can be used to find out what parts of the repository have already
             been checked.
        :param rev_id: Revision id from which this InventoryEntry was loaded.
             Not necessarily the last-changed revision for this file.
        :param inv: Inventory from which the entry was loaded.
        """
<<<<<<< HEAD
        # TODO: Rather than running this manually, we should check the
        # working sha1 and other expensive properties when they're
        # first requested, or preload them if they're already known
        pass            # nothing to do by default

    def _forget_tree_state(self):
        pass


class InventoryDirectory(InventoryEntry):
    """A directory in an inventory."""

    __slots__ = ['children']

    kind = 'directory'

    def _check(self, checker, rev_id):
        """See InventoryEntry._check."""
=======
        if self.parent_id is not None:
            if not inv.has_id(self.parent_id):
                raise errors.BzrCheckError(
                    'missing parent {{{}}} in inventory for revision {{{}}}'.format(
                        self.parent_id, rev_id))
        checker._add_entry_to_text_key_references(inv, self)
>>>>>>> cb3bccf1
        # In non rich root repositories we do not expect a file graph for the
        # root.
        if self.name == '' and not checker.rich_roots:
            return
        # Directories are stored as an empty file, but the file should exist
        # to provide a per-fileid log. The hash of every directory content is
        # "da..." below (the sha1sum of '').
        checker.add_pending_item(rev_id,
                                 ('texts', self.file_id, self.revision), b'text',
                                 b'da39a3ee5e6b4b0d3255bfef95601890afd80709')

    def parent_candidates(self, previous_inventories):
        return _parent_candidates(self, previous_inventories)

    def copy(self):
        ie = InventoryDirectory(self.file_id, self.name, self.parent_id)
        ie.revision = self.revision
        return ie


class TreeReference(_mod_inventory_rs.TreeReference):

    def check(self, checker, rev_id, inv):
        """Check this inventory entry is intact.

        This is a template method, override _check for kind specific
        tests.

        :param checker: Check object providing context for the checks;
             can be used to find out what parts of the repository have already
             been checked.
        :param rev_id: Revision id from which this InventoryEntry was loaded.
             Not necessarily the last-changed revision for this file.
        :param inv: Inventory from which the entry was loaded.
        """
        if self.parent_id is not None:
            if not inv.has_id(self.parent_id):
                raise errors.BzrCheckError(
                    'missing parent {{{}}} in inventory for revision {{{}}}'.format(
                        self.parent_id, rev_id))
        checker._add_entry_to_text_key_references(inv, self)

<<<<<<< HEAD
    def __init__(self, file_id, name, parent_id):
        super().__init__(file_id, name, parent_id)
        self.text_sha1 = None
        self.text_size = None
        self.text_id = None
        self.executable = False

    def _check(self, checker, tree_revision_id):
        """See InventoryEntry._check."""
        # TODO: check size too.
        checker.add_pending_item(tree_revision_id,
                                 ('texts', self.file_id, self.revision), b'text',
                                 self.text_sha1)
        if self.text_size is None:
            checker._report_items.append(
                'fileid {{{}}} in {{{}}} has None for text_size'.format(self.file_id,
                                                                tree_revision_id))
=======
    def parent_candidates(self, previous_inventories):
        return _parent_candidates(self, previous_inventories)
>>>>>>> cb3bccf1

    def copy(self):
        ie = TreeReference(self.file_id, self.name, self.parent_id)
        ie.revision = self.revision
        ie.reference_revision = self.reference_revision
        return ie


class InventoryLink(_mod_inventory_rs.InventoryLink):

    def check(self, checker, rev_id, inv):
        """Check this inventory entry is intact.

        This is a template method, override _check for kind specific
        tests.

<<<<<<< HEAD
    def _check(self, checker, tree_revision_id):
        """See InventoryEntry._check."""
=======
        :param checker: Check object providing context for the checks;
             can be used to find out what parts of the repository have already
             been checked.
        :param rev_id: Revision id from which this InventoryEntry was loaded.
             Not necessarily the last-changed revision for this file.
        :param inv: Inventory from which the entry was loaded.
        """
        if self.parent_id is not None:
            if not inv.has_id(self.parent_id):
                raise errors.BzrCheckError(
                    'missing parent {{{}}} in inventory for revision {{{}}}'.format(
                        self.parent_id, rev_id))
        checker._add_entry_to_text_key_references(inv, self)
>>>>>>> cb3bccf1
        if self.symlink_target is None:
            checker._report_items.append(
                'symlink {%s} has no target in revision {%s}'
                % (self.file_id, rev_id))
        # Symlinks are stored as ''
        checker.add_pending_item(rev_id,
                                 ('texts', self.file_id, self.revision), b'text',
                                 b'da39a3ee5e6b4b0d3255bfef95601890afd80709')

    def parent_candidates(self, previous_inventories):
        return _parent_candidates(self, previous_inventories)

    def copy(self):
        ie = InventoryLink(self.file_id, self.name, self.parent_id)
        ie.revision = self.revision
        ie.symlink_target = self.symlink_target
        return ie


class InvalidEntryName(errors.InternalBzrError):

    _fmt = "Invalid entry name: %(name)s"

    def __init__(self, name):
        errors.BzrError.__init__(self)
        self.name = name

<<<<<<< HEAD
    def _read_tree_state(self, path, work_tree):
        """Populate fields in the inventory entry from the given tree."""
        self.reference_revision = work_tree.get_reference_revision(
            path, self.file_id)
=======
>>>>>>> cb3bccf1

class DuplicateFileId(errors.BzrError):

    _fmt = "File id {%(file_id)s} already exists in inventory as %(entry)s"

    def __init__(self, file_id, entry):
        errors.BzrError.__init__(self)
        self.file_id = file_id
        self.entry = entry


class CommonInventory:
    """Basic inventory logic, defined in terms of primitives like has_id.

    An inventory is the metadata about the contents of a tree.

    This is broadly a map from file_id to entries such as directories, files,
    symlinks and tree references. Each entry maintains its own metadata like
    SHA1 and length for files, or children for a directory.

    Entries can be looked up either by path or by file_id.

    InventoryEntry objects must not be modified after they are
    inserted, other than through the Inventory API.
    """

    def has_filename(self, filename):
        return bool(self.path2id(filename))

    def id2path(self, file_id):
        """Return as a string the path to file_id.

        >>> i = Inventory()
        >>> e = i.add(InventoryDirectory(b'src-id', 'src', ROOT_ID))
        >>> e = i.add(InventoryFile(b'foo-id', 'foo.c', parent_id=b'src-id'))
        >>> print(i.id2path(b'foo-id'))
        src/foo.c

        :raises NoSuchId: If file_id is not present in the inventory.
        """
        # get all names, skipping root
        return '/'.join(reversed(
            [parent.name for parent in
             self._iter_file_id_parents(file_id)][:-1]))

    def iter_entries(self, from_dir=None, recursive=True):
        """Return (path, entry) pairs, in order by name.

        :param from_dir: if None, start from the root,
          otherwise start from this directory (either file-id or entry)
        :param recursive: recurse into directories or not
        """
        if from_dir is None:
            if self.root is None:
                return
            from_dir = self.root.file_id
            yield '', self.root
        elif not isinstance(from_dir, bytes):
            from_dir = from_dir.file_id

        # unrolling the recursive called changed the time from
        # 440ms/663ms (inline/total) to 116ms/116ms
        children = [(c.name, c) for c in self.iter_sorted_children(from_dir)]
        if not recursive:
            yield from children
            return
        children = deque(children)
        stack = [('', children)]
        while stack:
            from_dir_relpath, children = stack[-1]

            while children:
                name, ie = children.popleft()

                # we know that from_dir_relpath never ends in a slash
                # and 'f' doesn't begin with one, we can do a string op, rather
                # than the checks of pathjoin(), though this means that all paths
                # start with a slash
                path = from_dir_relpath + '/' + name

                yield path[1:], ie

                if ie.kind != 'directory':
                    continue

                # But do this child first
                new_children = [(c.name, c) for c in self.iter_sorted_children(ie.file_id)]
                new_children = deque(new_children)
                stack.append((path, new_children))
                # Break out of inner loop, so that we start outer loop with child
                break
            else:
                # if we finished all children, pop it off the stack
                stack.pop()

    def get_children(self, file_id):
        raise NotImplementedError

    def iter_sorted_children(self, file_id):
        return (c for (_n, c) in sorted(self.get_children(file_id).items()))

    def _preload_cache(self):
        """Populate any caches, we are about to access all items.

        The default implementation does nothing, because CommonInventory doesn't
        have a cache.
        """
        pass

    def iter_entries_by_dir(self, from_dir=None, specific_file_ids=None):
        """Iterate over the entries in a directory first order.

        This returns all entries for a directory before returning
        the entries for children of a directory. This is not
        lexicographically sorted order, and is a hybrid between
        depth-first and breadth-first.

        :return: This yields (path, entry) pairs
        """
        if specific_file_ids and not isinstance(specific_file_ids, set):
            specific_file_ids = set(specific_file_ids)
        # TODO? Perhaps this should return the from_dir so that the root is
        # yielded? or maybe an option?
        if from_dir is None and specific_file_ids is None:
            # They are iterating from the root, and have not specified any
            # specific entries to look at. All current callers fully consume the
            # iterator, so we can safely assume we are accessing all entries
            self._preload_cache()
        if from_dir is None:
            if self.root is None:
                return
            # Optimize a common case
            if (specific_file_ids is not None
                    and len(specific_file_ids) == 1):
                file_id = list(specific_file_ids)[0]
                if file_id is not None:
                    try:
                        path = self.id2path(file_id)
                    except errors.NoSuchId:
                        pass
                    else:
                        yield path, self.get_entry(file_id)
                return
            from_dir = self.root
            if (specific_file_ids is None
                    or self.root.file_id in specific_file_ids):
                yield '', self.root
        elif isinstance(from_dir, bytes):
            from_dir = self.get_entry(from_dir)
        else:
            raise TypeError(from_dir)

        if specific_file_ids is not None:
            # TODO: jam 20070302 This could really be done as a loop rather
            #       than a bunch of recursive calls.
            parents = set()
            byid = self

            def add_ancestors(file_id):
                if not byid.has_id(file_id):
                    return
                parent_id = byid.get_entry(file_id).parent_id
                if parent_id is None:
                    return
                if parent_id not in parents:
                    parents.add(parent_id)
                    add_ancestors(parent_id)
            for file_id in specific_file_ids:
                add_ancestors(file_id)
        else:
            parents = None

        stack = [('', from_dir)]
        while stack:
            cur_relpath, cur_dir = stack.pop()

            child_dirs = []
            for child_ie in self.iter_sorted_children(cur_dir.file_id):

                child_relpath = cur_relpath + child_ie.name

                if (specific_file_ids is None
                        or child_ie.file_id in specific_file_ids):
                    yield child_relpath, child_ie

                if child_ie.kind == 'directory':
                    if parents is None or child_ie.file_id in parents:
                        child_dirs.append((child_relpath + '/', child_ie))
            stack.extend(reversed(child_dirs))

    def _make_delta(self, old):
        """Make an inventory delta from two inventories."""
        old_ids = set(old.iter_all_ids())
        new_ids = set(self.iter_all_ids())
        adds = new_ids - old_ids
        deletes = old_ids - new_ids
        common = old_ids.intersection(new_ids)
        delta = []
        for file_id in deletes:
            delta.append((old.id2path(file_id), None, file_id, None))
        for file_id in adds:
            delta.append((None, self.id2path(file_id),
                          file_id, self.get_entry(file_id)))
        for file_id in common:
            if old.get_entry(file_id) != self.get_entry(file_id):
                delta.append((old.id2path(file_id), self.id2path(file_id),
                              file_id, self.get_entry(file_id)))
        return delta

    def make_entry(self, kind, name, parent_id, file_id=None):
        """Simple thunk to breezy.bzr.inventory.make_entry."""
        return make_entry(kind, name, parent_id, file_id)

    def entries(self):
        """Return list of (path, ie) for all entries except the root.

        This may be faster than iter_entries.
        """
        accum = []

        def descend(dir_ie, dir_path):
            for ie in self.iter_sorted_children(dir_ie.file_id):
                child_path = osutils.pathjoin(dir_path, ie.name)
                accum.append((child_path, ie))
                if ie.kind == 'directory':
                    descend(ie, child_path)

        if self.root is not None:
            descend(self.root, '')
        return accum

    def get_entry_by_path_partial(self, relpath):
        """Like get_entry_by_path, but return TreeReference objects.

        :param relpath: Path to resolve, either as string with / as separators,
            or as list of elements.
        :return: tuple with ie, resolved elements and elements left to resolve
        """
        if isinstance(relpath, str):
            names = osutils.splitpath(relpath)
        else:
            names = relpath

        try:
            parent = self.root
        except errors.NoSuchId:
            # root doesn't exist yet so nothing else can
            return None, None, None
        if parent is None:
            return None, None, None
        for i, f in enumerate(names):
            try:
                children = self.get_children(parent.file_id)
                if children is None:
                    return None, None, None
                cie = children[f]
                if cie.kind == 'tree-reference':
                    return cie, names[:i + 1], names[i + 1:]
                parent = cie
            except KeyError:
                # or raise an error?
                return None, None, None
        return parent, names, []

    def get_entry_by_path(self, relpath):
        """Return an inventory entry by path.

        :param relpath: may be either a list of path components, or a single
            string, in which case it is automatically split.

        This returns the entry of the last component in the path,
        which may be either a file or a directory.

        Returns None IFF the path is not found.
        """
        if isinstance(relpath, str):
            names = osutils.splitpath(relpath)
        else:
            names = relpath

        try:
            parent = self.root
        except errors.NoSuchId:
            # root doesn't exist yet so nothing else can
            return None
        if parent is None:
            return None
        for f in names:
            try:
                children = self.get_children(parent.file_id)
                if children is None:
                    return None
                cie = children[f]
                parent = cie
            except KeyError:
                # or raise an error?
                return None
        return parent

    def path2id(self, relpath):
        """Walk down through directories to return entry of last component.

        :param relpath: may be either a list of path components, or a single
            string, in which case it is automatically split.

        This returns the entry of the last component in the path,
        which may be either a file or a directory.

        Returns None IFF the path is not found.
        """
        ie = self.get_entry_by_path(relpath)
        if ie is None:
            return None
        return ie.file_id

    def filter(self, specific_fileids):
        """Get an inventory view filtered against a set of file-ids.

        Children of directories and parents are included.

        The result may or may not reference the underlying inventory
        so it should be treated as immutable.
        """
        interesting_parents = set()
        for fileid in specific_fileids:
            try:
                interesting_parents.update(self.get_idpath(fileid))
            except errors.NoSuchId:
                # This fileid is not in the inventory - that's ok
                pass
        entries = self.iter_entries()
        if self.root is None:
            return Inventory(root_id=None)
        other = Inventory(next(entries)[1].file_id)
        other.root.revision = self.root.revision
        other.revision_id = self.revision_id
        directories_to_expand = set()
        for _path, entry in entries:
            file_id = entry.file_id
            if (file_id in specific_fileids or
                    entry.parent_id in directories_to_expand):
                if entry.kind == 'directory':
                    directories_to_expand.add(file_id)
            elif file_id not in interesting_parents:
                continue
            other.add(entry.copy())
        return other

    def get_idpath(self, file_id):
        """Return a list of file_ids for the path to an entry.

        The list contains one element for each directory followed by
        the id of the file itself.  So the length of the returned list
        is equal to the depth of the file in the tree, counting the
        root directory as depth 1.
        """
        p = []
        for parent in self._iter_file_id_parents(file_id):
            p.insert(0, parent.file_id)
        return p


class Inventory(CommonInventory):
    """Mutable dict based in-memory inventory.

    We never store the full path to a file, because renaming a directory
    implicitly moves all of its contents.  This class internally maintains a
    lookup tree that allows the children under a directory to be
    returned quickly.

    >>> inv = Inventory()
    >>> inv.add(InventoryFile(b'123-123', 'hello.c', ROOT_ID))
    InventoryFile(b'123-123', 'hello.c', parent_id=b'TREE_ROOT', sha1=None, len=None, revision=None)
    >>> inv.get_entry(b'123-123').name
    'hello.c'

    Id's may be looked up from paths:

    >>> inv.path2id('hello.c')
    b'123-123'
    >>> inv.has_id(b'123-123')
    True

    There are iterators over the contents:

    >>> [entry[0] for entry in inv.iter_entries()]
    ['', 'hello.c']
    """

    def __init__(self, root_id=ROOT_ID, revision_id=None):
        """Create or read an inventory.

        If a working directory is specified, the inventory is read
        from there.  If the file is specified, read from that. If not,
        the inventory is created empty.

        The inventory is created with a default root directory, with
        an id of None.
        """
        if root_id is not None:
            self._set_root(InventoryDirectory(root_id, '', None))
        else:
            self.root = None
            self._byid = {}
        self.revision_id = revision_id

    def __repr__(self):
        # More than one page of ouput is not useful anymore to debug
        max_len = 2048
        closing = '...}'
        contents = repr(self._byid)
        if len(contents) > max_len:
            contents = contents[:(max_len - len(closing))] + closing
        return f"<Inventory object at {id(self):x}, contents={contents!r}>"

    def get_children(self, file_id):
        ie = self.get_entry(file_id)
        return getattr(ie, 'children', {})

    def apply_delta(self, delta):
        """Apply a delta to this inventory.

        See the inventory developers documentation for the theory behind
        inventory deltas.

        If delta application fails the inventory is left in an indeterminate
        state and must not be used.

        :param delta: A list of changes to apply. After all the changes are
            applied the final inventory must be internally consistent, but it
            is ok to supply changes which, if only half-applied would have an
            invalid result - such as supplying two changes which rename two
            files, 'A' and 'B' with each other : [('A', 'B', b'A-id', a_entry),
            ('B', 'A', b'B-id', b_entry)].

            Each change is a tuple, of the form (old_path, new_path, file_id,
            new_entry).

            When new_path is None, the change indicates the removal of an entry
            from the inventory and new_entry will be ignored (using None is
            appropriate). If new_path is not None, then new_entry must be an
            InventoryEntry instance, which will be incorporated into the
            inventory (and replace any existing entry with the same file id).

            When old_path is None, the change indicates the addition of
            a new entry to the inventory.

            When neither new_path nor old_path are None, the change is a
            modification to an entry, such as a rename, reparent, kind change
            etc.

            The children attribute of new_entry is ignored. This is because
            this method preserves children automatically across alterations to
            the parent of the children, and cases where the parent id of a
            child is changing require the child to be passed in as a separate
            change regardless. E.g. in the recursive deletion of a directory -
            the directory's children must be included in the delta, or the
            final inventory will be invalid.

            Note that a file_id must only appear once within a given delta.
            An AssertionError is raised otherwise.
        """
        # Check that the delta is legal. It would be nice if this could be
        # done within the loops below but it's safer to validate the delta
        # before starting to mutate the inventory, as there isn't a rollback
        # facility.
        list(_check_delta_unique_ids(_check_delta_unique_new_paths(
            _check_delta_unique_old_paths(_check_delta_ids_match_entry(
                _check_delta_ids_are_valid(
                    _check_delta_new_path_entry_both_or_None(
                        delta)))))))

        children = {}
        # Remove all affected items which were in the original inventory,
        # starting with the longest paths, thus ensuring parents are examined
        # after their children, which means that everything we examine has no
        # modified children remaining by the time we examine it.
        for old_path, file_id in sorted(((op, f) for op, np, f, e in delta
                                         if op is not None), reverse=True):
            # Preserve unaltered children of file_id for later reinsertion.
            file_id_children = self.get_children(file_id)
            if len(file_id_children):
                children[file_id] = file_id_children
            if self.id2path(file_id) != old_path:
                raise errors.InconsistentDelta(old_path, file_id,
                                               f"Entry was at wrong other path {self.id2path(file_id)!r}.")
            # Remove file_id and the unaltered children. If file_id is not
            # being deleted it will be reinserted back later.
            self.remove_recursive_id(file_id)
        # Insert all affected which should be in the new inventory, reattaching
        # their children if they had any. This is done from shortest path to
        # longest, ensuring that items which were modified and whose parents in
        # the resulting inventory were also modified, are inserted after their
        # parents.
        for new_path, _f, new_entry in sorted((np, f, e) for op, np, f, e in
                                             delta if np is not None):
            if new_entry.kind == 'directory':
                # Pop the child which to allow detection of children whose
                # parents were deleted and which were not reattached to a new
                # parent.
                replacement = InventoryDirectory(new_entry.file_id,
                                                 new_entry.name, new_entry.parent_id)
                replacement.revision = new_entry.revision
                replacement.children = children.pop(replacement.file_id, {})
                new_entry = replacement
            try:
                self.add(new_entry)
            except DuplicateFileId:
                raise errors.InconsistentDelta(new_path, new_entry.file_id,
                                               "New id is already present in target.")
            except AttributeError:
                raise errors.InconsistentDelta(new_path, new_entry.file_id,
                                               "Parent is not a directory.")
            if self.id2path(new_entry.file_id) != new_path:
                raise errors.InconsistentDelta(new_path, new_entry.file_id,
                                               "New path is not consistent with parent path.")
        if len(children):
            # Get the parent id that was deleted
            parent_id, children = children.popitem()
            raise errors.InconsistentDelta("<deleted>", parent_id,
                                           "The file id was deleted but its children were not deleted.")

    def create_by_apply_delta(self, inventory_delta, new_revision_id,
                              propagate_caches=False):
        """See CHKInventory.create_by_apply_delta()."""
        new_inv = self.copy()
        new_inv.apply_delta(inventory_delta)
        new_inv.revision_id = new_revision_id
        return new_inv

    def _set_root(self, ie):
        self.root = ie
        self._byid = {self.root.file_id: self.root}

    def copy(self):
        # TODO: jam 20051218 Should copy also copy the revision_id?
        entries = self.iter_entries()
        if self.root is None:
            return Inventory(root_id=None)
        other = Inventory(next(entries)[1].file_id)
        other.root.revision = self.root.revision
        # copy recursively so we know directories will be added before
        # their children.  There are more efficient ways than this...
        for _path, entry in entries:
            other.add(entry.copy())
        return other

    def iter_all_ids(self):
        """Iterate over all file-ids."""
        return iter(self._byid)

    def iter_just_entries(self):
        """Iterate over all entries.

        Unlike iter_entries(), just the entries are returned (not (path, ie))
        and the order of entries is undefined.

        XXX: We may not want to merge this into bzr.dev.
        """
        if self.root is None:
            return ()
        return self._byid.values()

    def __len__(self):
        """Returns number of entries."""
        return len(self._byid)

    def get_entry(self, file_id):
        """Return the entry for given file_id.

        >>> inv = Inventory()
        >>> inv.add(InventoryFile(b'123123', 'hello.c', ROOT_ID))
        InventoryFile(b'123123', 'hello.c', parent_id=b'TREE_ROOT', sha1=None, len=None, revision=None)
        >>> inv.get_entry(b'123123').name
        'hello.c'
        """
        if not isinstance(file_id, bytes):
            raise TypeError(file_id)
        try:
            return self._byid[file_id]
        except KeyError:
            # really we're passing an inventory, not a tree...
            raise errors.NoSuchId(self, file_id)

    def get_file_kind(self, file_id):
        return self._byid[file_id].kind

    def get_child(self, parent_id, filename):
        return self.get_entry(parent_id).children.get(filename)

    def _add_child(self, entry):
        """Add an entry to the inventory, without adding it to its parent."""
        if entry.file_id in self._byid:
            raise errors.BzrError(
                "inventory already contains entry with id {%s}" %
                entry.file_id)
        self._byid[entry.file_id] = entry
        children = getattr(entry, 'children', {})
        if children is not None:
            for child in children.values():
                self._add_child(child)
        return entry

    def add(self, entry):
        """Add entry to inventory.

        :return: entry
        """
        if entry.file_id in self._byid:
            raise DuplicateFileId(entry.file_id, self._byid[entry.file_id])
        if entry.parent_id is None:
            self.root = entry
        else:
            try:
                parent = self._byid[entry.parent_id]
            except KeyError:
                raise errors.InconsistentDelta("<unknown>", entry.parent_id,
                                               "Parent not in inventory.")
            if entry.name in parent.children:
                raise errors.InconsistentDelta(
                    self.id2path(parent.children[entry.name].file_id),
                    entry.file_id,
                    "Path already versioned")
            parent.children[entry.name] = entry
        return self._add_child(entry)

    def add_path(self, relpath, kind, file_id=None, parent_id=None):
        """Add entry from a path.

        The immediate parent must already be versioned.

        Returns the new entry object.
        """
        parts = osutils.splitpath(relpath)

        if len(parts) == 0:
            if file_id is None:
                file_id = generate_ids.gen_root_id()
            self.root = InventoryDirectory(file_id, '', None)
            self._byid = {self.root.file_id: self.root}
            return self.root
        else:
            parent_path = parts[:-1]
            parent_id = self.path2id(parent_path)
            if parent_id is None:
                raise errors.NotVersionedError(path=parent_path)
        ie = make_entry(kind, parts[-1], parent_id, file_id)
        return self.add(ie)

    def delete(self, file_id):
        """Remove entry by id.

        >>> inv = Inventory()
        >>> inv.add(InventoryFile(b'123', 'foo.c', ROOT_ID))
        InventoryFile(b'123', 'foo.c', parent_id=b'TREE_ROOT', sha1=None, len=None, revision=None)
        >>> inv.has_id(b'123')
        True
        >>> inv.delete(b'123')
        >>> inv.has_id(b'123')
        False
        """
        ie = self.get_entry(file_id)
        del self._byid[file_id]
        if ie.parent_id is not None:
            del self.get_children(ie.parent_id)[ie.name]

    def __eq__(self, other):
        """Compare two sets by comparing their contents.

        >>> i1 = Inventory()
        >>> i2 = Inventory()
        >>> i1 == i2
        True
        >>> i1.add(InventoryFile(b'123', 'foo', ROOT_ID))
        InventoryFile(b'123', 'foo', parent_id=b'TREE_ROOT', sha1=None, len=None, revision=None)
        >>> i1 == i2
        False
        >>> i2.add(InventoryFile(b'123', 'foo', ROOT_ID))
        InventoryFile(b'123', 'foo', parent_id=b'TREE_ROOT', sha1=None, len=None, revision=None)
        >>> i1 == i2
        True
        """
        if not isinstance(other, Inventory):
            return NotImplemented

        return self._byid == other._byid

    def __ne__(self, other):
        return not self.__eq__(other)

    def __hash__(self):
        raise ValueError('not hashable')

    def _iter_file_id_parents(self, file_id):
        """Yield the parents of file_id up to the root."""
        while file_id is not None:
            try:
                ie = self._byid[file_id]
            except KeyError:
                raise errors.NoSuchId(tree=None, file_id=file_id)
            yield ie
            file_id = ie.parent_id

    def has_id(self, file_id):
        return (file_id in self._byid)

    def _make_delta(self, old):
        """Make an inventory delta from two inventories."""
        old_getter = old.get_entry
        new_getter = self.get_entry
        old_ids = set(old.iter_all_ids())
        new_ids = set(self.iter_all_ids())
        adds = new_ids - old_ids
        deletes = old_ids - new_ids
        if not adds and not deletes:
            common = new_ids
        else:
            common = old_ids.intersection(new_ids)
        delta = []
        for file_id in deletes:
            delta.append((old.id2path(file_id), None, file_id, None))
        for file_id in adds:
            delta.append((None, self.id2path(file_id),
                          file_id, self.get_entry(file_id)))
        for file_id in common:
            new_ie = new_getter(file_id)
            old_ie = old_getter(file_id)
            # If xml_serializer returns the cached InventoryEntries (rather
            # than always doing .copy()), inlining the 'is' check saves 2.7M
            # calls to __eq__.  Under lsprof this saves 20s => 6s.
            # It is a minor improvement without lsprof.
            if old_ie is new_ie or old_ie == new_ie:
                continue
            else:
                delta.append((old.id2path(file_id), self.id2path(file_id),
                              file_id, new_ie))
        return delta

    def remove_recursive_id(self, file_id):
        """Remove file_id, and children, from the inventory.

        :param file_id: A file_id to remove.
        """
        to_find_delete = [self._byid[file_id]]
        to_delete = []
        while to_find_delete:
            ie = to_find_delete.pop()
            to_delete.append(ie.file_id)
            if ie.kind == 'directory':
                to_find_delete.extend(ie.children.values())
        for file_id in reversed(to_delete):
            ie = self.get_entry(file_id)
            del self._byid[file_id]
        if ie.parent_id is not None:
            del self.get_entry(ie.parent_id).children[ie.name]
        else:
            self.root = None

    def rename(self, file_id, new_parent_id, new_name):
        """Move a file within the inventory.

        This can change either the name, or the parent, or both.

        This does not move the working file.
        """
        new_name = ensure_normalized_name(new_name)
        if not is_valid_name(new_name):
            raise errors.BzrError(f"not an acceptable filename: {new_name!r}")

        new_parent = self._byid[new_parent_id]
        if new_name in new_parent.children:
            raise errors.BzrError("%r already exists in %r" %
                                  (new_name, self.id2path(new_parent_id)))

        new_parent_idpath = self.get_idpath(new_parent_id)
        if file_id in new_parent_idpath:
            raise errors.BzrError(
                "cannot move directory %r into a subdirectory of itself, %r"
                % (self.id2path(file_id), self.id2path(new_parent_id)))

        file_ie = self._byid[file_id]
        old_parent = self._byid[file_ie.parent_id]

        # TODO: Don't leave things messed up if this fails

        del old_parent.children[file_ie.name]
        new_parent.children[new_name] = file_ie

        file_ie.name = new_name
        file_ie.parent_id = new_parent_id

    def is_root(self, file_id):
        return self.root is not None and file_id == self.root.file_id


class CHKInventory(CommonInventory):
    """An inventory persisted in a CHK store.

    By design, a CHKInventory is immutable so many of the methods
    supported by Inventory - add, rename, apply_delta, etc - are *not*
    supported. To create a new CHKInventory, use create_by_apply_delta()
    or from_inventory(), say.

    Internally, a CHKInventory has one or two CHKMaps:

    * id_to_entry - a map from (file_id,) => InventoryEntry as bytes
    * parent_id_basename_to_file_id - a map from (parent_id, basename_utf8)
        => file_id as bytes

    The second map is optional and not present in early CHkRepository's.

    No caching is performed: every method call or item access will perform
    requests to the storage layer. As such, keep references to objects you
    want to reuse.
    """

    def __init__(self, search_key_name):
        CommonInventory.__init__(self)
        self._fileid_to_entry_cache = {}
        self._fully_cached = False
        self._path_to_fileid_cache = {}
        self._search_key_name = search_key_name
        self.root_id = None
        self._children_cache = {}

    def __eq__(self, other):
        """Compare two sets by comparing their contents."""
        if not isinstance(other, CHKInventory):
            return NotImplemented

        this_key = self.id_to_entry.key()
        other_key = other.id_to_entry.key()
        this_pid_key = self.parent_id_basename_to_file_id.key()
        other_pid_key = other.parent_id_basename_to_file_id.key()
        if None in (this_key, this_pid_key, other_key, other_pid_key):
            return False
        return this_key == other_key and this_pid_key == other_pid_key

    def get_children(self, dir_id):
        """Access the list of children of this directory.

        With a parent_id_basename_to_file_id index, loads all the children,
        without loads the entire index. Without is bad. A more sophisticated
        proxy object might be nice, to allow partial loading of children as
        well when specific names are accessed. (So path traversal can be
        written in the obvious way but not examine siblings.).
        """
        children = self._children_cache.get(dir_id)
        if children is not None:
            return children
        # No longer supported
        if self.parent_id_basename_to_file_id is None:
            raise AssertionError("Inventories without"
                                 " parent_id_basename_to_file_id are no longer supported")
        result = {}
        # XXX: Todo - use proxy objects for the children rather than loading
        # all when the attribute is referenced.
        child_keys = set()
        for (_parent_id, _name_utf8), file_id in self.parent_id_basename_to_file_id.iteritems(
                key_filter=[StaticTuple(dir_id,)]):
            child_keys.add(StaticTuple(file_id,))
        cached = set()
        for file_id_key in child_keys:
            entry = self._fileid_to_entry_cache.get(
                file_id_key[0], None)
            if entry is not None:
                result[entry.name] = entry
                cached.add(file_id_key)
        child_keys.difference_update(cached)
        # populate; todo: do by name
        id_to_entry = self.id_to_entry
        for file_id_key, bytes in id_to_entry.iteritems(child_keys):
            entry = self._bytes_to_entry(bytes)
            result[entry.name] = entry
            self._fileid_to_entry_cache[file_id_key[0]] = entry
        self._children_cache[dir_id] = result
        return result

    def _entry_to_bytes(self, entry):
        """Serialise entry as a single bytestring.

        :param Entry: An inventory entry.
        :return: A bytestring for the entry.

        The BNF:
        ENTRY ::= FILE | DIR | SYMLINK | TREE
        FILE ::= "file: " COMMON SEP SHA SEP SIZE SEP EXECUTABLE
        DIR ::= "dir: " COMMON
        SYMLINK ::= "symlink: " COMMON SEP TARGET_UTF8
        TREE ::= "tree: " COMMON REFERENCE_REVISION
        COMMON ::= FILE_ID SEP PARENT_ID SEP NAME_UTF8 SEP REVISION
        SEP ::= "\n"
        """
        if entry.parent_id is not None:
            parent_str = entry.parent_id
        else:
            parent_str = b''
        name_str = entry.name.encode("utf8")
        if entry.kind == 'file':
            if entry.executable:
                exec_str = b"Y"
            else:
                exec_str = b"N"
            return b"file: %s\n%s\n%s\n%s\n%s\n%d\n%s" % (
                entry.file_id, parent_str, name_str, entry.revision,
                entry.text_sha1, entry.text_size, exec_str)
        elif entry.kind == 'directory':
            return b"dir: %s\n%s\n%s\n%s" % (
                entry.file_id, parent_str, name_str, entry.revision)
        elif entry.kind == 'symlink':
            return b"symlink: %s\n%s\n%s\n%s\n%s" % (
                entry.file_id, parent_str, name_str, entry.revision,
                entry.symlink_target.encode("utf8"))
        elif entry.kind == 'tree-reference':
            return b"tree: %s\n%s\n%s\n%s\n%s" % (
                entry.file_id, parent_str, name_str, entry.revision,
                entry.reference_revision)
        else:
            raise ValueError(f"unknown kind {entry.kind!r}")

    def _expand_fileids_to_parents_and_children(self, file_ids):
        """Give a more wholistic view starting with the given file_ids.

        For any file_id which maps to a directory, we will include all children
        of that directory. We will also include all directories which are
        parents of the given file_ids, but we will not include their children.

        eg:
          /     # TREE_ROOT
          foo/  # foo-id
            baz # baz-id
            frob/ # frob-id
              fringle # fringle-id
          bar/  # bar-id
            bing # bing-id

        if given [foo-id] we will include
            TREE_ROOT as interesting parents
        and
            foo-id, baz-id, frob-id, fringle-id
        As interesting ids.
        """
        interesting = set()
        # TODO: Pre-pass over the list of fileids to see if anything is already
        #       deserialized in self._fileid_to_entry_cache

        directories_to_expand = set()
        children_of_parent_id = {}
        # It is okay if some of the fileids are missing
        for entry in self._getitems(file_ids):
            if entry.kind == 'directory':
                directories_to_expand.add(entry.file_id)
            interesting.add(entry.parent_id)
            children_of_parent_id.setdefault(entry.parent_id, set()
                                             ).add(entry.file_id)

        # Now, interesting has all of the direct parents, but not the
        # parents of those parents. It also may have some duplicates with
        # specific_fileids
        remaining_parents = interesting.difference(file_ids)
        # When we hit the TREE_ROOT, we'll get an interesting parent of None,
        # but we don't actually want to recurse into that
        interesting.add(None)  # this will auto-filter it in the loop
        remaining_parents.discard(None)
        while remaining_parents:
            next_parents = set()
            for entry in self._getitems(remaining_parents):
                next_parents.add(entry.parent_id)
                children_of_parent_id.setdefault(entry.parent_id, set()
                                                 ).add(entry.file_id)
            # Remove any search tips we've already processed
            remaining_parents = next_parents.difference(interesting)
            interesting.update(remaining_parents)
            # We should probably also .difference(directories_to_expand)
        interesting.update(file_ids)
        interesting.discard(None)
        while directories_to_expand:
            # Expand directories by looking in the
            # parent_id_basename_to_file_id map
            keys = [StaticTuple(f,).intern() for f in directories_to_expand]
            directories_to_expand = set()
            items = self.parent_id_basename_to_file_id.iteritems(keys)
            next_file_ids = {item[1] for item in items}
            next_file_ids = next_file_ids.difference(interesting)
            interesting.update(next_file_ids)
            for entry in self._getitems(next_file_ids):
                if entry.kind == 'directory':
                    directories_to_expand.add(entry.file_id)
                children_of_parent_id.setdefault(entry.parent_id, set()
                                                 ).add(entry.file_id)
        return interesting, children_of_parent_id

    def filter(self, specific_fileids):
        """Get an inventory view filtered against a set of file-ids.

        Children of directories and parents are included.

        The result may or may not reference the underlying inventory
        so it should be treated as immutable.
        """
        (interesting,
         parent_to_children) = self._expand_fileids_to_parents_and_children(
            specific_fileids)
        # There is some overlap here, but we assume that all interesting items
        # are in the _fileid_to_entry_cache because we had to read them to
        # determine if they were a dir we wanted to recurse, or just a file
        # This should give us all the entries we'll want to add, so start
        # adding
        other = Inventory(self.root_id)
        other.root.revision = self.root.revision
        other.revision_id = self.revision_id
        if not interesting or not parent_to_children:
            # empty filter, or filtering entrys that don't exist
            # (if even 1 existed, then we would have populated
            # parent_to_children with at least the tree root.)
            return other
        cache = self._fileid_to_entry_cache
        remaining_children = deque(
            parent_to_children[self.root_id])
        while remaining_children:
            file_id = remaining_children.popleft()
            ie = cache[file_id]
            if ie.kind == 'directory':
                ie = ie.copy()  # We create a copy to depopulate the .children attribute
            # TODO: depending on the uses of 'other' we should probably alwyas
            #       '.copy()' to prevent someone from mutating other and
            #       invaliding our internal cache
            other.add(ie)
            if file_id in parent_to_children:
                remaining_children.extend(parent_to_children[file_id])
        return other

    @staticmethod
    def _bytes_to_utf8name_key(data):
        """Get the file_id, revision_id key out of data."""
        # We don't normally care about name, except for times when we want
        # to filter out empty names because of non rich-root...
        sections = data.split(b'\n')
        kind, file_id = sections[0].split(b': ')
        return (sections[2], file_id, sections[3])

    def _bytes_to_entry(self, bytes):
        """Deserialise a serialised entry."""
        sections = bytes.split(b'\n')
        if sections[0].startswith(b"file: "):
            result = InventoryFile(sections[0][6:],
                                   sections[2].decode('utf8'),
                                   sections[1])
            result.text_sha1 = sections[4]
            result.text_size = int(sections[5])
            result.executable = sections[6] == b"Y"
        elif sections[0].startswith(b"dir: "):
            result = CHKInventoryDirectory(sections[0][5:],
                                           sections[2].decode('utf8'),
                                           sections[1])
        elif sections[0].startswith(b"symlink: "):
            result = InventoryLink(sections[0][9:],
                                   sections[2].decode('utf8'),
                                   sections[1])
            result.symlink_target = sections[4].decode('utf8')
        elif sections[0].startswith(b"tree: "):
            result = TreeReference(sections[0][6:],
                                   sections[2].decode('utf8'),
                                   sections[1])
            result.reference_revision = sections[4]
        else:
            raise ValueError(f"Not a serialised entry {bytes!r}")
        result.file_id = result.file_id
        result.revision = sections[3]
        if result.parent_id == b'':
            result.parent_id = None
        self._fileid_to_entry_cache[result.file_id] = result
        return result

    def create_by_apply_delta(self, inventory_delta, new_revision_id,
                              propagate_caches=False):
        """Create a new CHKInventory by applying inventory_delta to this one.

        See the inventory developers documentation for the theory behind
        inventory deltas.

        :param inventory_delta: The inventory delta to apply. See
            Inventory.apply_delta for details.
        :param new_revision_id: The revision id of the resulting CHKInventory.
        :param propagate_caches: If True, the caches for this inventory are
          copied to and updated for the result.
        :return: The new CHKInventory.
        """
        split = osutils.split
        result = CHKInventory(self._search_key_name)
        if propagate_caches:
            # Just propagate the path-to-fileid cache for now
            result._path_to_fileid_cache = self._path_to_fileid_cache.copy()
        search_key_func = chk_map.search_key_registry.get(
            self._search_key_name)
        self.id_to_entry._ensure_root()
        maximum_size = self.id_to_entry._root_node.maximum_size
        result.revision_id = new_revision_id
        result.id_to_entry = chk_map.CHKMap(
            self.id_to_entry._store,
            self.id_to_entry.key(),
            search_key_func=search_key_func)
        result.id_to_entry._ensure_root()
        result.id_to_entry._root_node.set_maximum_size(maximum_size)
        # Change to apply to the parent_id_basename delta. The dict maps
        # (parent_id, basename) -> (old_key, new_value). We use a dict because
        # when a path has its id replaced (e.g. the root is changed, or someone
        # does bzr mv a b, bzr mv c a, we should output a single change to this
        # map rather than two.
        parent_id_basename_delta = {}
        if self.parent_id_basename_to_file_id is not None:
            result.parent_id_basename_to_file_id = chk_map.CHKMap(
                self.parent_id_basename_to_file_id._store,
                self.parent_id_basename_to_file_id.key(),
                search_key_func=search_key_func)
            result.parent_id_basename_to_file_id._ensure_root()
            self.parent_id_basename_to_file_id._ensure_root()
            result_p_id_root = result.parent_id_basename_to_file_id._root_node
            p_id_root = self.parent_id_basename_to_file_id._root_node
            result_p_id_root.set_maximum_size(p_id_root.maximum_size)
            result_p_id_root._key_width = p_id_root._key_width
        else:
            result.parent_id_basename_to_file_id = None
        result.root_id = self.root_id
        id_to_entry_delta = []
        # inventory_delta is only traversed once, so we just update the
        # variable.
        # Check for repeated file ids
        inventory_delta = _check_delta_unique_ids(inventory_delta)
        # Repeated old paths
        inventory_delta = _check_delta_unique_old_paths(inventory_delta)
        # Check for repeated new paths
        inventory_delta = _check_delta_unique_new_paths(inventory_delta)
        # Check for entries that don't match the fileid
        inventory_delta = _check_delta_ids_match_entry(inventory_delta)
        # Check for nonsense fileids
        inventory_delta = _check_delta_ids_are_valid(inventory_delta)
        # Check for new_path <-> entry consistency
        inventory_delta = _check_delta_new_path_entry_both_or_None(
            inventory_delta)
        # All changed entries need to have their parents be directories and be
        # at the right path. This set contains (path, id) tuples.
        parents = set()
        # When we delete an item, all the children of it must be either deleted
        # or altered in their own right. As we batch process the change via
        # CHKMap.apply_delta, we build a set of things to use to validate the
        # delta.
        deletes = set()
        altered = set()
        for old_path, new_path, file_id, entry in inventory_delta:
            # file id changes
            if new_path == '':
                result.root_id = file_id
            if new_path is None:
                # Make a delete:
                new_key = None
                new_value = None
                # Update caches
                if propagate_caches:
                    try:
                        del result._path_to_fileid_cache[old_path]
                    except KeyError:
                        pass
                deletes.add(file_id)
            else:
                new_key = StaticTuple(file_id,)
                new_value = result._entry_to_bytes(entry)
                # Update caches. It's worth doing this whether
                # we're propagating the old caches or not.
                result._path_to_fileid_cache[new_path] = file_id
                parents.add((split(new_path)[0], entry.parent_id))
            if old_path is None:
                old_key = None
            else:
                old_key = StaticTuple(file_id,)
                if self.id2path(file_id) != old_path:
                    raise errors.InconsistentDelta(old_path, file_id,
                                                   "Entry was at wrong other path %r." %
                                                   self.id2path(file_id))
                altered.add(file_id)
            id_to_entry_delta.append(StaticTuple(old_key, new_key, new_value))
            if result.parent_id_basename_to_file_id is not None:
                # parent_id, basename changes
                if old_path is None:
                    old_key = None
                else:
                    old_entry = self.get_entry(file_id)
                    old_key = self._parent_id_basename_key(old_entry)
                if new_path is None:
                    new_key = None
                    new_value = None
                else:
                    new_key = self._parent_id_basename_key(entry)
                    new_value = file_id
                # If the two keys are the same, the value will be unchanged
                # as its always the file id for this entry.
                if old_key != new_key:
                    # Transform a change into explicit delete/add preserving
                    # a possible match on the key from a different file id.
                    if old_key is not None:
                        parent_id_basename_delta.setdefault(
                            old_key, [None, None])[0] = old_key
                    if new_key is not None:
                        parent_id_basename_delta.setdefault(
                            new_key, [None, None])[1] = new_value
        # validate that deletes are complete.
        for file_id in deletes:
            entry = self.get_entry(file_id)
            if entry.kind != 'directory':
                continue
            # This loop could potentially be better by using the id_basename
            # map to just get the child file ids.
            for child in self.iter_sorted_children(entry.file_id):
                if child.file_id not in altered:
                    raise errors.InconsistentDelta(self.id2path(child.file_id),
                                                   child.file_id, "Child not deleted or reparented when "
                                                   "parent deleted.")
        result.id_to_entry.apply_delta(id_to_entry_delta)
        if parent_id_basename_delta:
            # Transform the parent_id_basename delta data into a linear delta
            # with only one record for a given key. Optimally this would allow
            # re-keying, but its simpler to just output that as a delete+add
            # to spend less time calculating the delta.
            delta_list = []
            for key, (old_key, value) in parent_id_basename_delta.items():
                if value is not None:
                    delta_list.append((old_key, key, value))
                else:
                    delta_list.append((old_key, None, None))
            result.parent_id_basename_to_file_id.apply_delta(delta_list)
        parents.discard(('', None))
        for parent_path, parent in parents:
            try:
                if result.get_entry(parent).kind != 'directory':
                    raise errors.InconsistentDelta(result.id2path(parent), parent,
                                                   'Not a directory, but given children')
            except errors.NoSuchId:
                raise errors.InconsistentDelta("<unknown>", parent,
                                               "Parent is not present in resulting inventory.")
            if result.path2id(parent_path) != parent:
                raise errors.InconsistentDelta(parent_path, parent,
                                               f"Parent has wrong path {result.path2id(parent_path)!r}.")
        return result

    @classmethod
    def deserialise(klass, chk_store, lines, expected_revision_id):
        """Deserialise a CHKInventory.

        :param chk_store: A CHK capable VersionedFiles instance.
        :param bytes: The serialised bytes.
        :param expected_revision_id: The revision ID we think this inventory is
            for.
        :return: A CHKInventory
        """
        if not lines[-1].endswith(b'\n'):
            raise ValueError("last line should have trailing eol\n")
        if lines[0] != b'chkinventory:\n':
            raise ValueError(f"not a serialised CHKInventory: {bytes!r}")
        info = {}
        allowed_keys = frozenset((b'root_id', b'revision_id',
                                  b'parent_id_basename_to_file_id',
                                  b'search_key_name', b'id_to_entry'))
        for line in lines[1:]:
            key, value = line.rstrip(b'\n').split(b': ', 1)
            if key not in allowed_keys:
                raise errors.BzrError(f'Unknown key in inventory: {key!r}\n{bytes!r}')
            if key in info:
                raise errors.BzrError(f'Duplicate key in inventory: {key!r}\n{bytes!r}')
            info[key] = value
        revision_id = info[b'revision_id']
        root_id = info[b'root_id']
        search_key_name = info.get(b'search_key_name', b'plain')
        parent_id_basename_to_file_id = info.get(
            b'parent_id_basename_to_file_id', None)
        if not parent_id_basename_to_file_id.startswith(b'sha1:'):
            raise ValueError('parent_id_basename_to_file_id should be a sha1'
                             ' key not %r' % (parent_id_basename_to_file_id,))
        id_to_entry = info[b'id_to_entry']
        if not id_to_entry.startswith(b'sha1:'):
            raise ValueError(f'id_to_entry should be a sha1 key not {id_to_entry!r}')

        result = CHKInventory(search_key_name)
        result.revision_id = revision_id
        result.root_id = root_id
        search_key_func = chk_map.search_key_registry.get(
            result._search_key_name)
        if parent_id_basename_to_file_id is not None:
            result.parent_id_basename_to_file_id = chk_map.CHKMap(
                chk_store, StaticTuple(parent_id_basename_to_file_id,),
                search_key_func=search_key_func)
        else:
            result.parent_id_basename_to_file_id = None

        result.id_to_entry = chk_map.CHKMap(chk_store,
                                            StaticTuple(id_to_entry,),
                                            search_key_func=search_key_func)
        if (result.revision_id,) != expected_revision_id:
            raise ValueError("Mismatched revision id and expected: %r, %r" %
                             (result.revision_id, expected_revision_id))
        return result

    @classmethod
    def from_inventory(klass, chk_store, inventory, maximum_size=0, search_key_name=b'plain'):
        """Create a CHKInventory from an existing inventory.

        The content of inventory is copied into the chk_store, and a
        CHKInventory referencing that is returned.

        :param chk_store: A CHK capable VersionedFiles instance.
        :param inventory: The inventory to copy.
        :param maximum_size: The CHKMap node size limit.
        :param search_key_name: The identifier for the search key function
        """
        result = klass(search_key_name)
        result.revision_id = inventory.revision_id
        result.root_id = inventory.root.file_id

        entry_to_bytes = result._entry_to_bytes
        parent_id_basename_key = result._parent_id_basename_key
        id_to_entry_dict = {}
        parent_id_basename_dict = {}
        for _path, entry in inventory.iter_entries():
            key = StaticTuple(entry.file_id,).intern()
            id_to_entry_dict[key] = entry_to_bytes(entry)
            p_id_key = parent_id_basename_key(entry)
            parent_id_basename_dict[p_id_key] = entry.file_id

        result._populate_from_dicts(chk_store, id_to_entry_dict,
                                    parent_id_basename_dict, maximum_size=maximum_size)
        return result

    def _populate_from_dicts(self, chk_store, id_to_entry_dict,
                             parent_id_basename_dict, maximum_size):
        search_key_func = chk_map.search_key_registry.get(
            self._search_key_name)
        root_key = chk_map.CHKMap.from_dict(chk_store, id_to_entry_dict,
                                            maximum_size=maximum_size, key_width=1,
                                            search_key_func=search_key_func)
        self.id_to_entry = chk_map.CHKMap(chk_store, root_key,
                                          search_key_func)
        root_key = chk_map.CHKMap.from_dict(chk_store,
                                            parent_id_basename_dict,
                                            maximum_size=maximum_size, key_width=2,
                                            search_key_func=search_key_func)
        self.parent_id_basename_to_file_id = chk_map.CHKMap(chk_store,
                                                            root_key, search_key_func)

    def _parent_id_basename_key(self, entry):
        """Create a key for a entry in a parent_id_basename_to_file_id index."""
        if entry.parent_id is not None:
            parent_id = entry.parent_id
        else:
            parent_id = b''
        return StaticTuple(parent_id, entry.name.encode('utf8')).intern()

    def get_entry(self, file_id):
        """Map a single file_id -> InventoryEntry."""
        if file_id is None:
            raise errors.NoSuchId(self, file_id)
        result = self._fileid_to_entry_cache.get(file_id, None)
        if result is not None:
            return result
        try:
            return self._bytes_to_entry(
                next(self.id_to_entry.iteritems([StaticTuple(file_id,)]))[1])
        except StopIteration:
            # really we're passing an inventory, not a tree...
            raise errors.NoSuchId(self, file_id)

    def _getitems(self, file_ids):
        """Similar to get_entry, but lets you query for multiple.

        The returned order is undefined. And currently if an item doesn't
        exist, it isn't included in the output.
        """
        result = []
        remaining = []
        for file_id in file_ids:
            entry = self._fileid_to_entry_cache.get(file_id, None)
            if entry is None:
                remaining.append(file_id)
            else:
                result.append(entry)
        file_keys = [StaticTuple(f,).intern() for f in remaining]
        for _file_key, value in self.id_to_entry.iteritems(file_keys):
            entry = self._bytes_to_entry(value)
            result.append(entry)
            self._fileid_to_entry_cache[entry.file_id] = entry
        return result

    def has_id(self, file_id):
        # Perhaps have an explicit 'contains' method on CHKMap ?
        if self._fileid_to_entry_cache.get(file_id, None) is not None:
            return True
        return len(list(
            self.id_to_entry.iteritems([StaticTuple(file_id,)]))) == 1

    def is_root(self, file_id):
        return file_id == self.root_id

    def _iter_file_id_parents(self, file_id):
        """Yield the parents of file_id up to the root."""
        while file_id is not None:
            try:
                ie = self.get_entry(file_id)
            except KeyError:
                raise errors.NoSuchId(tree=self, file_id=file_id)
            yield ie
            file_id = ie.parent_id

    def iter_all_ids(self):
        """Iterate over all file-ids."""
        for key, _ in self.id_to_entry.iteritems():
            yield key[-1]

    def iter_just_entries(self):
        """Iterate over all entries.

        Unlike iter_entries(), just the entries are returned (not (path, ie))
        and the order of entries is undefined.

        XXX: We may not want to merge this into bzr.dev.
        """
        for key, entry in self.id_to_entry.iteritems():
            file_id = key[0]
            ie = self._fileid_to_entry_cache.get(file_id, None)
            if ie is None:
                ie = self._bytes_to_entry(entry)
                self._fileid_to_entry_cache[file_id] = ie
            yield ie

    def _preload_cache(self):
        """Make sure all file-ids are in _fileid_to_entry_cache."""
        if self._fully_cached:
            return  # No need to do it again
        # The optimal sort order is to use iteritems() directly
        cache = self._fileid_to_entry_cache
        for key, entry in self.id_to_entry.iteritems():
            file_id = key[0]
            if file_id not in cache:
                ie = self._bytes_to_entry(entry)
                cache[file_id] = ie
            else:
                ie = cache[file_id]
        last_parent_id = last_parent_ie = None
        pid_items = self.parent_id_basename_to_file_id.iteritems()
        for key, child_file_id in pid_items:
            if key == (b'', b''):  # This is the root
                if child_file_id != self.root_id:
                    raise ValueError('Data inconsistency detected.'
                                     ' We expected data with key ("","") to match'
                                     ' the root id, but %s != %s'
                                     % (child_file_id, self.root_id))
                continue
            parent_id, basename = key
            ie = cache[child_file_id]
            if parent_id == last_parent_id:
                parent_ie = last_parent_ie
            else:
                parent_ie = cache[parent_id]
            if parent_ie.kind != 'directory':
                raise ValueError('Data inconsistency detected.'
                                 ' An entry in the parent_id_basename_to_file_id map'
                                 ' has parent_id {%s} but the kind of that object'
                                 ' is %r not "directory"' % (parent_id, parent_ie.kind))
            siblings = self._children_cache.setdefault(parent_ie.file_id, {})
            basename = basename.decode('utf-8')
            if basename in siblings:
                existing_ie = siblings[basename]
                if existing_ie != ie:
                    raise ValueError('Data inconsistency detected.'
                                     ' Two entries with basename %r were found'
                                     ' in the parent entry {%s}'
                                     % (basename, parent_id))
            if basename != ie.name:
                raise ValueError('Data inconsistency detected.'
                                 ' In the parent_id_basename_to_file_id map, file_id'
                                 ' {%s} is listed as having basename %r, but in the'
                                 ' id_to_entry map it is %r'
                                 % (child_file_id, basename, ie.name))
            siblings[basename] = ie
        self._fully_cached = True

    def iter_changes(self, basis):
        """Generate a Tree.iter_changes change list between this and basis.

        :param basis: Another CHKInventory.
        :return: An iterator over the changes between self and basis, as per
            tree.iter_changes().
        """
        # We want: (file_id, (path_in_source, path_in_target),
        # changed_content, versioned, parent, name, kind,
        # executable)
        for key, basis_value, self_value in \
                self.id_to_entry.iter_changes(basis.id_to_entry):
            file_id = key[0]
            if basis_value is not None:
                basis_entry = basis._bytes_to_entry(basis_value)
                path_in_source = basis.id2path(file_id)
                basis_parent = basis_entry.parent_id
                basis_name = basis_entry.name
                basis_executable = basis_entry.executable
            else:
                path_in_source = None
                basis_parent = None
                basis_name = None
                basis_executable = None
            if self_value is not None:
                self_entry = self._bytes_to_entry(self_value)
                path_in_target = self.id2path(file_id)
                self_parent = self_entry.parent_id
                self_name = self_entry.name
                self_executable = self_entry.executable
            else:
                path_in_target = None
                self_parent = None
                self_name = None
                self_executable = None
            if basis_value is None:
                # add
                kind = (None, self_entry.kind)
                versioned = (False, True)
            elif self_value is None:
                # delete
                kind = (basis_entry.kind, None)
                versioned = (True, False)
            else:
                kind = (basis_entry.kind, self_entry.kind)
                versioned = (True, True)
            changed_content = False
            if kind[0] != kind[1]:
                changed_content = True
            elif kind[0] == 'file':
                if (self_entry.text_size != basis_entry.text_size
                        or self_entry.text_sha1 != basis_entry.text_sha1):
                    changed_content = True
            elif kind[0] == 'symlink':
                if self_entry.symlink_target != basis_entry.symlink_target:
                    changed_content = True
            elif kind[0] == 'tree-reference':
                if (self_entry.reference_revision
                        != basis_entry.reference_revision):
                    changed_content = True
            parent = (basis_parent, self_parent)
            name = (basis_name, self_name)
            executable = (basis_executable, self_executable)
            if (not changed_content and
                parent[0] == parent[1] and
                name[0] == name[1] and
                    executable[0] == executable[1]):
                # Could happen when only the revision changed for a directory
                # for instance.
                continue
            yield (
                file_id, (path_in_source, path_in_target), changed_content,
                versioned, parent, name, kind, executable)

    def __len__(self):
        """Return the number of entries in the inventory."""
        return len(self.id_to_entry)

    def _make_delta(self, old):
        """Make an inventory delta from two inventories."""
        if not isinstance(old, CHKInventory):
            return CommonInventory._make_delta(self, old)
        delta = []
        for key, old_value, self_value in \
                self.id_to_entry.iter_changes(old.id_to_entry):
            file_id = key[0]
            if old_value is not None:
                old_path = old.id2path(file_id)
            else:
                old_path = None
            if self_value is not None:
                entry = self._bytes_to_entry(self_value)
                self._fileid_to_entry_cache[file_id] = entry
                new_path = self.id2path(file_id)
            else:
                entry = None
                new_path = None
            delta.append((old_path, new_path, file_id, entry))
        return delta

    def path2id(self, relpath):
        """See CommonInventory.path2id()."""
        # TODO: perhaps support negative hits?
        if isinstance(relpath, str):
            names = osutils.splitpath(relpath)
        else:
            names = relpath
            if relpath == []:
                relpath = [""]
            relpath = osutils.pathjoin(*relpath)
        result = self._path_to_fileid_cache.get(relpath, None)
        if result is not None:
            return result
        current_id = self.root_id
        if current_id is None:
            return None
        parent_id_index = self.parent_id_basename_to_file_id
        cur_path = None
        for basename in names:
            if cur_path is None:
                cur_path = basename
            else:
                cur_path = cur_path + '/' + basename
            basename_utf8 = basename.encode('utf8')
            file_id = self._path_to_fileid_cache.get(cur_path, None)
            if file_id is None:
                key_filter = [StaticTuple(current_id, basename_utf8)]
                items = parent_id_index.iteritems(key_filter)
                for (parent_id, name_utf8), file_id in items:
                    if parent_id != current_id or name_utf8 != basename_utf8:
                        raise errors.BzrError("corrupt inventory lookup! "
                                              "%r %r %r %r" % (parent_id, current_id, name_utf8,
                                                               basename_utf8))
                if file_id is None:
                    return None
                else:
                    self._path_to_fileid_cache[cur_path] = file_id
            current_id = file_id
        return current_id

    def to_lines(self):
        """Serialise the inventory to lines."""
        lines = [b"chkinventory:\n"]
        if self._search_key_name != b'plain':
            # custom ordering grouping things that don't change together
            lines.append(b'search_key_name: %s\n' % (
                self._search_key_name))
            lines.append(b"root_id: %s\n" % self.root_id)
            lines.append(b'parent_id_basename_to_file_id: %s\n' %
                         (self.parent_id_basename_to_file_id.key()[0],))
            lines.append(b"revision_id: %s\n" % self.revision_id)
            lines.append(b"id_to_entry: %s\n" % (self.id_to_entry.key()[0],))
        else:
            lines.append(b"revision_id: %s\n" % self.revision_id)
            lines.append(b"root_id: %s\n" % self.root_id)
            if self.parent_id_basename_to_file_id is not None:
                lines.append(b'parent_id_basename_to_file_id: %s\n' %
                             (self.parent_id_basename_to_file_id.key()[0],))
            lines.append(b"id_to_entry: %s\n" % (self.id_to_entry.key()[0],))
        return lines

    @property
    def root(self):
        """Get the root entry."""
        return self.get_entry(self.root_id)


class CHKInventoryDirectory(InventoryDirectory):
    """A directory in an inventory."""

    def __init__(self, file_id, name, parent_id):
        pass

    @property
    def children(self):
        """Access the list of children of this directory.

        With a parent_id_basename_to_file_id index, loads all the children,
        without loads the entire index. Without is bad. A more sophisticated
        proxy object might be nice, to allow partial loading of children as
        well when specific names are accessed. (So path traversal can be
        written in the obvious way but not examine siblings.).
        """
        raise NotImplementedError


entry_factory = {
    'directory': InventoryDirectory,
    'file': InventoryFile,
    'symlink': InventoryLink,
    'tree-reference': TreeReference
}


def make_entry(kind, name, parent_id, file_id=None):
    """Create an inventory entry.

    :param kind: the type of inventory entry to create.
    :param name: the basename of the entry.
    :param parent_id: the parent_id of the entry.
    :param file_id: the file_id to use. if None, one will be created.
    """
    if file_id is None:
        file_id = generate_ids.gen_file_id(name)
    name = ensure_normalized_name(name)
    try:
        factory = entry_factory[kind]
    except KeyError:
        raise errors.BadFileKindError(name, kind)
    return factory(file_id, name, parent_id)


def ensure_normalized_name(name):
    """Normalize name.

    :raises InvalidNormalization: When name is not normalized, and cannot be
        accessed on this platform by the normalized path.
    :return: The NFC normalised version of name.
    """
    # ------- This has been copied to breezy.dirstate.DirState.add, please
    # keep them synchronised.
    # we dont import normalized_filename directly because we want to be
    # able to change the implementation at runtime for tests.
    norm_name, can_access = osutils.normalized_filename(name)
    if norm_name != name:
        if can_access:
            return norm_name
        else:
            # TODO: jam 20060701 This would probably be more useful
            #       if the error was raised with the full path
            raise errors.InvalidNormalization(name)
    return name


is_valid_name = _mod_inventory_rs.is_valid_name


def _check_delta_unique_ids(delta):
    """Decorate a delta and check that the file ids in it are unique.

    :return: A generator over delta.
    """
    ids = set()
    for item in delta:
        length = len(ids) + 1
        ids.add(item[2])
        if len(ids) != length:
            raise errors.InconsistentDelta(item[0] or item[1], item[2],
                                           "repeated file_id")
        yield item


def _check_delta_unique_new_paths(delta):
    """Decorate a delta and check that the new paths in it are unique.

    :return: A generator over delta.
    """
    paths = set()
    for item in delta:
        length = len(paths) + 1
        path = item[1]
        if path is not None:
            paths.add(path)
            if len(paths) != length:
                raise errors.InconsistentDelta(path, item[2], "repeated path")
        yield item


def _check_delta_unique_old_paths(delta):
    """Decorate a delta and check that the old paths in it are unique.

    :return: A generator over delta.
    """
    paths = set()
    for item in delta:
        length = len(paths) + 1
        path = item[0]
        if path is not None:
            paths.add(path)
            if len(paths) != length:
                raise errors.InconsistentDelta(path, item[2], "repeated path")
        yield item


def _check_delta_ids_are_valid(delta):
    """Decorate a delta and check that the ids in it are valid.

    :return: A generator over delta.
    """
    for item in delta:
        entry = item[3]
        if item[2] is None:
            raise errors.InconsistentDelta(item[0] or item[1], item[2],
                                           f"entry with file_id None {entry!r}")
        if not isinstance(item[2], bytes):
            raise errors.InconsistentDelta(item[0] or item[1], item[2],
                                           f"entry with non bytes file_id {entry!r}")
        yield item


def _check_delta_ids_match_entry(delta):
    """Decorate a delta and check that the ids in it match the entry.file_id.

    :return: A generator over delta.
    """
    for item in delta:
        entry = item[3]
        if entry is not None:
            if entry.file_id != item[2]:
                raise errors.InconsistentDelta(item[0] or item[1], item[2],
                                               f"mismatched id with {entry!r}")
        yield item


def _check_delta_new_path_entry_both_or_None(delta):
    """Decorate a delta and check that the new_path and entry are paired.

    :return: A generator over delta.
    """
    for item in delta:
        new_path = item[1]
        entry = item[3]
        if new_path is None and entry is not None:
            raise errors.InconsistentDelta(item[0], item[1],
                                           "Entry with no new_path")
        if new_path is not None and entry is None:
            raise errors.InconsistentDelta(new_path, item[1],
                                           "new_path with no entry")
        yield item


def mutable_inventory_from_tree(tree):
    """Create a new inventory that has the same contents as a specified tree.

    :param tree: Revision tree to create inventory from
    """
    entries = tree.iter_entries_by_dir()
    inv = Inventory(None, tree.get_revision_id())
    for _path, inv_entry in entries:
        inv.add(inv_entry.copy())
    return inv<|MERGE_RESOLUTION|>--- conflicted
+++ resolved
@@ -75,38 +75,6 @@
                 candidates[ie.revision] = ie
     return candidates
 
-<<<<<<< HEAD
-        Also note that all entries get weave files created for them.
-        This attribute is primarily used when upgrading from old trees that
-        did not have the weave index for all inventory entries.
-        """
-        return False
-
-    def __init__(self, file_id, name, parent_id):
-        """Create an InventoryEntry.
-
-        The filename must be a single component, relative to the
-        parent directory; it cannot be a whole path or relative name.
-
-        >>> e = InventoryFile(b'123', 'hello.c', ROOT_ID)
-        >>> e.name
-        'hello.c'
-        >>> e.file_id
-        b'123'
-        >>> e = InventoryFile(b'123', 'src/hello.c', ROOT_ID)
-        Traceback (most recent call last):
-        breezy.bzr.inventory.InvalidEntryName: Invalid entry name: src/hello.c
-        """
-        if '/' in name:
-            raise InvalidEntryName(name=name)
-        if not isinstance(file_id, bytes):
-            raise TypeError(file_id)
-        self.file_id = file_id
-        self.revision = None
-        self.name = name
-        self.parent_id = parent_id
-=======
->>>>>>> cb3bccf1
 
 InventoryEntry = _mod_inventory_rs.InventoryEntry
 
@@ -173,33 +141,12 @@
              Not necessarily the last-changed revision for this file.
         :param inv: Inventory from which the entry was loaded.
         """
-<<<<<<< HEAD
-        # TODO: Rather than running this manually, we should check the
-        # working sha1 and other expensive properties when they're
-        # first requested, or preload them if they're already known
-        pass            # nothing to do by default
-
-    def _forget_tree_state(self):
-        pass
-
-
-class InventoryDirectory(InventoryEntry):
-    """A directory in an inventory."""
-
-    __slots__ = ['children']
-
-    kind = 'directory'
-
-    def _check(self, checker, rev_id):
-        """See InventoryEntry._check."""
-=======
         if self.parent_id is not None:
             if not inv.has_id(self.parent_id):
                 raise errors.BzrCheckError(
                     'missing parent {{{}}} in inventory for revision {{{}}}'.format(
                         self.parent_id, rev_id))
         checker._add_entry_to_text_key_references(inv, self)
->>>>>>> cb3bccf1
         # In non rich root repositories we do not expect a file graph for the
         # root.
         if self.name == '' and not checker.rich_roots:
@@ -242,28 +189,8 @@
                         self.parent_id, rev_id))
         checker._add_entry_to_text_key_references(inv, self)
 
-<<<<<<< HEAD
-    def __init__(self, file_id, name, parent_id):
-        super().__init__(file_id, name, parent_id)
-        self.text_sha1 = None
-        self.text_size = None
-        self.text_id = None
-        self.executable = False
-
-    def _check(self, checker, tree_revision_id):
-        """See InventoryEntry._check."""
-        # TODO: check size too.
-        checker.add_pending_item(tree_revision_id,
-                                 ('texts', self.file_id, self.revision), b'text',
-                                 self.text_sha1)
-        if self.text_size is None:
-            checker._report_items.append(
-                'fileid {{{}}} in {{{}}} has None for text_size'.format(self.file_id,
-                                                                tree_revision_id))
-=======
     def parent_candidates(self, previous_inventories):
         return _parent_candidates(self, previous_inventories)
->>>>>>> cb3bccf1
 
     def copy(self):
         ie = TreeReference(self.file_id, self.name, self.parent_id)
@@ -280,10 +207,6 @@
         This is a template method, override _check for kind specific
         tests.
 
-<<<<<<< HEAD
-    def _check(self, checker, tree_revision_id):
-        """See InventoryEntry._check."""
-=======
         :param checker: Check object providing context for the checks;
              can be used to find out what parts of the repository have already
              been checked.
@@ -297,7 +220,6 @@
                     'missing parent {{{}}} in inventory for revision {{{}}}'.format(
                         self.parent_id, rev_id))
         checker._add_entry_to_text_key_references(inv, self)
->>>>>>> cb3bccf1
         if self.symlink_target is None:
             checker._report_items.append(
                 'symlink {%s} has no target in revision {%s}'
@@ -325,13 +247,6 @@
         errors.BzrError.__init__(self)
         self.name = name
 
-<<<<<<< HEAD
-    def _read_tree_state(self, path, work_tree):
-        """Populate fields in the inventory entry from the given tree."""
-        self.reference_revision = work_tree.get_reference_revision(
-            path, self.file_id)
-=======
->>>>>>> cb3bccf1
 
 class DuplicateFileId(errors.BzrError):
 
