--- conflicted
+++ resolved
@@ -245,29 +245,6 @@
                         child_dirs.append((child_relpath + '/', child_ie))
             stack.extend(reversed(child_dirs))
 
-<<<<<<< HEAD
-=======
-    def _make_delta(self, old: "CommonInventory"):
-        """Make an inventory delta from two inventories."""
-        old_ids = set(old.iter_all_ids())
-        new_ids = set(self.iter_all_ids())
-        adds = new_ids - old_ids
-        deletes = old_ids - new_ids
-        common = old_ids.intersection(new_ids)
-        delta = []
-        for file_id in deletes:
-            delta.append((old.id2path(file_id), None, file_id, None))
-        for file_id in adds:
-            delta.append((None, self.id2path(file_id),
-                          file_id, self.get_entry(file_id)))
-        for file_id in common:
-            if old.get_entry(file_id) != self.get_entry(file_id):
-                delta.append((old.id2path(file_id), self.id2path(file_id),
-                              file_id, self.get_entry(file_id)))
-        from .inventory_delta import InventoryDelta
-        return InventoryDelta(delta)
-
->>>>>>> 1773a40d
     def make_entry(self, kind, name, parent_id, file_id=None):
         """Simple thunk to breezy.bzr.inventory.make_entry."""
         return make_entry(kind, name, parent_id, file_id)
@@ -356,55 +333,6 @@
                 return None
         return parent
 
-    def path2id(self, relpath):
-        """Walk down through directories to return entry of last component.
-
-        :param relpath: may be either a list of path components, or a single
-            string, in which case it is automatically split.
-
-        This returns the entry of the last component in the path,
-        which may be either a file or a directory.
-
-        Returns None IFF the path is not found.
-        """
-        ie = self.get_entry_by_path(relpath)
-        if ie is None:
-            return None
-        return ie.file_id
-
-    def filter(self, specific_fileids):
-        """Get an inventory view filtered against a set of file-ids.
-
-        Children of directories and parents are included.
-
-        The result may or may not reference the underlying inventory
-        so it should be treated as immutable.
-        """
-        interesting_parents = set()
-        for fileid in specific_fileids:
-            try:
-                interesting_parents.update(self.get_idpath(fileid))
-            except errors.NoSuchId:
-                # This fileid is not in the inventory - that's ok
-                pass
-        entries = self.iter_entries()
-        if self.root is None:
-            return Inventory(root_id=None)
-        other = Inventory(next(entries)[1].file_id)
-        other.root.revision = self.root.revision
-        other.revision_id = self.revision_id
-        directories_to_expand = set()
-        for _path, entry in entries:
-            file_id = entry.file_id
-            if (file_id in specific_fileids or
-                    entry.parent_id in directories_to_expand):
-                if entry.kind == 'directory':
-                    directories_to_expand.add(file_id)
-            elif file_id not in interesting_parents:
-                continue
-            other.add(entry.copy())
-        return other
-
     def get_idpath(self, file_id):
         """Return a list of file_ids for the path to an entry.
 
@@ -418,482 +346,6 @@
             p.insert(0, parent.file_id)
         return p
 
-<<<<<<< HEAD
-=======
-    def get_entry(self, file_id):
-        raise NotImplementedError(self.get_entry)
-
-    def iter_all_ids(self):
-        raise NotImplementedError(self.iter_all_ids)
-
-
-class Inventory(CommonInventory):
-    """Mutable dict based in-memory inventory.
-
-    We never store the full path to a file, because renaming a directory
-    implicitly moves all of its contents.  This class internally maintains a
-    lookup tree that allows the children under a directory to be
-    returned quickly.
-
-    >>> inv = Inventory()
-    >>> inv.add(InventoryFile(b'123-123', 'hello.c', ROOT_ID))
-    InventoryFile(b'123-123', 'hello.c', parent_id=b'TREE_ROOT', sha1=None, len=None, revision=None)
-    >>> inv.get_entry(b'123-123').name
-    'hello.c'
-
-    Id's may be looked up from paths:
-
-    >>> inv.path2id('hello.c')
-    b'123-123'
-    >>> inv.has_id(b'123-123')
-    True
-
-    There are iterators over the contents:
-
-    >>> [entry[0] for entry in inv.iter_entries()]
-    ['', 'hello.c']
-    """
-
-    def __init__(self, root_id=ROOT_ID, revision_id=None):
-        """Create or read an inventory.
-
-        If a working directory is specified, the inventory is read
-        from there.  If the file is specified, read from that. If not,
-        the inventory is created empty.
-
-        The inventory is created with a default root directory, with
-        an id of None.
-        """
-        self.root = None
-        self._byid = {}
-        self._children = {}
-        if root_id is not None:
-            self._set_root(InventoryDirectory(root_id, '', None))
-        self.revision_id = revision_id
-
-    def rename_id(self, old_file_id, new_file_id):
-        self._byid[new_file_id] = self._byid.pop(old_file_id)
-        if self._byid[new_file_id].kind == 'directory':
-            self._children[new_file_id] = self._children.pop(old_file_id)
-            for child in self._children[new_file_id].values():
-                child.parent_id = new_file_id
-        self._byid[new_file_id]._file_id = new_file_id
-
-    def __repr__(self):
-        # More than one page of ouput is not useful anymore to debug
-        max_len = 2048
-        closing = '...}'
-        contents = repr(self._byid)
-        if len(contents) > max_len:
-            contents = contents[:(max_len - len(closing))] + closing
-        return f"<Inventory object at {id(self):x}, contents={contents!r}>"
-
-    def get_children(self, file_id):
-        return self._children[file_id]
-
-    def apply_delta(self, delta):
-        """Apply a delta to this inventory.
-
-        See the inventory developers documentation for the theory behind
-        inventory deltas.
-
-        If delta application fails the inventory is left in an indeterminate
-        state and must not be used.
-
-        :param delta: A list of changes to apply. After all the changes are
-            applied the final inventory must be internally consistent, but it
-            is ok to supply changes which, if only half-applied would have an
-            invalid result - such as supplying two changes which rename two
-            files, 'A' and 'B' with each other : [('A', 'B', b'A-id', a_entry),
-            ('B', 'A', b'B-id', b_entry)].
-
-            Each change is a tuple, of the form (old_path, new_path, file_id,
-            new_entry).
-
-            When new_path is None, the change indicates the removal of an entry
-            from the inventory and new_entry will be ignored (using None is
-            appropriate). If new_path is not None, then new_entry must be an
-            InventoryEntry instance, which will be incorporated into the
-            inventory (and replace any existing entry with the same file id).
-
-            When old_path is None, the change indicates the addition of
-            a new entry to the inventory.
-
-            When neither new_path nor old_path are None, the change is a
-            modification to an entry, such as a rename, reparent, kind change
-            etc.
-
-            The children attribute of new_entry is ignored. This is because
-            this method preserves children automatically across alterations to
-            the parent of the children, and cases where the parent id of a
-            child is changing require the child to be passed in as a separate
-            change regardless. E.g. in the recursive deletion of a directory -
-            the directory's children must be included in the delta, or the
-            final inventory will be invalid.
-
-            Note that a file_id must only appear once within a given delta.
-            An AssertionError is raised otherwise.
-        """
-        # Check that the delta is legal. It would be nice if this could be
-        # done within the loops below but it's safer to validate the delta
-        # before starting to mutate the inventory, as there isn't a rollback
-        # facility.
-        delta.check()
-
-        children = {}
-        # Remove all affected items which were in the original inventory,
-        # starting with the longest paths, thus ensuring parents are examined
-        # after their children, which means that everything we examine has no
-        # modified children remaining by the time we examine it.
-        for old_path, file_id in sorted(((op, f) for op, np, f, e in delta
-                                         if op is not None), reverse=True):
-            if self.id2path(file_id) != old_path:
-                raise errors.InconsistentDelta(old_path, file_id,
-                                               f"Entry was at wrong other path {self.id2path(file_id)!r}.")
-            # Remove file_id and the unaltered children. If file_id is not
-            # being deleted it will be reinserted back later.
-            ie = self._byid.pop(file_id)
-            if ie.parent_id is not None:
-                del self._children[ie.parent_id][ie.name]
-            # Preserve unaltered children of file_id for later reinsertion.
-            try:
-                file_id_children = self._children.pop(file_id)
-            except KeyError:
-                pass
-            else:
-                if file_id_children:
-                    children[file_id] = file_id_children
-        # Insert all affected which should be in the new inventory, reattaching
-        # their children if they had any. This is done from shortest path to
-        # longest, ensuring that items which were modified and whose parents in
-        # the resulting inventory were also modified, are inserted after their
-        # parents.
-        for new_path, _f, new_entry in sorted((np, f, e) for op, np, f, e in
-                                             delta if np is not None):
-            try:
-                self.add(new_entry)
-            except DuplicateFileId as ex:
-                raise errors.InconsistentDelta(new_path, new_entry.file_id,
-                                               "New id is already present in target.") from ex
-            except AttributeError as ex:
-                raise errors.InconsistentDelta(new_path, new_entry.file_id,
-                                               "Parent is not a directory.") from ex
-            if self.id2path(new_entry.file_id) != new_path:
-                raise errors.InconsistentDelta(new_path, new_entry.file_id,
-                                               "New path is not consistent with parent path.")
-            if new_entry.kind == 'directory':
-                self._children[new_entry.file_id] = children.pop(new_entry.file_id, {})
-
-        if len(children):
-            # Get the parent id that was deleted
-            parent_id, children = children.popitem()
-            raise errors.InconsistentDelta("<deleted>", parent_id,
-                                           "The file id was deleted but its children were not deleted.")
-
-    def create_by_apply_delta(self, inventory_delta, new_revision_id,
-                              propagate_caches=False):
-        """See CHKInventory.create_by_apply_delta()."""
-        new_inv = self.copy()
-        new_inv.apply_delta(inventory_delta)
-        new_inv.revision_id = new_revision_id
-        return new_inv
-
-    def _set_root(self, ie):
-        self.root = ie
-        self._byid = {self.root.file_id: self.root}
-        if self.root.file_id in self._children:
-            raise AssertionError('Root id already in children')
-        self._children = {self.root.file_id: {}}
-
-    def copy(self):
-        # TODO: jam 20051218 Should copy also copy the revision_id?
-        entries = self.iter_entries()
-        if self.root is None:
-            return Inventory(root_id=None)
-        other = Inventory(next(entries)[1].file_id)
-        other.root.revision = self.root.revision
-        # copy recursively so we know directories will be added before
-        # their children.  There are more efficient ways than this...
-        for _path, entry in entries:
-            other.add(entry.copy())
-        return other
-
-    def iter_all_ids(self):
-        """Iterate over all file-ids."""
-        return iter(self._byid)
-
-    def iter_just_entries(self):
-        """Iterate over all entries.
-
-        Unlike iter_entries(), just the entries are returned (not (path, ie))
-        and the order of entries is undefined.
-
-        XXX: We may not want to merge this into bzr.dev.
-        """
-        if self.root is None:
-            return ()
-        return self._byid.values()
-
-    def __len__(self):
-        """Returns number of entries."""
-        return len(self._byid)
-
-    def get_entry(self, file_id):
-        """Return the entry for given file_id.
-
-        >>> inv = Inventory()
-        >>> inv.add(InventoryFile(b'123123', 'hello.c', ROOT_ID))
-        InventoryFile(b'123123', 'hello.c', parent_id=b'TREE_ROOT', sha1=None, len=None, revision=None)
-        >>> inv.get_entry(b'123123').name
-        'hello.c'
-        """
-        if not isinstance(file_id, bytes):
-            raise TypeError(file_id)
-        try:
-            return self._byid[file_id]
-        except KeyError:
-            # really we're passing an inventory, not a tree...
-            raise errors.NoSuchId(self, file_id)
-
-    def get_file_kind(self, file_id):
-        return self._byid[file_id].kind
-
-    def get_child(self, parent_id, filename):
-        return self.get_children(parent_id).get(filename)
-
-    def add(self, entry):
-        """Add entry to inventory.
-
-        :return: entry
-        """
-        if entry.file_id in self._byid:
-            raise DuplicateFileId(entry.file_id, self._byid[entry.file_id])
-        if entry.parent_id is None:
-            self.root = entry
-        else:
-            try:
-                parent = self._byid[entry.parent_id]
-            except KeyError:
-                raise errors.InconsistentDelta("<unknown>", entry.parent_id,
-                                               "Parent not in inventory.")
-            if parent.kind != 'directory':
-                raise errors.InconsistentDelta(self.id2path(entry.parent_id),
-                                               entry.file_id,
-                                               "Parent is not a directory.")
-            siblings = self._children[parent.file_id]
-            if entry.name in siblings:
-                raise errors.InconsistentDelta(
-                    self.id2path(siblings[entry.name].file_id),
-                    entry.file_id,
-                    "Path already versioned")
-            siblings[entry.name] = entry
-        self._byid[entry.file_id] = entry
-        if entry.kind == 'directory':
-            self._children[entry.file_id] = {}
-        return entry
-
-    def add_path(self, relpath, kind, file_id=None, parent_id=None):
-        """Add entry from a path.
-
-        The immediate parent must already be versioned.
-
-        Returns the new entry object.
-        """
-        parts = osutils.splitpath(relpath)
-
-        if len(parts) == 0:
-            if file_id is None:
-                file_id = generate_ids.gen_root_id()
-            self.root = InventoryDirectory(file_id, '', None)
-            self._byid = {self.root.file_id: self.root}
-            if self.root.file_id in self._children:
-                raise AssertionError('Root id already in children')
-            self._children = {self.root.file_id: {}}
-            return self.root
-        else:
-            parent_path = parts[:-1]
-            parent_id = self.path2id(parent_path)
-            if parent_id is None:
-                raise errors.NotVersionedError(path=parent_path)
-        ie = make_entry(kind, parts[-1], parent_id, file_id)
-        return self.add(ie)
-
-    def delete(self, file_id):
-        """Remove entry by id.
-
-        >>> inv = Inventory()
-        >>> inv.add(InventoryFile(b'123', 'foo.c', ROOT_ID))
-        InventoryFile(b'123', 'foo.c', parent_id=b'TREE_ROOT', sha1=None, len=None, revision=None)
-        >>> inv.has_id(b'123')
-        True
-        >>> inv.delete(b'123')
-        >>> inv.has_id(b'123')
-        False
-        """
-        ie = self.get_entry(file_id)
-        del self._byid[file_id]
-        if ie.parent_id is not None:
-            del self.get_children(ie.parent_id)[ie.name]
-
-    def __eq__(self, other):
-        """Compare two sets by comparing their contents.
-
-        >>> i1 = Inventory()
-        >>> i2 = Inventory()
-        >>> i1 == i2
-        True
-        >>> i1.add(InventoryFile(b'123', 'foo', ROOT_ID))
-        InventoryFile(b'123', 'foo', parent_id=b'TREE_ROOT', sha1=None, len=None, revision=None)
-        >>> i1 == i2
-        False
-        >>> i2.add(InventoryFile(b'123', 'foo', ROOT_ID))
-        InventoryFile(b'123', 'foo', parent_id=b'TREE_ROOT', sha1=None, len=None, revision=None)
-        >>> i1 == i2
-        True
-        """
-        if not isinstance(other, Inventory):
-            return NotImplemented
-
-        return self._byid == other._byid
-
-    def __ne__(self, other):
-        return not self.__eq__(other)
-
-    def __hash__(self):
-        raise ValueError('not hashable')
-
-    def _iter_file_id_parents(self, file_id):
-        """Yield the parents of file_id up to the root."""
-        while file_id is not None:
-            try:
-                ie = self._byid[file_id]
-            except KeyError as e:
-                raise errors.NoSuchId(tree=None, file_id=file_id) from e
-            yield ie
-            file_id = ie.parent_id
-
-    def has_id(self, file_id):
-        return (file_id in self._byid)
-
-    def _make_delta(self, old: CommonInventory):
-        """Make an inventory delta from two inventories."""
-        old_getter = old.get_entry
-        new_getter = self.get_entry
-        old_ids = set(old.iter_all_ids())
-        new_ids = set(self.iter_all_ids())
-        adds = new_ids - old_ids
-        deletes = old_ids - new_ids
-        if not adds and not deletes:
-            common = new_ids
-        else:
-            common = old_ids.intersection(new_ids)
-        delta = []
-        for file_id in deletes:
-            delta.append((old.id2path(file_id), None, file_id, None))
-        for file_id in adds:
-            delta.append((None, self.id2path(file_id),
-                          file_id, self.get_entry(file_id)))
-        for file_id in common:
-            new_ie = new_getter(file_id)
-            old_ie = old_getter(file_id)
-            # If xml_serializer returns the cached InventoryEntries (rather
-            # than always doing .copy()), inlining the 'is' check saves 2.7M
-            # calls to __eq__.  Under lsprof this saves 20s => 6s.
-            # It is a minor improvement without lsprof.
-            if old_ie is new_ie or old_ie == new_ie:
-                continue
-            else:
-                delta.append((old.id2path(file_id), self.id2path(file_id),
-                              file_id, new_ie))
-        from .inventory_delta import InventoryDelta
-        return InventoryDelta(delta)
-
-    def remove_recursive_id(self, file_id):
-        """Remove file_id, and children, from the inventory.
-
-        :param file_id: A file_id to remove.
-        """
-        to_find_delete = [self._byid[file_id]]
-        to_delete = []
-        while to_find_delete:
-            ie = to_find_delete.pop()
-            to_delete.append(ie)
-            if ie.kind == 'directory':
-                to_find_delete.extend(self.get_children(ie.file_id).values())
-        for ie in reversed(to_delete):
-            del self._byid[ie.file_id]
-            if ie.kind == 'directory':
-                if self._children[ie.file_id]:
-                    raise AssertionError('Directory not empty')
-                del self._children[ie.file_id]
-            else:
-                if ie.parent_id is None:
-                    raise AssertionError('Root id already in children')
-            if ie.parent_id is not None:
-                del self._children[ie.parent_id][ie.name]
-            else:
-                self.root = None
-        return to_delete
-
-    def rename(self, file_id, new_parent_id, new_name):
-        """Move a file within the inventory.
-
-        This can change either the name, or the parent, or both.
-
-        This does not move the working file.
-        """
-        new_name = ensure_normalized_name(new_name)
-        if not is_valid_name(new_name):
-            raise errors.BzrError(f"not an acceptable filename: {new_name!r}")
-
-        new_parent = self._byid[new_parent_id]
-        if new_name in self._children[new_parent.file_id]:
-            raise errors.BzrError("%r already exists in %r" %
-                                  (new_name, self.id2path(new_parent_id)))
-
-        new_parent_idpath = self.get_idpath(new_parent_id)
-        if file_id in new_parent_idpath:
-            raise errors.BzrError(
-                "cannot move directory %r into a subdirectory of itself, %r"
-                % (self.id2path(file_id), self.id2path(new_parent_id)))
-
-        file_ie = self._byid[file_id]
-        old_parent = self._byid[file_ie.parent_id]
-
-        # TODO: Don't leave things messed up if this fails
-
-        del self._children[old_parent.file_id][file_ie.name]
-        self._children[new_parent.file_id][new_name] = file_ie
-
-        file_ie.name = new_name
-        file_ie.parent_id = new_parent_id
-
-    def is_root(self, file_id):
-        return self.root is not None and file_id == self.root.file_id
-
-
-class CHKInventory(CommonInventory):
-    """An inventory persisted in a CHK store.
-
-    By design, a CHKInventory is immutable so many of the methods
-    supported by Inventory - add, rename, apply_delta, etc - are *not*
-    supported. To create a new CHKInventory, use create_by_apply_delta()
-    or from_inventory(), say.
-
-    Internally, a CHKInventory has one or two CHKMaps:
-
-    * id_to_entry - a map from (file_id,) => InventoryEntry as bytes
-    * parent_id_basename_to_file_id - a map from (parent_id, basename_utf8)
-        => file_id as bytes
-
-    The second map is optional and not present in early CHkRepository's.
-
-    No caching is performed: every method call or item access will perform
-    requests to the storage layer. As such, keep references to objects you
-    want to reuse.
-    """
-
->>>>>>> 1773a40d
     def __init__(self, search_key_name):
         self._fileid_to_entry_cache = {}
         self._fully_cached = False
@@ -1613,7 +1065,7 @@
         """Return the number of entries in the inventory."""
         return len(self.id_to_entry)
 
-    def _make_delta(self, old: CommonInventory):
+    def _make_delta(self, old):
         """Make an inventory delta from two inventories."""
         if not isinstance(old, CHKInventory):
             old_ids = set(old.iter_all_ids())
