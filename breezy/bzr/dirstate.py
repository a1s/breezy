# Copyright (C) 2006-2011 Canonical Ltd
#
# This program is free software; you can redistribute it and/or modify
# it under the terms of the GNU General Public License as published by
# the Free Software Foundation; either version 2 of the License, or
# (at your option) any later version.
#
# This program is distributed in the hope that it will be useful,
# but WITHOUT ANY WARRANTY; without even the implied warranty of
# MERCHANTABILITY or FITNESS FOR A PARTICULAR PURPOSE.  See the
# GNU General Public License for more details.
#
# You should have received a copy of the GNU General Public License
# along with this program; if not, write to the Free Software
# Foundation, Inc., 51 Franklin Street, Fifth Floor, Boston, MA 02110-1301 USA

"""DirState objects record the state of a directory and its bzr metadata.

Pseudo EBNF grammar for the state file. Fields are separated by NULLs, and
lines by NL. The field delimiters are ommitted in the grammar, line delimiters
are not - this is done for clarity of reading. All string data is in utf8.

::

    MINIKIND = "f" | "d" | "l" | "a" | "r" | "t";
    NL = "\\n";
    NULL = "\\0";
    WHOLE_NUMBER = {digit}, digit;
    BOOLEAN = "y" | "n";
    REVISION_ID = a non-empty utf8 string;

    dirstate format = header line, full checksum, row count, parent details,
     ghost_details, entries;
    header line = "#bazaar dirstate flat format 3", NL;
    full checksum = "crc32: ", ["-"], WHOLE_NUMBER, NL;
    row count = "num_entries: ", WHOLE_NUMBER, NL;
    parent_details = WHOLE NUMBER, {REVISION_ID}* NL;
    ghost_details = WHOLE NUMBER, {REVISION_ID}*, NL;
    entries = {entry};
    entry = entry_key, current_entry_details, {parent_entry_details};
    entry_key = dirname,  basename, fileid;
    current_entry_details = common_entry_details, working_entry_details;
    parent_entry_details = common_entry_details, history_entry_details;
    common_entry_details = MINIKIND, fingerprint, size, executable
    working_entry_details = packed_stat
    history_entry_details = REVISION_ID;
    executable = BOOLEAN;
    size = WHOLE_NUMBER;
    fingerprint = a nonempty utf8 sequence with meaning defined by minikind.

Given this definition, the following is useful to know::

    entry (aka row) - all the data for a given key.
    entry[0]: The key (dirname, basename, fileid)
    entry[0][0]: dirname
    entry[0][1]: basename
    entry[0][2]: fileid
    entry[1]: The tree(s) data for this path and id combination.
    entry[1][0]: The current tree
    entry[1][1]: The second tree

For an entry for a tree, we have (using tree 0 - current tree) to demonstrate::

    entry[1][0][0]: minikind
    entry[1][0][1]: fingerprint
    entry[1][0][2]: size
    entry[1][0][3]: executable
    entry[1][0][4]: packed_stat

OR (for non tree-0)::

    entry[1][1][4]: revision_id

There may be multiple rows at the root, one per id present in the root, so the
in memory root row is now::

    self._dirblocks[0] -> ('', [entry ...]),

and the entries in there are::

    entries[0][0]: b''
    entries[0][1]: b''
    entries[0][2]: file_id
    entries[1][0]: The tree data for the current tree for this fileid at /
    etc.

Kinds::

   b'r' is a relocated entry: This path is not present in this tree with this
        id, but the id can be found at another location. The fingerprint is
        used to point to the target location.
   b'a' is an absent entry: In that tree the id is not present at this path.
   b'd' is a directory entry: This path in this tree is a directory with the
        current file id. There is no fingerprint for directories.
   b'f' is a file entry: As for directory, but it's a file. The fingerprint is
        the sha1 value of the file's canonical form, i.e. after any read
        filters have been applied to the convenience form stored in the working
        tree.
   b'l' is a symlink entry: As for directory, but a symlink. The fingerprint is
        the link target.
   b't' is a reference to a nested subtree; the fingerprint is the referenced
        revision.

Ordering:

The entries on disk and in memory are ordered according to the following keys::

    directory, as a list of components
    filename
    file-id

--- Format 1 had the following different definition: ---

::

    rows = dirname, NULL, basename, NULL, MINIKIND, NULL, fileid_utf8, NULL,
        WHOLE NUMBER (* size *), NULL, packed stat, NULL, sha1|symlink target,
        {PARENT ROW}
    PARENT ROW = NULL, revision_utf8, NULL, MINIKIND, NULL, dirname, NULL,
        basename, NULL, WHOLE NUMBER (* size *), NULL, "y" | "n", NULL,
        SHA1

PARENT ROW's are emitted for every parent that is not in the ghosts details
line. That is, if the parents are foo, bar, baz, and the ghosts are bar, then
each row will have a PARENT ROW for foo and baz, but not for bar.


In any tree, a kind of 'moved' indicates that the fingerprint field
(which we treat as opaque data specific to the 'kind' anyway) has the
details for the id of this row in that tree.

I'm strongly tempted to add a id->path index as well, but I think that
where we need id->path mapping; we also usually read the whole file, so
I'm going to skip that for the moment, as we have the ability to locate
via bisect any path in any tree, and if we lookup things by path, we can
accumulate an id->path mapping as we go, which will tend to match what we
looked for.

I plan to implement this asap, so please speak up now to alter/tweak the
design - and once we stabilise on this, I'll update the wiki page for
it.

The rationale for all this is that we want fast operations for the
common case (diff/status/commit/merge on all files) and extremely fast
operations for the less common but still occurs a lot status/diff/commit
on specific files). Operations on specific files involve a scan for all
the children of a path, *in every involved tree*, which the current
format did not accommodate.
----

Design priorities:
 1. Fast end to end use for bzr's top 5 uses cases. (commmit/diff/status/merge/???)
 2. fall back current object model as needed.
 3. scale usably to the largest trees known today - say 50K entries. (mozilla
    is an example of this)


Locking:

 Eventually reuse dirstate objects across locks IFF the dirstate file has not
 been modified, but will require that we flush/ignore cached stat-hit data
 because we won't want to restat all files on disk just because a lock was
 acquired, yet we cannot trust the data after the previous lock was released.

Memory representation::

 vector of all directories, and vector of the childen ?
   i.e.
     root_entries = (direntry for root, [parent_direntries_for_root]),
     dirblocks = [
     ('', ['data for achild', 'data for bchild', 'data for cchild'])
     ('dir', ['achild', 'cchild', 'echild'])
     ]
    - single bisect to find N subtrees from a path spec
    - in-order for serialisation - this is 'dirblock' grouping.
    - insertion of a file '/a' affects only the '/' child-vector, that is, to
      insert 10K elements from scratch does not generates O(N^2) memoves of a
      single vector, rather each individual, which tends to be limited to a
      manageable number. Will scale badly on trees with 10K entries in a
      single directory. compare with Inventory.InventoryDirectory which has
      a dictionary for the children. No bisect capability, can only probe for
      exact matches, or grab all elements and sort.
    - What's the risk of error here? Once we have the base format being processed
      we should have a net win regardless of optimality. So we are going to
      go with what seems reasonable.

open questions:

Maybe we should do a test profile of the core structure - 10K simulated
searches/lookups/etc?

Objects for each row?
The lifetime of Dirstate objects is current per lock, but see above for
possible extensions. The lifetime of a row from a dirstate is expected to be
very short in the optimistic case: which we are optimising for. For instance,
subtree status will determine from analysis of the disk data what rows need to
be examined at all, and will be able to determine from a single row whether
that file has altered or not, so we are aiming to process tens of thousands of
entries each second within the dirstate context, before exposing anything to
the larger codebase. This suggests we want the time for a single file
comparison to be < 0.1 milliseconds. That would give us 10000 paths per second
processed, and to scale to 100 thousand we'll another order of magnitude to do
that. Now, as the lifetime for all unchanged entries is the time to parse, stat
the file on disk, and then immediately discard, the overhead of object creation
becomes a significant cost.

Figures: Creating a tuple from 3 elements was profiled at 0.0625
microseconds, whereas creating a object which is subclassed from tuple was
0.500 microseconds, and creating an object with 3 elements and slots was 3
microseconds long. 0.1 milliseconds is 100 microseconds, and ideally we'll get
down to 10 microseconds for the total processing - having 33% of that be object
creation is a huge overhead. There is a potential cost in using tuples within
each row which is that the conditional code to do comparisons may be slower
than method invocation, but method invocation is known to be slow due to stack
frame creation, so avoiding methods in these tight inner loops in unfortunately
desirable. We can consider a pyrex version of this with objects in future if
desired.

"""

import bisect
import contextlib
import errno
import operator
import os
from stat import S_IEXEC
import stat
import sys
import time
import zlib

from . import (
    inventory,
    )
from .. import (
    cache_utf8,
    config,
    debug,
    errors,
    lock,
    osutils,
    static_tuple,
    trace,
    urlutils,
    )
<<<<<<< HEAD
from ..tree import TreeChange
=======
from ..sixish import (
    range,
    text_type,
    viewitems,
    viewvalues,
    )
from .inventorytree import InventoryTreeChange
>>>>>>> 47cf7eb0


# This is the Windows equivalent of ENOTDIR
# It is defined in pywin32.winerror, but we don't want a strong dependency for
# just an error code.
ERROR_PATH_NOT_FOUND = 3
ERROR_DIRECTORY = 267


class DirstateCorrupt(errors.BzrError):

    _fmt = "The dirstate file (%(state)s) appears to be corrupt: %(msg)s"

    def __init__(self, state, msg):
        errors.BzrError.__init__(self)
        self.state = state
        self.msg = msg


class SHA1Provider(object):
    """An interface for getting sha1s of a file."""

    def sha1(self, abspath):
        """Return the sha1 of a file given its absolute path.

        :param abspath:  May be a filesystem encoded absolute path
             or a unicode path.
        """
        raise NotImplementedError(self.sha1)

    def stat_and_sha1(self, abspath):
        """Return the stat and sha1 of a file given its absolute path.

        :param abspath:  May be a filesystem encoded absolute path
             or a unicode path.

        Note: the stat should be the stat of the physical file
        while the sha may be the sha of its canonical content.
        """
        raise NotImplementedError(self.stat_and_sha1)


class DefaultSHA1Provider(SHA1Provider):
    """A SHA1Provider that reads directly from the filesystem."""

    def sha1(self, abspath):
        """Return the sha1 of a file given its absolute path."""
        return osutils.sha_file_by_name(abspath)

    def stat_and_sha1(self, abspath):
        """Return the stat and sha1 of a file given its absolute path."""
        with open(abspath, 'rb') as file_obj:
            statvalue = os.fstat(file_obj.fileno())
            sha1 = osutils.sha_file(file_obj)
        return statvalue, sha1


class DirState(object):
    """Record directory and metadata state for fast access.

    A dirstate is a specialised data structure for managing local working
    tree state information. Its not yet well defined whether it is platform
    specific, and if it is how we detect/parameterize that.

    Dirstates use the usual lock_write, lock_read and unlock mechanisms.
    Unlike most bzr disk formats, DirStates must be locked for reading, using
    lock_read.  (This is an os file lock internally.)  This is necessary
    because the file can be rewritten in place.

    DirStates must be explicitly written with save() to commit changes; just
    unlocking them does not write the changes to disk.
    """

    _kind_to_minikind = {
        'absent': b'a',
        'file': b'f',
        'directory': b'd',
        'relocated': b'r',
        'symlink': b'l',
        'tree-reference': b't',
        }
    _minikind_to_kind = {
        b'a': 'absent',
        b'f': 'file',
        b'd': 'directory',
        b'l': 'symlink',
        b'r': 'relocated',
        b't': 'tree-reference',
        }
    _stat_to_minikind = {
        stat.S_IFDIR: b'd',
        stat.S_IFREG: b'f',
        stat.S_IFLNK: b'l',
    }
    _to_yesno = {True: b'y', False: b'n'}  # TODO profile the performance gain
    # of using int conversion rather than a dict here. AND BLAME ANDREW IF
    # it is faster.

    # TODO: jam 20070221 Figure out what to do if we have a record that exceeds
    #       the BISECT_PAGE_SIZE. For now, we just have to make it large enough
    #       that we are sure a single record will always fit.
    BISECT_PAGE_SIZE = 4096

    NOT_IN_MEMORY = 0
    IN_MEMORY_UNMODIFIED = 1
    IN_MEMORY_MODIFIED = 2
    IN_MEMORY_HASH_MODIFIED = 3  # Only hash-cache updates

    # A pack_stat (the x's) that is just noise and will never match the output
    # of base64 encode.
    NULLSTAT = b'x' * 32
    NULL_PARENT_DETAILS = static_tuple.StaticTuple(b'a', b'', 0, False, b'')

    HEADER_FORMAT_2 = b'#bazaar dirstate flat format 2\n'
    HEADER_FORMAT_3 = b'#bazaar dirstate flat format 3\n'

    def __init__(self, path, sha1_provider, worth_saving_limit=0,
                 use_filesystem_for_exec=True):
        """Create a  DirState object.

        :param path: The path at which the dirstate file on disk should live.
        :param sha1_provider: an object meeting the SHA1Provider interface.
        :param worth_saving_limit: when the exact number of hash changed
            entries is known, only bother saving the dirstate if more than
            this count of entries have changed.
            -1 means never save hash changes, 0 means always save hash changes.
        :param use_filesystem_for_exec: Whether to trust the filesystem
            for executable bit information
        """
        # _header_state and _dirblock_state represent the current state
        # of the dirstate metadata and the per-row data respectiely.
        # NOT_IN_MEMORY indicates that no data is in memory
        # IN_MEMORY_UNMODIFIED indicates that what we have in memory
        #   is the same as is on disk
        # IN_MEMORY_MODIFIED indicates that we have a modified version
        #   of what is on disk.
        # In future we will add more granularity, for instance _dirblock_state
        # will probably support partially-in-memory as a separate variable,
        # allowing for partially-in-memory unmodified and partially-in-memory
        # modified states.
        self._header_state = DirState.NOT_IN_MEMORY
        self._dirblock_state = DirState.NOT_IN_MEMORY
        # If true, an error has been detected while updating the dirstate, and
        # for safety we're not going to commit to disk.
        self._changes_aborted = False
        self._dirblocks = []
        self._ghosts = []
        self._parents = []
        self._state_file = None
        self._filename = path
        self._lock_token = None
        self._lock_state = None
        self._id_index = None
        # a map from packed_stat to sha's.
        self._packed_stat_index = None
        self._end_of_header = None
        self._cutoff_time = None
        self._split_path_cache = {}
        self._bisect_page_size = DirState.BISECT_PAGE_SIZE
        self._sha1_provider = sha1_provider
        if 'hashcache' in debug.debug_flags:
            self._sha1_file = self._sha1_file_and_mutter
        else:
            self._sha1_file = self._sha1_provider.sha1
        # These two attributes provide a simple cache for lookups into the
        # dirstate in-memory vectors. By probing respectively for the last
        # block, and for the next entry, we save nearly 2 bisections per path
        # during commit.
        self._last_block_index = None
        self._last_entry_index = None
        # The set of known hash changes
        self._known_hash_changes = set()
        # How many hash changed entries can we have without saving
        self._worth_saving_limit = worth_saving_limit
        self._config_stack = config.LocationStack(urlutils.local_path_to_url(
            path))
        self._use_filesystem_for_exec = use_filesystem_for_exec

    def __repr__(self):
        return "%s(%r)" % \
            (self.__class__.__name__, self._filename)

    def _mark_modified(self, hash_changed_entries=None, header_modified=False):
        """Mark this dirstate as modified.

        :param hash_changed_entries: if non-None, mark just these entries as
            having their hash modified.
        :param header_modified: mark the header modified as well, not just the
            dirblocks.
        """
        #trace.mutter_callsite(3, "modified hash entries: %s", hash_changed_entries)
        if hash_changed_entries:
            self._known_hash_changes.update(
                [e[0] for e in hash_changed_entries])
            if self._dirblock_state in (DirState.NOT_IN_MEMORY,
                                        DirState.IN_MEMORY_UNMODIFIED):
                # If the dirstate is already marked a IN_MEMORY_MODIFIED, then
                # that takes precedence.
                self._dirblock_state = DirState.IN_MEMORY_HASH_MODIFIED
        else:
            # TODO: Since we now have a IN_MEMORY_HASH_MODIFIED state, we
            #       should fail noisily if someone tries to set
            #       IN_MEMORY_MODIFIED but we don't have a write-lock!
            # We don't know exactly what changed so disable smart saving
            self._dirblock_state = DirState.IN_MEMORY_MODIFIED
        if header_modified:
            self._header_state = DirState.IN_MEMORY_MODIFIED

    def _mark_unmodified(self):
        """Mark this dirstate as unmodified."""
        self._header_state = DirState.IN_MEMORY_UNMODIFIED
        self._dirblock_state = DirState.IN_MEMORY_UNMODIFIED
        self._known_hash_changes = set()

    def add(self, path, file_id, kind, stat, fingerprint):
        """Add a path to be tracked.

        :param path: The path within the dirstate - b'' is the root, 'foo' is the
            path foo within the root, 'foo/bar' is the path bar within foo
            within the root.
        :param file_id: The file id of the path being added.
        :param kind: The kind of the path, as a string like 'file',
            'directory', etc.
        :param stat: The output of os.lstat for the path.
        :param fingerprint: The sha value of the file's canonical form (i.e.
            after any read filters have been applied),
            or the target of a symlink,
            or the referenced revision id for tree-references,
            or b'' for directories.
        """
        # adding a file:
        # find the block its in.
        # find the location in the block.
        # check its not there
        # add it.
        # ------- copied from inventory.ensure_normalized_name - keep synced.
        # --- normalized_filename wants a unicode basename only, so get one.
        dirname, basename = osutils.split(path)
        # we dont import normalized_filename directly because we want to be
        # able to change the implementation at runtime for tests.
        norm_name, can_access = osutils.normalized_filename(basename)
        if norm_name != basename:
            if can_access:
                basename = norm_name
            else:
                raise errors.InvalidNormalization(path)
        # you should never have files called . or ..; just add the directory
        # in the parent, or according to the special treatment for the root
        if basename == '.' or basename == '..':
            raise inventory.InvalidEntryName(path)
        # now that we've normalised, we need the correct utf8 path and
        # dirname and basename elements. This single encode and split should be
        # faster than three separate encodes.
        utf8path = (dirname + '/' + basename).strip('/').encode('utf8')
        dirname, basename = osutils.split(utf8path)
        # uses __class__ for speed; the check is needed for safety
        if file_id.__class__ is not bytes:
            raise AssertionError(
                "must be a utf8 file_id not %s" % (type(file_id), ))
        # Make sure the file_id does not exist in this tree
        rename_from = None
        file_id_entry = self._get_entry(
            0, fileid_utf8=file_id, include_deleted=True)
        if file_id_entry != (None, None):
            if file_id_entry[1][0][0] == b'a':
                if file_id_entry[0] != (dirname, basename, file_id):
                    # set the old name's current operation to rename
                    self.update_minimal(file_id_entry[0],
                                        b'r',
                                        path_utf8=b'',
                                        packed_stat=b'',
                                        fingerprint=utf8path
                                        )
                    rename_from = file_id_entry[0][0:2]
            else:
                path = osutils.pathjoin(
                    file_id_entry[0][0], file_id_entry[0][1])
                kind = DirState._minikind_to_kind[file_id_entry[1][0][0]]
                info = '%s:%s' % (kind, path)
                raise inventory.DuplicateFileId(file_id, info)
        first_key = (dirname, basename, b'')
        block_index, present = self._find_block_index_from_key(first_key)
        if present:
            # check the path is not in the tree
            block = self._dirblocks[block_index][1]
            entry_index, _ = self._find_entry_index(first_key, block)
            while (entry_index < len(block) and
                   block[entry_index][0][0:2] == first_key[0:2]):
                if block[entry_index][1][0][0] not in (b'a', b'r'):
                    # this path is in the dirstate in the current tree.
                    raise Exception("adding already added path!")
                entry_index += 1
        else:
            # The block where we want to put the file is not present. But it
            # might be because the directory was empty, or not loaded yet. Look
            # for a parent entry, if not found, raise NotVersionedError
            parent_dir, parent_base = osutils.split(dirname)
            parent_block_idx, parent_entry_idx, _, parent_present = \
                self._get_block_entry_index(parent_dir, parent_base, 0)
            if not parent_present:
                raise errors.NotVersionedError(path, str(self))
            self._ensure_block(parent_block_idx, parent_entry_idx, dirname)
        block = self._dirblocks[block_index][1]
        entry_key = (dirname, basename, file_id)
        if stat is None:
            size = 0
            packed_stat = DirState.NULLSTAT
        else:
            size = stat.st_size
            packed_stat = pack_stat(stat)
        parent_info = self._empty_parent_info()
        minikind = DirState._kind_to_minikind[kind]
        if rename_from is not None:
            if rename_from[0]:
                old_path_utf8 = b'%s/%s' % rename_from
            else:
                old_path_utf8 = rename_from[1]
            parent_info[0] = (b'r', old_path_utf8, 0, False, b'')
        if kind == 'file':
            entry_data = entry_key, [
                (minikind, fingerprint, size, False, packed_stat),
                ] + parent_info
        elif kind == 'directory':
            entry_data = entry_key, [
                (minikind, b'', 0, False, packed_stat),
                ] + parent_info
        elif kind == 'symlink':
            entry_data = entry_key, [
                (minikind, fingerprint, size, False, packed_stat),
                ] + parent_info
        elif kind == 'tree-reference':
            entry_data = entry_key, [
                (minikind, fingerprint, 0, False, packed_stat),
                ] + parent_info
        else:
            raise errors.BzrError('unknown kind %r' % kind)
        entry_index, present = self._find_entry_index(entry_key, block)
        if not present:
            block.insert(entry_index, entry_data)
        else:
            if block[entry_index][1][0][0] != b'a':
                raise AssertionError(" %r(%r) already added" %
                                     (basename, file_id))
            block[entry_index][1][0] = entry_data[1][0]

        if kind == 'directory':
            # insert a new dirblock
            self._ensure_block(block_index, entry_index, utf8path)
        self._mark_modified()
        if self._id_index:
            self._add_to_id_index(self._id_index, entry_key)

    def _bisect(self, paths):
        """Bisect through the disk structure for specific rows.

        :param paths: A list of paths to find
        :return: A dict mapping path => entries for found entries. Missing
                 entries will not be in the map.
                 The list is not sorted, and entries will be populated
                 based on when they were read.
        """
        self._requires_lock()
        # We need the file pointer to be right after the initial header block
        self._read_header_if_needed()
        # If _dirblock_state was in memory, we should just return info from
        # there, this function is only meant to handle when we want to read
        # part of the disk.
        if self._dirblock_state != DirState.NOT_IN_MEMORY:
            raise AssertionError("bad dirblock state %r" %
                                 self._dirblock_state)

        # The disk representation is generally info + '\0\n\0' at the end. But
        # for bisecting, it is easier to treat this as '\0' + info + '\0\n'
        # Because it means we can sync on the '\n'
        state_file = self._state_file
        file_size = os.fstat(state_file.fileno()).st_size
        # We end up with 2 extra fields, we should have a trailing '\n' to
        # ensure that we read the whole record, and we should have a precursur
        # b'' which ensures that we start after the previous '\n'
        entry_field_count = self._fields_per_entry() + 1

        low = self._end_of_header
        high = file_size - 1  # Ignore the final '\0'
        # Map from (dir, name) => entry
        found = {}

        # Avoid infinite seeking
        max_count = 30 * len(paths)
        count = 0
        # pending is a list of places to look.
        # each entry is a tuple of low, high, dir_names
        #   low -> the first byte offset to read (inclusive)
        #   high -> the last byte offset (inclusive)
        #   dir_names -> The list of (dir, name) pairs that should be found in
        #                the [low, high] range
        pending = [(low, high, paths)]

        page_size = self._bisect_page_size

        fields_to_entry = self._get_fields_to_entry()

        while pending:
            low, high, cur_files = pending.pop()

            if not cur_files or low >= high:
                # Nothing to find
                continue

            count += 1
            if count > max_count:
                raise errors.BzrError('Too many seeks, most likely a bug.')

            mid = max(low, (low + high - page_size) // 2)

            state_file.seek(mid)
            # limit the read size, so we don't end up reading data that we have
            # already read.
            read_size = min(page_size, (high - mid) + 1)
            block = state_file.read(read_size)

            start = mid
            entries = block.split(b'\n')

            if len(entries) < 2:
                # We didn't find a '\n', so we cannot have found any records.
                # So put this range back and try again. But we know we have to
                # increase the page size, because a single read did not contain
                # a record break (so records must be larger than page_size)
                page_size *= 2
                pending.append((low, high, cur_files))
                continue

            # Check the first and last entries, in case they are partial, or if
            # we don't care about the rest of this page
            first_entry_num = 0
            first_fields = entries[0].split(b'\0')
            if len(first_fields) < entry_field_count:
                # We didn't get the complete first entry
                # so move start, and grab the next, which
                # should be a full entry
                start += len(entries[0]) + 1
                first_fields = entries[1].split(b'\0')
                first_entry_num = 1

            if len(first_fields) <= 2:
                # We didn't even get a filename here... what do we do?
                # Try a large page size and repeat this query
                page_size *= 2
                pending.append((low, high, cur_files))
                continue
            else:
                # Find what entries we are looking for, which occur before and
                # after this first record.
                after = start
                if first_fields[1]:
                    first_path = first_fields[1] + b'/' + first_fields[2]
                else:
                    first_path = first_fields[2]
                first_loc = _bisect_path_left(cur_files, first_path)

                # These exist before the current location
                pre = cur_files[:first_loc]
                # These occur after the current location, which may be in the
                # data we read, or might be after the last entry
                post = cur_files[first_loc:]

            if post and len(first_fields) >= entry_field_count:
                # We have files after the first entry

                # Parse the last entry
                last_entry_num = len(entries) - 1
                last_fields = entries[last_entry_num].split(b'\0')
                if len(last_fields) < entry_field_count:
                    # The very last hunk was not complete,
                    # read the previous hunk
                    after = mid + len(block) - len(entries[-1])
                    last_entry_num -= 1
                    last_fields = entries[last_entry_num].split(b'\0')
                else:
                    after = mid + len(block)

                if last_fields[1]:
                    last_path = last_fields[1] + b'/' + last_fields[2]
                else:
                    last_path = last_fields[2]
                last_loc = _bisect_path_right(post, last_path)

                middle_files = post[:last_loc]
                post = post[last_loc:]

                if middle_files:
                    # We have files that should occur in this block
                    # (>= first, <= last)
                    # Either we will find them here, or we can mark them as
                    # missing.

                    if middle_files[0] == first_path:
                        # We might need to go before this location
                        pre.append(first_path)
                    if middle_files[-1] == last_path:
                        post.insert(0, last_path)

                    # Find out what paths we have
                    paths = {first_path: [first_fields]}
                    # last_path might == first_path so we need to be
                    # careful if we should append rather than overwrite
                    if last_entry_num != first_entry_num:
                        paths.setdefault(last_path, []).append(last_fields)
                    for num in range(first_entry_num + 1, last_entry_num):
                        # TODO: jam 20070223 We are already splitting here, so
                        #       shouldn't we just split the whole thing rather
                        #       than doing the split again in add_one_record?
                        fields = entries[num].split(b'\0')
                        if fields[1]:
                            path = fields[1] + b'/' + fields[2]
                        else:
                            path = fields[2]
                        paths.setdefault(path, []).append(fields)

                    for path in middle_files:
                        for fields in paths.get(path, []):
                            # offset by 1 because of the opening '\0'
                            # consider changing fields_to_entry to avoid the
                            # extra list slice
                            entry = fields_to_entry(fields[1:])
                            found.setdefault(path, []).append(entry)

            # Now we have split up everything into pre, middle, and post, and
            # we have handled everything that fell in 'middle'.
            # We add 'post' first, so that we prefer to seek towards the
            # beginning, so that we will tend to go as early as we need, and
            # then only seek forward after that.
            if post:
                pending.append((after, high, post))
            if pre:
                pending.append((low, start - 1, pre))

        # Consider that we may want to return the directory entries in sorted
        # order. For now, we just return them in whatever order we found them,
        # and leave it up to the caller if they care if it is ordered or not.
        return found

    def _bisect_dirblocks(self, dir_list):
        """Bisect through the disk structure to find entries in given dirs.

        _bisect_dirblocks is meant to find the contents of directories, which
        differs from _bisect, which only finds individual entries.

        :param dir_list: A sorted list of directory names ['', 'dir', 'foo'].
        :return: A map from dir => entries_for_dir
        """
        # TODO: jam 20070223 A lot of the bisecting logic could be shared
        #       between this and _bisect. It would require parameterizing the
        #       inner loop with a function, though. We should evaluate the
        #       performance difference.
        self._requires_lock()
        # We need the file pointer to be right after the initial header block
        self._read_header_if_needed()
        # If _dirblock_state was in memory, we should just return info from
        # there, this function is only meant to handle when we want to read
        # part of the disk.
        if self._dirblock_state != DirState.NOT_IN_MEMORY:
            raise AssertionError("bad dirblock state %r" %
                                 self._dirblock_state)
        # The disk representation is generally info + '\0\n\0' at the end. But
        # for bisecting, it is easier to treat this as '\0' + info + '\0\n'
        # Because it means we can sync on the '\n'
        state_file = self._state_file
        file_size = os.fstat(state_file.fileno()).st_size
        # We end up with 2 extra fields, we should have a trailing '\n' to
        # ensure that we read the whole record, and we should have a precursur
        # b'' which ensures that we start after the previous '\n'
        entry_field_count = self._fields_per_entry() + 1

        low = self._end_of_header
        high = file_size - 1  # Ignore the final '\0'
        # Map from dir => entry
        found = {}

        # Avoid infinite seeking
        max_count = 30 * len(dir_list)
        count = 0
        # pending is a list of places to look.
        # each entry is a tuple of low, high, dir_names
        #   low -> the first byte offset to read (inclusive)
        #   high -> the last byte offset (inclusive)
        #   dirs -> The list of directories that should be found in
        #                the [low, high] range
        pending = [(low, high, dir_list)]

        page_size = self._bisect_page_size

        fields_to_entry = self._get_fields_to_entry()

        while pending:
            low, high, cur_dirs = pending.pop()

            if not cur_dirs or low >= high:
                # Nothing to find
                continue

            count += 1
            if count > max_count:
                raise errors.BzrError('Too many seeks, most likely a bug.')

            mid = max(low, (low + high - page_size) // 2)

            state_file.seek(mid)
            # limit the read size, so we don't end up reading data that we have
            # already read.
            read_size = min(page_size, (high - mid) + 1)
            block = state_file.read(read_size)

            start = mid
            entries = block.split(b'\n')

            if len(entries) < 2:
                # We didn't find a '\n', so we cannot have found any records.
                # So put this range back and try again. But we know we have to
                # increase the page size, because a single read did not contain
                # a record break (so records must be larger than page_size)
                page_size *= 2
                pending.append((low, high, cur_dirs))
                continue

            # Check the first and last entries, in case they are partial, or if
            # we don't care about the rest of this page
            first_entry_num = 0
            first_fields = entries[0].split(b'\0')
            if len(first_fields) < entry_field_count:
                # We didn't get the complete first entry
                # so move start, and grab the next, which
                # should be a full entry
                start += len(entries[0]) + 1
                first_fields = entries[1].split(b'\0')
                first_entry_num = 1

            if len(first_fields) <= 1:
                # We didn't even get a dirname here... what do we do?
                # Try a large page size and repeat this query
                page_size *= 2
                pending.append((low, high, cur_dirs))
                continue
            else:
                # Find what entries we are looking for, which occur before and
                # after this first record.
                after = start
                first_dir = first_fields[1]
                first_loc = bisect.bisect_left(cur_dirs, first_dir)

                # These exist before the current location
                pre = cur_dirs[:first_loc]
                # These occur after the current location, which may be in the
                # data we read, or might be after the last entry
                post = cur_dirs[first_loc:]

            if post and len(first_fields) >= entry_field_count:
                # We have records to look at after the first entry

                # Parse the last entry
                last_entry_num = len(entries) - 1
                last_fields = entries[last_entry_num].split(b'\0')
                if len(last_fields) < entry_field_count:
                    # The very last hunk was not complete,
                    # read the previous hunk
                    after = mid + len(block) - len(entries[-1])
                    last_entry_num -= 1
                    last_fields = entries[last_entry_num].split(b'\0')
                else:
                    after = mid + len(block)

                last_dir = last_fields[1]
                last_loc = bisect.bisect_right(post, last_dir)

                middle_files = post[:last_loc]
                post = post[last_loc:]

                if middle_files:
                    # We have files that should occur in this block
                    # (>= first, <= last)
                    # Either we will find them here, or we can mark them as
                    # missing.

                    if middle_files[0] == first_dir:
                        # We might need to go before this location
                        pre.append(first_dir)
                    if middle_files[-1] == last_dir:
                        post.insert(0, last_dir)

                    # Find out what paths we have
                    paths = {first_dir: [first_fields]}
                    # last_dir might == first_dir so we need to be
                    # careful if we should append rather than overwrite
                    if last_entry_num != first_entry_num:
                        paths.setdefault(last_dir, []).append(last_fields)
                    for num in range(first_entry_num + 1, last_entry_num):
                        # TODO: jam 20070223 We are already splitting here, so
                        #       shouldn't we just split the whole thing rather
                        #       than doing the split again in add_one_record?
                        fields = entries[num].split(b'\0')
                        paths.setdefault(fields[1], []).append(fields)

                    for cur_dir in middle_files:
                        for fields in paths.get(cur_dir, []):
                            # offset by 1 because of the opening '\0'
                            # consider changing fields_to_entry to avoid the
                            # extra list slice
                            entry = fields_to_entry(fields[1:])
                            found.setdefault(cur_dir, []).append(entry)

            # Now we have split up everything into pre, middle, and post, and
            # we have handled everything that fell in 'middle'.
            # We add 'post' first, so that we prefer to seek towards the
            # beginning, so that we will tend to go as early as we need, and
            # then only seek forward after that.
            if post:
                pending.append((after, high, post))
            if pre:
                pending.append((low, start - 1, pre))

        return found

    def _bisect_recursive(self, paths):
        """Bisect for entries for all paths and their children.

        This will use bisect to find all records for the supplied paths. It
        will then continue to bisect for any records which are marked as
        directories. (and renames?)

        :param paths: A sorted list of (dir, name) pairs
             eg: [('', b'a'), ('', b'f'), ('a/b', b'c')]
        :return: A dictionary mapping (dir, name, file_id) => [tree_info]
        """
        # Map from (dir, name, file_id) => [tree_info]
        found = {}

        found_dir_names = set()

        # Directories that have been read
        processed_dirs = set()
        # Get the ball rolling with the first bisect for all entries.
        newly_found = self._bisect(paths)

        while newly_found:
            # Directories that need to be read
            pending_dirs = set()
            paths_to_search = set()
            for entry_list in newly_found.values():
                for dir_name_id, trees_info in entry_list:
                    found[dir_name_id] = trees_info
                    found_dir_names.add(dir_name_id[:2])
                    is_dir = False
                    for tree_info in trees_info:
                        minikind = tree_info[0]
                        if minikind == b'd':
                            if is_dir:
                                # We already processed this one as a directory,
                                # we don't need to do the extra work again.
                                continue
                            subdir, name, file_id = dir_name_id
                            path = osutils.pathjoin(subdir, name)
                            is_dir = True
                            if path not in processed_dirs:
                                pending_dirs.add(path)
                        elif minikind == b'r':
                            # Rename, we need to directly search the target
                            # which is contained in the fingerprint column
                            dir_name = osutils.split(tree_info[1])
                            if dir_name[0] in pending_dirs:
                                # This entry will be found in the dir search
                                continue
                            if dir_name not in found_dir_names:
                                paths_to_search.add(tree_info[1])
            # Now we have a list of paths to look for directly, and
            # directory blocks that need to be read.
            # newly_found is mixing the keys between (dir, name) and path
            # entries, but that is okay, because we only really care about the
            # targets.
            newly_found = self._bisect(sorted(paths_to_search))
            newly_found.update(self._bisect_dirblocks(sorted(pending_dirs)))
            processed_dirs.update(pending_dirs)
        return found

    def _discard_merge_parents(self):
        """Discard any parents trees beyond the first.

        Note that if this fails the dirstate is corrupted.

        After this function returns the dirstate contains 2 trees, neither of
        which are ghosted.
        """
        self._read_header_if_needed()
        parents = self.get_parent_ids()
        if len(parents) < 1:
            return
        # only require all dirblocks if we are doing a full-pass removal.
        self._read_dirblocks_if_needed()
        dead_patterns = {(b'a', b'r'), (b'a', b'a'),
                         (b'r', b'r'), (b'r', b'a')}

        def iter_entries_removable():
            for block in self._dirblocks:
                deleted_positions = []
                for pos, entry in enumerate(block[1]):
                    yield entry
                    if (entry[1][0][0], entry[1][1][0]) in dead_patterns:
                        deleted_positions.append(pos)
                if deleted_positions:
                    if len(deleted_positions) == len(block[1]):
                        del block[1][:]
                    else:
                        for pos in reversed(deleted_positions):
                            del block[1][pos]
        # if the first parent is a ghost:
        if parents[0] in self.get_ghosts():
            empty_parent = [DirState.NULL_PARENT_DETAILS]
            for entry in iter_entries_removable():
                entry[1][1:] = empty_parent
        else:
            for entry in iter_entries_removable():
                del entry[1][2:]

        self._ghosts = []
        self._parents = [parents[0]]
        self._mark_modified(header_modified=True)

    def _empty_parent_info(self):
        return [DirState.NULL_PARENT_DETAILS] * (len(self._parents) -
                                                 len(self._ghosts))

    def _ensure_block(self, parent_block_index, parent_row_index, dirname):
        """Ensure a block for dirname exists.

        This function exists to let callers which know that there is a
        directory dirname ensure that the block for it exists. This block can
        fail to exist because of demand loading, or because a directory had no
        children. In either case it is not an error. It is however an error to
        call this if there is no parent entry for the directory, and thus the
        function requires the coordinates of such an entry to be provided.

        The root row is special cased and can be indicated with a parent block
        and row index of -1

        :param parent_block_index: The index of the block in which dirname's row
            exists.
        :param parent_row_index: The index in the parent block where the row
            exists.
        :param dirname: The utf8 dirname to ensure there is a block for.
        :return: The index for the block.
        """
        if dirname == b'' and parent_row_index == 0 and parent_block_index == 0:
            # This is the signature of the root row, and the
            # contents-of-root row is always index 1
            return 1
        # the basename of the directory must be the end of its full name.
        if not (parent_block_index == -1 and
                parent_block_index == -1 and dirname == b''):
            if not dirname.endswith(
                    self._dirblocks[parent_block_index][1][parent_row_index][0][1]):
                raise AssertionError("bad dirname %r" % dirname)
        block_index, present = self._find_block_index_from_key(
            (dirname, b'', b''))
        if not present:
            # In future, when doing partial parsing, this should load and
            # populate the entire block.
            self._dirblocks.insert(block_index, (dirname, []))
        return block_index

    def _entries_to_current_state(self, new_entries):
        """Load new_entries into self.dirblocks.

        Process new_entries into the current state object, making them the active
        state.  The entries are grouped together by directory to form dirblocks.

        :param new_entries: A sorted list of entries. This function does not sort
            to prevent unneeded overhead when callers have a sorted list already.
        :return: Nothing.
        """
        if new_entries[0][0][0:2] != (b'', b''):
            raise AssertionError(
                "Missing root row %r" % (new_entries[0][0],))
        # The two blocks here are deliberate: the root block and the
        # contents-of-root block.
        self._dirblocks = [(b'', []), (b'', [])]
        current_block = self._dirblocks[0][1]
        current_dirname = b''
        root_key = (b'', b'')
        append_entry = current_block.append
        for entry in new_entries:
            if entry[0][0] != current_dirname:
                # new block - different dirname
                current_block = []
                current_dirname = entry[0][0]
                self._dirblocks.append((current_dirname, current_block))
                append_entry = current_block.append
            # append the entry to the current block
            append_entry(entry)
        self._split_root_dirblock_into_contents()

    def _split_root_dirblock_into_contents(self):
        """Split the root dirblocks into root and contents-of-root.

        After parsing by path, we end up with root entries and contents-of-root
        entries in the same block. This loop splits them out again.
        """
        # The above loop leaves the "root block" entries mixed with the
        # "contents-of-root block". But we don't want an if check on
        # all entries, so instead we just fix it up here.
        if self._dirblocks[1] != (b'', []):
            raise ValueError("bad dirblock start %r" % (self._dirblocks[1],))
        root_block = []
        contents_of_root_block = []
        for entry in self._dirblocks[0][1]:
            if not entry[0][1]:  # This is a root entry
                root_block.append(entry)
            else:
                contents_of_root_block.append(entry)
        self._dirblocks[0] = (b'', root_block)
        self._dirblocks[1] = (b'', contents_of_root_block)

    def _entries_for_path(self, path):
        """Return a list with all the entries that match path for all ids."""
        dirname, basename = os.path.split(path)
        key = (dirname, basename, b'')
        block_index, present = self._find_block_index_from_key(key)
        if not present:
            # the block which should contain path is absent.
            return []
        result = []
        block = self._dirblocks[block_index][1]
        entry_index, _ = self._find_entry_index(key, block)
        # we may need to look at multiple entries at this path: walk while the specific_files match.
        while (entry_index < len(block) and
               block[entry_index][0][0:2] == key[0:2]):
            result.append(block[entry_index])
            entry_index += 1
        return result

    def _entry_to_line(self, entry):
        """Serialize entry to a NULL delimited line ready for _get_output_lines.

        :param entry: An entry_tuple as defined in the module docstring.
        """
        entire_entry = list(entry[0])
        for tree_number, tree_data in enumerate(entry[1]):
            # (minikind, fingerprint, size, executable, tree_specific_string)
            entire_entry.extend(tree_data)
            # 3 for the key, 5 for the fields per tree.
            tree_offset = 3 + tree_number * 5
            # minikind
            entire_entry[tree_offset + 0] = tree_data[0]
            # size
            entire_entry[tree_offset + 2] = b'%d' % tree_data[2]
            # executable
            entire_entry[tree_offset + 3] = DirState._to_yesno[tree_data[3]]
        return b'\0'.join(entire_entry)

    def _fields_per_entry(self):
        """How many null separated fields should be in each entry row.

        Each line now has an extra '\\n' field which is not used
        so we just skip over it

        entry size::
            3 fields for the key
            + number of fields per tree_data (5) * tree count
            + newline
         """
        tree_count = 1 + self._num_present_parents()
        return 3 + 5 * tree_count + 1

    def _find_block(self, key, add_if_missing=False):
        """Return the block that key should be present in.

        :param key: A dirstate entry key.
        :return: The block tuple.
        """
        block_index, present = self._find_block_index_from_key(key)
        if not present:
            if not add_if_missing:
                # check to see if key is versioned itself - we might want to
                # add it anyway, because dirs with no entries dont get a
                # dirblock at parse time.
                # This is an uncommon branch to take: most dirs have children,
                # and most code works with versioned paths.
                parent_base, parent_name = osutils.split(key[0])
                if not self._get_block_entry_index(parent_base, parent_name, 0)[3]:
                    # some parent path has not been added - its an error to add
                    # this child
                    raise errors.NotVersionedError(key[0:2], str(self))
            self._dirblocks.insert(block_index, (key[0], []))
        return self._dirblocks[block_index]

    def _find_block_index_from_key(self, key):
        """Find the dirblock index for a key.

        :return: The block index, True if the block for the key is present.
        """
        if key[0:2] == (b'', b''):
            return 0, True
        try:
            if (self._last_block_index is not None and
                    self._dirblocks[self._last_block_index][0] == key[0]):
                return self._last_block_index, True
        except IndexError:
            pass
        block_index = bisect_dirblock(self._dirblocks, key[0], 1,
                                      cache=self._split_path_cache)
        # _right returns one-past-where-key is so we have to subtract
        # one to use it. we use _right here because there are two
        # b'' blocks - the root, and the contents of root
        # we always have a minimum of 2 in self._dirblocks: root and
        # root-contents, and for b'', we get 2 back, so this is
        # simple and correct:
        present = (block_index < len(self._dirblocks) and
                   self._dirblocks[block_index][0] == key[0])
        self._last_block_index = block_index
        # Reset the entry index cache to the beginning of the block.
        self._last_entry_index = -1
        return block_index, present

    def _find_entry_index(self, key, block):
        """Find the entry index for a key in a block.

        :return: The entry index, True if the entry for the key is present.
        """
        len_block = len(block)
        try:
            if self._last_entry_index is not None:
                # mini-bisect here.
                entry_index = self._last_entry_index + 1
                # A hit is when the key is after the last slot, and before or
                # equal to the next slot.
                if ((entry_index > 0 and block[entry_index - 1][0] < key) and
                        key <= block[entry_index][0]):
                    self._last_entry_index = entry_index
                    present = (block[entry_index][0] == key)
                    return entry_index, present
        except IndexError:
            pass
        entry_index = bisect.bisect_left(block, (key, []))
        present = (entry_index < len_block and
                   block[entry_index][0] == key)
        self._last_entry_index = entry_index
        return entry_index, present

    @staticmethod
    def from_tree(tree, dir_state_filename, sha1_provider=None):
        """Create a dirstate from a bzr Tree.

        :param tree: The tree which should provide parent information and
            inventory ids.
        :param sha1_provider: an object meeting the SHA1Provider interface.
            If None, a DefaultSHA1Provider is used.
        :return: a DirState object which is currently locked for writing.
            (it was locked by DirState.initialize)
        """
        result = DirState.initialize(dir_state_filename,
                                     sha1_provider=sha1_provider)
        try:
            with contextlib.ExitStack() as exit_stack:
                exit_stack.enter_context(tree.lock_read())
                parent_ids = tree.get_parent_ids()
                num_parents = len(parent_ids)
                parent_trees = []
                for parent_id in parent_ids:
                    parent_tree = tree.branch.repository.revision_tree(
                        parent_id)
                    parent_trees.append((parent_id, parent_tree))
                    exit_stack.enter_context(parent_tree.lock_read())
                result.set_parent_trees(parent_trees, [])
                result.set_state_from_inventory(tree.root_inventory)
        except:
            # The caller won't have a chance to unlock this, so make sure we
            # cleanup ourselves
            result.unlock()
            raise
        return result

    def _check_delta_is_valid(self, delta):
        delta = list(inventory._check_delta_unique_ids(
                     inventory._check_delta_unique_old_paths(
                         inventory._check_delta_unique_new_paths(
                             inventory._check_delta_ids_match_entry(
                                 inventory._check_delta_ids_are_valid(
                                     inventory._check_delta_new_path_entry_both_or_None(delta)))))))

        def delta_key(d):
            (old_path, new_path, file_id, new_entry) = d
            if old_path is None:
                old_path = ''
            if new_path is None:
                new_path = ''
            return (old_path, new_path, file_id, new_entry)
        delta.sort(key=delta_key, reverse=True)
        return delta

    def update_by_delta(self, delta):
        """Apply an inventory delta to the dirstate for tree 0

        This is the workhorse for apply_inventory_delta in dirstate based
        trees.

        :param delta: An inventory delta.  See Inventory.apply_delta for
            details.
        """
        self._read_dirblocks_if_needed()
        encode = cache_utf8.encode
        insertions = {}
        removals = {}
        # Accumulate parent references (path_utf8, id), to check for parentless
        # items or items placed under files/links/tree-references. We get
        # references from every item in the delta that is not a deletion and
        # is not itself the root.
        parents = set()
        # Added ids must not be in the dirstate already. This set holds those
        # ids.
        new_ids = set()
        # This loop transforms the delta to single atomic operations that can
        # be executed and validated.
        delta = self._check_delta_is_valid(delta)
        for old_path, new_path, file_id, inv_entry in delta:
            if not isinstance(file_id, bytes):
                raise AssertionError(
                    "must be a utf8 file_id not %s" % (type(file_id), ))
            if (file_id in insertions) or (file_id in removals):
                self._raise_invalid(old_path or new_path, file_id,
                                    "repeated file_id")
            if old_path is not None:
                old_path = old_path.encode('utf-8')
                removals[file_id] = old_path
            else:
                new_ids.add(file_id)
            if new_path is not None:
                if inv_entry is None:
                    self._raise_invalid(new_path, file_id,
                                        "new_path with no entry")
                new_path = new_path.encode('utf-8')
                dirname_utf8, basename = osutils.split(new_path)
                if basename:
                    parents.add((dirname_utf8, inv_entry.parent_id))
                key = (dirname_utf8, basename, file_id)
                minikind = DirState._kind_to_minikind[inv_entry.kind]
                if minikind == b't':
                    fingerprint = inv_entry.reference_revision or b''
                else:
                    fingerprint = b''
                insertions[file_id] = (key, minikind, inv_entry.executable,
                                       fingerprint, new_path)
            # Transform moves into delete+add pairs
            if None not in (old_path, new_path):
                for child in self._iter_child_entries(0, old_path):
                    if child[0][2] in insertions or child[0][2] in removals:
                        continue
                    child_dirname = child[0][0]
                    child_basename = child[0][1]
                    minikind = child[1][0][0]
                    fingerprint = child[1][0][4]
                    executable = child[1][0][3]
                    old_child_path = osutils.pathjoin(child_dirname,
                                                      child_basename)
                    removals[child[0][2]] = old_child_path
                    child_suffix = child_dirname[len(old_path):]
                    new_child_dirname = (new_path + child_suffix)
                    key = (new_child_dirname, child_basename, child[0][2])
                    new_child_path = osutils.pathjoin(new_child_dirname,
                                                      child_basename)
                    insertions[child[0][2]] = (key, minikind, executable,
                                               fingerprint, new_child_path)
        self._check_delta_ids_absent(new_ids, delta, 0)
        try:
            self._apply_removals(removals.items())
            self._apply_insertions(insertions.values())
            # Validate parents
            self._after_delta_check_parents(parents, 0)
        except errors.BzrError as e:
            self._changes_aborted = True
            if 'integrity error' not in str(e):
                raise
            # _get_entry raises BzrError when a request is inconsistent; we
            # want such errors to be shown as InconsistentDelta - and that
            # fits the behaviour we trigger.
            raise errors.InconsistentDeltaDelta(delta,
                                                "error from _get_entry. %s" % (e,))

    def _apply_removals(self, removals):
        for file_id, path in sorted(removals, reverse=True,
                                    key=operator.itemgetter(1)):
            dirname, basename = osutils.split(path)
            block_i, entry_i, d_present, f_present = \
                self._get_block_entry_index(dirname, basename, 0)
            try:
                entry = self._dirblocks[block_i][1][entry_i]
            except IndexError:
                self._raise_invalid(path, file_id,
                                    "Wrong path for old path.")
            if not f_present or entry[1][0][0] in (b'a', b'r'):
                self._raise_invalid(path, file_id,
                                    "Wrong path for old path.")
            if file_id != entry[0][2]:
                self._raise_invalid(path, file_id,
                                    "Attempt to remove path has wrong id - found %r."
                                    % entry[0][2])
            self._make_absent(entry)
            # See if we have a malformed delta: deleting a directory must not
            # leave crud behind. This increases the number of bisects needed
            # substantially, but deletion or renames of large numbers of paths
            # is rare enough it shouldn't be an issue (famous last words?) RBC
            # 20080730.
            block_i, entry_i, d_present, f_present = \
                self._get_block_entry_index(path, b'', 0)
            if d_present:
                # The dir block is still present in the dirstate; this could
                # be due to it being in a parent tree, or a corrupt delta.
                for child_entry in self._dirblocks[block_i][1]:
                    if child_entry[1][0][0] not in (b'r', b'a'):
                        self._raise_invalid(path, entry[0][2],
                                            "The file id was deleted but its children were "
                                            "not deleted.")

    def _apply_insertions(self, adds):
        try:
            for key, minikind, executable, fingerprint, path_utf8 in sorted(adds):
                self.update_minimal(key, minikind, executable, fingerprint,
                                    path_utf8=path_utf8)
        except errors.NotVersionedError:
            self._raise_invalid(path_utf8.decode('utf8'), key[2],
                                "Missing parent")

    def update_basis_by_delta(self, delta, new_revid):
        """Update the parents of this tree after a commit.

        This gives the tree one parent, with revision id new_revid. The
        inventory delta is applied to the current basis tree to generate the
        inventory for the parent new_revid, and all other parent trees are
        discarded.

        Note that an exception during the operation of this method will leave
        the dirstate in a corrupt state where it should not be saved.

        :param new_revid: The new revision id for the trees parent.
        :param delta: An inventory delta (see apply_inventory_delta) describing
            the changes from the current left most parent revision to new_revid.
        """
        self._read_dirblocks_if_needed()
        self._discard_merge_parents()
        if self._ghosts != []:
            raise NotImplementedError(self.update_basis_by_delta)
        if len(self._parents) == 0:
            # setup a blank tree, the most simple way.
            empty_parent = DirState.NULL_PARENT_DETAILS
            for entry in self._iter_entries():
                entry[1].append(empty_parent)
            self._parents.append(new_revid)

        self._parents[0] = new_revid

        delta = self._check_delta_is_valid(delta)
        adds = []
        changes = []
        deletes = []
        # The paths this function accepts are unicode and must be encoded as we
        # go.
        encode = cache_utf8.encode
        inv_to_entry = self._inv_entry_to_details
        # delta is now (deletes, changes), (adds) in reverse lexographical
        # order.
        # deletes in reverse lexographic order are safe to process in situ.
        # renames are not, as a rename from any path could go to a path
        # lexographically lower, so we transform renames into delete, add pairs,
        # expanding them recursively as needed.
        # At the same time, to reduce interface friction we convert the input
        # inventory entries to dirstate.
        root_only = ('', '')
        # Accumulate parent references (path_utf8, id), to check for parentless
        # items or items placed under files/links/tree-references. We get
        # references from every item in the delta that is not a deletion and
        # is not itself the root.
        parents = set()
        # Added ids must not be in the dirstate already. This set holds those
        # ids.
        new_ids = set()
        for old_path, new_path, file_id, inv_entry in delta:
            if file_id.__class__ is not bytes:
                raise AssertionError(
                    "must be a utf8 file_id not %s" % (type(file_id), ))
            if inv_entry is not None and file_id != inv_entry.file_id:
                self._raise_invalid(new_path, file_id,
                                    "mismatched entry file_id %r" % inv_entry)
            if new_path is None:
                new_path_utf8 = None
            else:
                if inv_entry is None:
                    self._raise_invalid(new_path, file_id,
                                        "new_path with no entry")
                new_path_utf8 = encode(new_path)
                # note the parent for validation
                dirname_utf8, basename_utf8 = osutils.split(new_path_utf8)
                if basename_utf8:
                    parents.add((dirname_utf8, inv_entry.parent_id))
            if old_path is None:
                old_path_utf8 = None
            else:
                old_path_utf8 = encode(old_path)
            if old_path is None:
                adds.append((None, new_path_utf8, file_id,
                             inv_to_entry(inv_entry), True))
                new_ids.add(file_id)
            elif new_path is None:
                deletes.append((old_path_utf8, None, file_id, None, True))
            elif (old_path, new_path) == root_only:
                # change things in-place
                # Note: the case of a parent directory changing its file_id
                #       tends to break optimizations here, because officially
                #       the file has actually been moved, it just happens to
                #       end up at the same path. If we can figure out how to
                #       handle that case, we can avoid a lot of add+delete
                #       pairs for objects that stay put.
                # elif old_path == new_path:
                changes.append((old_path_utf8, new_path_utf8, file_id,
                                inv_to_entry(inv_entry)))
            else:
                # Renames:
                # Because renames must preserve their children we must have
                # processed all relocations and removes before hand. The sort
                # order ensures we've examined the child paths, but we also
                # have to execute the removals, or the split to an add/delete
                # pair will result in the deleted item being reinserted, or
                # renamed items being reinserted twice - and possibly at the
                # wrong place. Splitting into a delete/add pair also simplifies
                # the handling of entries with (b'f', ...), (b'r' ...) because
                # the target of the b'r' is old_path here, and we add that to
                # deletes, meaning that the add handler does not need to check
                # for b'r' items on every pass.
                self._update_basis_apply_deletes(deletes)
                deletes = []
                # Split into an add/delete pair recursively.
                adds.append((old_path_utf8, new_path_utf8, file_id,
                             inv_to_entry(inv_entry), False))
                # Expunge deletes that we've seen so that deleted/renamed
                # children of a rename directory are handled correctly.
                new_deletes = reversed(list(
                    self._iter_child_entries(1, old_path_utf8)))
                # Remove the current contents of the tree at orig_path, and
                # reinsert at the correct new path.
                for entry in new_deletes:
                    child_dirname, child_basename, child_file_id = entry[0]
                    if child_dirname:
                        source_path = child_dirname + b'/' + child_basename
                    else:
                        source_path = child_basename
                    if new_path_utf8:
                        target_path = \
                            new_path_utf8 + source_path[len(old_path_utf8):]
                    else:
                        if old_path_utf8 == b'':
                            raise AssertionError("cannot rename directory to"
                                                 " itself")
                        target_path = source_path[len(old_path_utf8) + 1:]
                    adds.append(
                        (None, target_path, entry[0][2], entry[1][1], False))
                    deletes.append(
                        (source_path, target_path, entry[0][2], None, False))
                deletes.append(
                    (old_path_utf8, new_path_utf8, file_id, None, False))

        self._check_delta_ids_absent(new_ids, delta, 1)
        try:
            # Finish expunging deletes/first half of renames.
            self._update_basis_apply_deletes(deletes)
            # Reinstate second half of renames and new paths.
            self._update_basis_apply_adds(adds)
            # Apply in-situ changes.
            self._update_basis_apply_changes(changes)
            # Validate parents
            self._after_delta_check_parents(parents, 1)
        except errors.BzrError as e:
            self._changes_aborted = True
            if 'integrity error' not in str(e):
                raise
            # _get_entry raises BzrError when a request is inconsistent; we
            # want such errors to be shown as InconsistentDelta - and that
            # fits the behaviour we trigger.
            raise errors.InconsistentDeltaDelta(delta,
                                                "error from _get_entry. %s" % (e,))

        self._mark_modified(header_modified=True)
        self._id_index = None
        return

    def _check_delta_ids_absent(self, new_ids, delta, tree_index):
        """Check that none of the file_ids in new_ids are present in a tree."""
        if not new_ids:
            return
        id_index = self._get_id_index()
        for file_id in new_ids:
            for key in id_index.get(file_id, ()):
                block_i, entry_i, d_present, f_present = \
                    self._get_block_entry_index(key[0], key[1], tree_index)
                if not f_present:
                    # In a different tree
                    continue
                entry = self._dirblocks[block_i][1][entry_i]
                if entry[0][2] != file_id:
                    # Different file_id, so not what we want.
                    continue
                self._raise_invalid((b"%s/%s" % key[0:2]).decode('utf8'), file_id,
                                    "This file_id is new in the delta but already present in "
                                    "the target")

    def _raise_invalid(self, path, file_id, reason):
        self._changes_aborted = True
        raise errors.InconsistentDelta(path, file_id, reason)

    def _update_basis_apply_adds(self, adds):
        """Apply a sequence of adds to tree 1 during update_basis_by_delta.

        They may be adds, or renames that have been split into add/delete
        pairs.

        :param adds: A sequence of adds. Each add is a tuple:
            (None, new_path_utf8, file_id, (entry_details), real_add). real_add
            is False when the add is the second half of a remove-and-reinsert
            pair created to handle renames and deletes.
        """
        # Adds are accumulated partly from renames, so can be in any input
        # order - sort it.
        # TODO: we may want to sort in dirblocks order. That way each entry
        #       will end up in the same directory, allowing the _get_entry
        #       fast-path for looking up 2 items in the same dir work.
        adds.sort(key=lambda x: x[1])
        # adds is now in lexographic order, which places all parents before
        # their children, so we can process it linearly.
        st = static_tuple.StaticTuple
        for old_path, new_path, file_id, new_details, real_add in adds:
            dirname, basename = osutils.split(new_path)
            entry_key = st(dirname, basename, file_id)
            block_index, present = self._find_block_index_from_key(entry_key)
            if not present:
                # The block where we want to put the file is not present.
                # However, it might have just been an empty directory. Look for
                # the parent in the basis-so-far before throwing an error.
                parent_dir, parent_base = osutils.split(dirname)
                parent_block_idx, parent_entry_idx, _, parent_present = \
                    self._get_block_entry_index(parent_dir, parent_base, 1)
                if not parent_present:
                    self._raise_invalid(new_path, file_id,
                                        "Unable to find block for this record."
                                        " Was the parent added?")
                self._ensure_block(parent_block_idx, parent_entry_idx, dirname)

            block = self._dirblocks[block_index][1]
            entry_index, present = self._find_entry_index(entry_key, block)
            if real_add:
                if old_path is not None:
                    self._raise_invalid(new_path, file_id,
                                        'considered a real add but still had old_path at %s'
                                        % (old_path,))
            if present:
                entry = block[entry_index]
                basis_kind = entry[1][1][0]
                if basis_kind == b'a':
                    entry[1][1] = new_details
                elif basis_kind == b'r':
                    raise NotImplementedError()
                else:
                    self._raise_invalid(new_path, file_id,
                                        "An entry was marked as a new add"
                                        " but the basis target already existed")
            else:
                # The exact key was not found in the block. However, we need to
                # check if there is a key next to us that would have matched.
                # We only need to check 2 locations, because there are only 2
                # trees present.
                for maybe_index in range(entry_index - 1, entry_index + 1):
                    if maybe_index < 0 or maybe_index >= len(block):
                        continue
                    maybe_entry = block[maybe_index]
                    if maybe_entry[0][:2] != (dirname, basename):
                        # Just a random neighbor
                        continue
                    if maybe_entry[0][2] == file_id:
                        raise AssertionError(
                            '_find_entry_index didnt find a key match'
                            ' but walking the data did, for %s'
                            % (entry_key,))
                    basis_kind = maybe_entry[1][1][0]
                    if basis_kind not in (b'a', b'r'):
                        self._raise_invalid(new_path, file_id,
                                            "we have an add record for path, but the path"
                                            " is already present with another file_id %s"
                                            % (maybe_entry[0][2],))

                entry = (entry_key, [DirState.NULL_PARENT_DETAILS,
                                     new_details])
                block.insert(entry_index, entry)

            active_kind = entry[1][0][0]
            if active_kind == b'a':
                # The active record shows up as absent, this could be genuine,
                # or it could be present at some other location. We need to
                # verify.
                id_index = self._get_id_index()
                # The id_index may not be perfectly accurate for tree1, because
                # we haven't been keeping it updated. However, it should be
                # fine for tree0, and that gives us enough info for what we
                # need
                keys = id_index.get(file_id, ())
                for key in keys:
                    block_i, entry_i, d_present, f_present = \
                        self._get_block_entry_index(key[0], key[1], 0)
                    if not f_present:
                        continue
                    active_entry = self._dirblocks[block_i][1][entry_i]
                    if (active_entry[0][2] != file_id):
                        # Some other file is at this path, we don't need to
                        # link it.
                        continue
                    real_active_kind = active_entry[1][0][0]
                    if real_active_kind in (b'a', b'r'):
                        # We found a record, which was not *this* record,
                        # which matches the file_id, but is not actually
                        # present. Something seems *really* wrong.
                        self._raise_invalid(new_path, file_id,
                                            "We found a tree0 entry that doesnt make sense")
                    # Now, we've found a tree0 entry which matches the file_id
                    # but is at a different location. So update them to be
                    # rename records.
                    active_dir, active_name = active_entry[0][:2]
                    if active_dir:
                        active_path = active_dir + b'/' + active_name
                    else:
                        active_path = active_name
                    active_entry[1][1] = st(b'r', new_path, 0, False, b'')
                    entry[1][0] = st(b'r', active_path, 0, False, b'')
            elif active_kind == b'r':
                raise NotImplementedError()

            new_kind = new_details[0]
            if new_kind == b'd':
                self._ensure_block(block_index, entry_index, new_path)

    def _update_basis_apply_changes(self, changes):
        """Apply a sequence of changes to tree 1 during update_basis_by_delta.

        :param adds: A sequence of changes. Each change is a tuple:
            (path_utf8, path_utf8, file_id, (entry_details))
        """
        for old_path, new_path, file_id, new_details in changes:
            # the entry for this file_id must be in tree 0.
            entry = self._get_entry(1, file_id, new_path)
            if entry[0] is None or entry[1][1][0] in (b'a', b'r'):
                self._raise_invalid(new_path, file_id,
                                    'changed entry considered not present')
            entry[1][1] = new_details

    def _update_basis_apply_deletes(self, deletes):
        """Apply a sequence of deletes to tree 1 during update_basis_by_delta.

        They may be deletes, or renames that have been split into add/delete
        pairs.

        :param deletes: A sequence of deletes. Each delete is a tuple:
            (old_path_utf8, new_path_utf8, file_id, None, real_delete).
            real_delete is True when the desired outcome is an actual deletion
            rather than the rename handling logic temporarily deleting a path
            during the replacement of a parent.
        """
        null = DirState.NULL_PARENT_DETAILS
        for old_path, new_path, file_id, _, real_delete in deletes:
            if real_delete != (new_path is None):
                self._raise_invalid(old_path, file_id, "bad delete delta")
            # the entry for this file_id must be in tree 1.
            dirname, basename = osutils.split(old_path)
            block_index, entry_index, dir_present, file_present = \
                self._get_block_entry_index(dirname, basename, 1)
            if not file_present:
                self._raise_invalid(old_path, file_id,
                                    'basis tree does not contain removed entry')
            entry = self._dirblocks[block_index][1][entry_index]
            # The state of the entry in the 'active' WT
            active_kind = entry[1][0][0]
            if entry[0][2] != file_id:
                self._raise_invalid(old_path, file_id,
                                    'mismatched file_id in tree 1')
            dir_block = ()
            old_kind = entry[1][1][0]
            if active_kind in b'ar':
                # The active tree doesn't have this file_id.
                # The basis tree is changing this record. If this is a
                # rename, then we don't want the record here at all
                # anymore. If it is just an in-place change, we want the
                # record here, but we'll add it if we need to. So we just
                # delete it
                if active_kind == b'r':
                    active_path = entry[1][0][1]
                    active_entry = self._get_entry(0, file_id, active_path)
                    if active_entry[1][1][0] != b'r':
                        self._raise_invalid(old_path, file_id,
                                            "Dirstate did not have matching rename entries")
                    elif active_entry[1][0][0] in b'ar':
                        self._raise_invalid(old_path, file_id,
                                            "Dirstate had a rename pointing at an inactive"
                                            " tree0")
                    active_entry[1][1] = null
                del self._dirblocks[block_index][1][entry_index]
                if old_kind == b'd':
                    # This was a directory, and the active tree says it
                    # doesn't exist, and now the basis tree says it doesn't
                    # exist. Remove its dirblock if present
                    (dir_block_index,
                     present) = self._find_block_index_from_key(
                        (old_path, b'', b''))
                    if present:
                        dir_block = self._dirblocks[dir_block_index][1]
                        if not dir_block:
                            # This entry is empty, go ahead and just remove it
                            del self._dirblocks[dir_block_index]
            else:
                # There is still an active record, so just mark this
                # removed.
                entry[1][1] = null
                block_i, entry_i, d_present, f_present = \
                    self._get_block_entry_index(old_path, b'', 1)
                if d_present:
                    dir_block = self._dirblocks[block_i][1]
            for child_entry in dir_block:
                child_basis_kind = child_entry[1][1][0]
                if child_basis_kind not in b'ar':
                    self._raise_invalid(old_path, file_id,
                                        "The file id was deleted but its children were "
                                        "not deleted.")

    def _after_delta_check_parents(self, parents, index):
        """Check that parents required by the delta are all intact.

        :param parents: An iterable of (path_utf8, file_id) tuples which are
            required to be present in tree 'index' at path_utf8 with id file_id
            and be a directory.
        :param index: The column in the dirstate to check for parents in.
        """
        for dirname_utf8, file_id in parents:
            # Get the entry - the ensures that file_id, dirname_utf8 exists and
            # has the right file id.
            entry = self._get_entry(index, file_id, dirname_utf8)
            if entry[1] is None:
                self._raise_invalid(dirname_utf8.decode('utf8'),
                                    file_id, "This parent is not present.")
            # Parents of things must be directories
            if entry[1][index][0] != b'd':
                self._raise_invalid(dirname_utf8.decode('utf8'),
                                    file_id, "This parent is not a directory.")

    def _observed_sha1(self, entry, sha1, stat_value,
                       _stat_to_minikind=_stat_to_minikind):
        """Note the sha1 of a file.

        :param entry: The entry the sha1 is for.
        :param sha1: The observed sha1.
        :param stat_value: The os.lstat for the file.
        """
        try:
            minikind = _stat_to_minikind[stat_value.st_mode & 0o170000]
        except KeyError:
            # Unhandled kind
            return None
        if minikind == b'f':
            if self._cutoff_time is None:
                self._sha_cutoff_time()
            if (stat_value.st_mtime < self._cutoff_time
                    and stat_value.st_ctime < self._cutoff_time):
                entry[1][0] = (b'f', sha1, stat_value.st_size, entry[1][0][3],
                               pack_stat(stat_value))
                self._mark_modified([entry])

    def _sha_cutoff_time(self):
        """Return cutoff time.

        Files modified more recently than this time are at risk of being
        undetectably modified and so can't be cached.
        """
        # Cache the cutoff time as long as we hold a lock.
        # time.time() isn't super expensive (approx 3.38us), but
        # when you call it 50,000 times it adds up.
        # For comparison, os.lstat() costs 7.2us if it is hot.
        self._cutoff_time = int(time.time()) - 3
        return self._cutoff_time

    def _lstat(self, abspath, entry):
        """Return the os.lstat value for this path."""
        return os.lstat(abspath)

    def _sha1_file_and_mutter(self, abspath):
        # when -Dhashcache is turned on, this is monkey-patched in to log
        # file reads
        trace.mutter("dirstate sha1 " + abspath)
        return self._sha1_provider.sha1(abspath)

    def _is_executable(self, mode, old_executable):
        """Is this file executable?"""
        if self._use_filesystem_for_exec:
            return bool(S_IEXEC & mode)
        else:
            return old_executable

    def _read_link(self, abspath, old_link):
        """Read the target of a symlink"""
        # TODO: jam 200700301 On Win32, this could just return the value
        #       already in memory. However, this really needs to be done at a
        #       higher level, because there either won't be anything on disk,
        #       or the thing on disk will be a file.
        fs_encoding = osutils._fs_enc
        if isinstance(abspath, str):
            # abspath is defined as the path to pass to lstat. readlink is
            # buggy in python < 2.6 (it doesn't encode unicode path into FS
            # encoding), so we need to encode ourselves knowing that unicode
            # paths are produced by UnicodeDirReader on purpose.
            abspath = abspath.encode(fs_encoding)
        target = os.readlink(abspath)
        if fs_encoding not in ('utf-8', 'ascii'):
            # Change encoding if needed
            target = target.decode(fs_encoding).encode('UTF-8')
        return target

    def get_ghosts(self):
        """Return a list of the parent tree revision ids that are ghosts."""
        self._read_header_if_needed()
        return self._ghosts

    def get_lines(self):
        """Serialise the entire dirstate to a sequence of lines."""
        if (self._header_state == DirState.IN_MEMORY_UNMODIFIED and
                self._dirblock_state == DirState.IN_MEMORY_UNMODIFIED):
            # read what's on disk.
            self._state_file.seek(0)
            return self._state_file.readlines()
        lines = []
        lines.append(self._get_parents_line(self.get_parent_ids()))
        lines.append(self._get_ghosts_line(self._ghosts))
        lines.extend(self._iter_entry_lines())
        return self._get_output_lines(lines)

    def _get_ghosts_line(self, ghost_ids):
        """Create a line for the state file for ghost information."""
        return b'\0'.join([b'%d' % len(ghost_ids)] + ghost_ids)

    def _get_parents_line(self, parent_ids):
        """Create a line for the state file for parents information."""
        return b'\0'.join([b'%d' % len(parent_ids)] + parent_ids)

    def _iter_entry_lines(self):
        """Create lines for entries."""
        return map(self._entry_to_line, self._iter_entries())

    def _get_fields_to_entry(self):
        """Get a function which converts entry fields into a entry record.

        This handles size and executable, as well as parent records.

        :return: A function which takes a list of fields, and returns an
            appropriate record for storing in memory.
        """
        # This is intentionally unrolled for performance
        num_present_parents = self._num_present_parents()
        if num_present_parents == 0:
            def fields_to_entry_0_parents(fields, _int=int):
                path_name_file_id_key = (fields[0], fields[1], fields[2])
                return (path_name_file_id_key, [
                    (  # Current tree
                        fields[3],                # minikind
                        fields[4],                # fingerprint
                        _int(fields[5]),          # size
                        fields[6] == b'y',         # executable
                        fields[7],                # packed_stat or revision_id
                    )])
            return fields_to_entry_0_parents
        elif num_present_parents == 1:
            def fields_to_entry_1_parent(fields, _int=int):
                path_name_file_id_key = (fields[0], fields[1], fields[2])
                return (path_name_file_id_key, [
                    (  # Current tree
                        fields[3],                # minikind
                        fields[4],                # fingerprint
                        _int(fields[5]),          # size
                        fields[6] == b'y',         # executable
                        fields[7],                # packed_stat or revision_id
                    ),
                    (  # Parent 1
                        fields[8],                # minikind
                        fields[9],                # fingerprint
                        _int(fields[10]),         # size
                        fields[11] == b'y',        # executable
                        fields[12],               # packed_stat or revision_id
                    ),
                    ])
            return fields_to_entry_1_parent
        elif num_present_parents == 2:
            def fields_to_entry_2_parents(fields, _int=int):
                path_name_file_id_key = (fields[0], fields[1], fields[2])
                return (path_name_file_id_key, [
                    (  # Current tree
                        fields[3],                # minikind
                        fields[4],                # fingerprint
                        _int(fields[5]),          # size
                        fields[6] == b'y',         # executable
                        fields[7],                # packed_stat or revision_id
                    ),
                    (  # Parent 1
                        fields[8],                # minikind
                        fields[9],                # fingerprint
                        _int(fields[10]),         # size
                        fields[11] == b'y',        # executable
                        fields[12],               # packed_stat or revision_id
                    ),
                    (  # Parent 2
                        fields[13],               # minikind
                        fields[14],               # fingerprint
                        _int(fields[15]),         # size
                        fields[16] == b'y',        # executable
                        fields[17],               # packed_stat or revision_id
                    ),
                    ])
            return fields_to_entry_2_parents
        else:
            def fields_to_entry_n_parents(fields, _int=int):
                path_name_file_id_key = (fields[0], fields[1], fields[2])
                trees = [(fields[cur],                # minikind
                          fields[cur + 1],              # fingerprint
                          _int(fields[cur + 2]),        # size
                          fields[cur + 3] == b'y',       # executable
                          fields[cur + 4],              # stat or revision_id
                          ) for cur in range(3, len(fields) - 1, 5)]
                return path_name_file_id_key, trees
            return fields_to_entry_n_parents

    def get_parent_ids(self):
        """Return a list of the parent tree ids for the directory state."""
        self._read_header_if_needed()
        return list(self._parents)

    def _get_block_entry_index(self, dirname, basename, tree_index):
        """Get the coordinates for a path in the state structure.

        :param dirname: The utf8 dirname to lookup.
        :param basename: The utf8 basename to lookup.
        :param tree_index: The index of the tree for which this lookup should
            be attempted.
        :return: A tuple describing where the path is located, or should be
            inserted. The tuple contains four fields: the block index, the row
            index, the directory is present (boolean), the entire path is
            present (boolean).  There is no guarantee that either
            coordinate is currently reachable unless the found field for it is
            True. For instance, a directory not present in the searched tree
            may be returned with a value one greater than the current highest
            block offset. The directory present field will always be True when
            the path present field is True. The directory present field does
            NOT indicate that the directory is present in the searched tree,
            rather it indicates that there are at least some files in some
            tree present there.
        """
        self._read_dirblocks_if_needed()
        key = dirname, basename, b''
        block_index, present = self._find_block_index_from_key(key)
        if not present:
            # no such directory - return the dir index and 0 for the row.
            return block_index, 0, False, False
        block = self._dirblocks[block_index][1]  # access the entries only
        entry_index, present = self._find_entry_index(key, block)
        # linear search through entries at this path to find the one
        # requested.
        while entry_index < len(block) and block[entry_index][0][1] == basename:
            if block[entry_index][1][tree_index][0] not in (b'a', b'r'):
                # neither absent or relocated
                return block_index, entry_index, True, True
            entry_index += 1
        return block_index, entry_index, True, False

    def _get_entry(self, tree_index, fileid_utf8=None, path_utf8=None,
                   include_deleted=False):
        """Get the dirstate entry for path in tree tree_index.

        If either file_id or path is supplied, it is used as the key to lookup.
        If both are supplied, the fastest lookup is used, and an error is
        raised if they do not both point at the same row.

        :param tree_index: The index of the tree we wish to locate this path
            in. If the path is present in that tree, the entry containing its
            details is returned, otherwise (None, None) is returned
            0 is the working tree, higher indexes are successive parent
            trees.
        :param fileid_utf8: A utf8 file_id to look up.
        :param path_utf8: An utf8 path to be looked up.
        :param include_deleted: If True, and performing a lookup via
            fileid_utf8 rather than path_utf8, return an entry for deleted
            (absent) paths.
        :return: The dirstate entry tuple for path, or (None, None)
        """
        self._read_dirblocks_if_needed()
        if path_utf8 is not None:
            if not isinstance(path_utf8, bytes):
                raise errors.BzrError('path_utf8 is not bytes: %s %r'
                                      % (type(path_utf8), path_utf8))
            # path lookups are faster
            dirname, basename = osutils.split(path_utf8)
            block_index, entry_index, dir_present, file_present = \
                self._get_block_entry_index(dirname, basename, tree_index)
            if not file_present:
                return None, None
            entry = self._dirblocks[block_index][1][entry_index]
            if not (entry[0][2] and entry[1][tree_index][0] not in (b'a', b'r')):
                raise AssertionError('unversioned entry?')
            if fileid_utf8:
                if entry[0][2] != fileid_utf8:
                    self._changes_aborted = True
                    raise errors.BzrError('integrity error ? : mismatching'
                                          ' tree_index, file_id and path')
            return entry
        else:
            possible_keys = self._get_id_index().get(fileid_utf8, ())
            if not possible_keys:
                return None, None
            for key in possible_keys:
                block_index, present = \
                    self._find_block_index_from_key(key)
                # strange, probably indicates an out of date
                # id index - for now, allow this.
                if not present:
                    continue
                # WARNING: DO not change this code to use _get_block_entry_index
                # as that function is not suitable: it does not use the key
                # to lookup, and thus the wrong coordinates are returned.
                block = self._dirblocks[block_index][1]
                entry_index, present = self._find_entry_index(key, block)
                if present:
                    entry = self._dirblocks[block_index][1][entry_index]
                    # TODO: We might want to assert that entry[0][2] ==
                    #       fileid_utf8.
                    # GZ 2017-06-09: Hoist set of minkinds somewhere
                    if entry[1][tree_index][0] in {b'f', b'd', b'l', b't'}:
                        # this is the result we are looking for: the
                        # real home of this file_id in this tree.
                        return entry
                    if entry[1][tree_index][0] == b'a':
                        # there is no home for this entry in this tree
                        if include_deleted:
                            return entry
                        return None, None
                    if entry[1][tree_index][0] != b'r':
                        raise AssertionError(
                            "entry %r has invalid minikind %r for tree %r"
                            % (entry,
                               entry[1][tree_index][0],
                               tree_index))
                    real_path = entry[1][tree_index][1]
                    return self._get_entry(tree_index, fileid_utf8=fileid_utf8,
                                           path_utf8=real_path)
            return None, None

    @classmethod
    def initialize(cls, path, sha1_provider=None):
        """Create a new dirstate on path.

        The new dirstate will be an empty tree - that is it has no parents,
        and only a root node - which has id ROOT_ID.

        :param path: The name of the file for the dirstate.
        :param sha1_provider: an object meeting the SHA1Provider interface.
            If None, a DefaultSHA1Provider is used.
        :return: A write-locked DirState object.
        """
        # This constructs a new DirState object on a path, sets the _state_file
        # to a new empty file for that path. It then calls _set_data() with our
        # stock empty dirstate information - a root with ROOT_ID, no children,
        # and no parents. Finally it calls save() to ensure that this data will
        # persist.
        if sha1_provider is None:
            sha1_provider = DefaultSHA1Provider()
        result = cls(path, sha1_provider)
        # root dir and root dir contents with no children.
        empty_tree_dirblocks = [(b'', []), (b'', [])]
        # a new root directory, with a NULLSTAT.
        empty_tree_dirblocks[0][1].append(
            ((b'', b'', inventory.ROOT_ID), [
                (b'd', b'', 0, False, DirState.NULLSTAT),
            ]))
        result.lock_write()
        try:
            result._set_data([], empty_tree_dirblocks)
            result.save()
        except:
            result.unlock()
            raise
        return result

    @staticmethod
    def _inv_entry_to_details(inv_entry):
        """Convert an inventory entry (from a revision tree) to state details.

        :param inv_entry: An inventory entry whose sha1 and link targets can be
            relied upon, and which has a revision set.
        :return: A details tuple - the details for a single tree at a path +
            id.
        """
        kind = inv_entry.kind
        minikind = DirState._kind_to_minikind[kind]
        tree_data = inv_entry.revision
        if kind == 'directory':
            fingerprint = b''
            size = 0
            executable = False
        elif kind == 'symlink':
            if inv_entry.symlink_target is None:
                fingerprint = b''
            else:
                fingerprint = inv_entry.symlink_target.encode('utf8')
            size = 0
            executable = False
        elif kind == 'file':
            fingerprint = inv_entry.text_sha1 or b''
            size = inv_entry.text_size or 0
            executable = inv_entry.executable
        elif kind == 'tree-reference':
            fingerprint = inv_entry.reference_revision or b''
            size = 0
            executable = False
        else:
            raise Exception("can't pack %s" % inv_entry)
        return static_tuple.StaticTuple(minikind, fingerprint, size,
                                        executable, tree_data)

    def _iter_child_entries(self, tree_index, path_utf8):
        """Iterate over all the entries that are children of path_utf.

        This only returns entries that are present (not in b'a', b'r') in
        tree_index. tree_index data is not refreshed, so if tree 0 is used,
        results may differ from that obtained if paths were statted to
        determine what ones were directories.

        Asking for the children of a non-directory will return an empty
        iterator.
        """
        pending_dirs = []
        next_pending_dirs = [path_utf8]
        absent = (b'a', b'r')
        while next_pending_dirs:
            pending_dirs = next_pending_dirs
            next_pending_dirs = []
            for path in pending_dirs:
                block_index, present = self._find_block_index_from_key(
                    (path, b'', b''))
                if block_index == 0:
                    block_index = 1
                    if len(self._dirblocks) == 1:
                        # asked for the children of the root with no other
                        # contents.
                        return
                if not present:
                    # children of a non-directory asked for.
                    continue
                block = self._dirblocks[block_index]
                for entry in block[1]:
                    kind = entry[1][tree_index][0]
                    if kind not in absent:
                        yield entry
                    if kind == b'd':
                        if entry[0][0]:
                            path = entry[0][0] + b'/' + entry[0][1]
                        else:
                            path = entry[0][1]
                        next_pending_dirs.append(path)

    def _iter_entries(self):
        """Iterate over all the entries in the dirstate.

        Each yelt item is an entry in the standard format described in the
        docstring of breezy.dirstate.
        """
        self._read_dirblocks_if_needed()
        for directory in self._dirblocks:
            for entry in directory[1]:
                yield entry

    def _get_id_index(self):
        """Get an id index of self._dirblocks.

        This maps from file_id => [(directory, name, file_id)] entries where
        that file_id appears in one of the trees.
        """
        if self._id_index is None:
            id_index = {}
            for key, tree_details in self._iter_entries():
                self._add_to_id_index(id_index, key)
            self._id_index = id_index
        return self._id_index

    def _add_to_id_index(self, id_index, entry_key):
        """Add this entry to the _id_index mapping."""
        # This code used to use a set for every entry in the id_index. However,
        # it is *rare* to have more than one entry. So a set is a large
        # overkill. And even when we do, we won't ever have more than the
        # number of parent trees. Which is still a small number (rarely >2). As
        # such, we use a simple tuple, and do our own uniqueness checks. While
        # the 'in' check is O(N) since N is nicely bounded it shouldn't ever
        # cause quadratic failure.
        file_id = entry_key[2]
        entry_key = static_tuple.StaticTuple.from_sequence(entry_key)
        if file_id not in id_index:
            id_index[file_id] = static_tuple.StaticTuple(entry_key,)
        else:
            entry_keys = id_index[file_id]
            if entry_key not in entry_keys:
                id_index[file_id] = entry_keys + (entry_key,)

    def _remove_from_id_index(self, id_index, entry_key):
        """Remove this entry from the _id_index mapping.

        It is an programming error to call this when the entry_key is not
        already present.
        """
        file_id = entry_key[2]
        entry_keys = list(id_index[file_id])
        entry_keys.remove(entry_key)
        id_index[file_id] = static_tuple.StaticTuple.from_sequence(entry_keys)

    def _get_output_lines(self, lines):
        """Format lines for final output.

        :param lines: A sequence of lines containing the parents list and the
            path lines.
        """
        output_lines = [DirState.HEADER_FORMAT_3]
        lines.append(b'')  # a final newline
        inventory_text = b'\0\n\0'.join(lines)
        output_lines.append(b'crc32: %d\n' % (zlib.crc32(inventory_text),))
        # -3, 1 for num parents, 1 for ghosts, 1 for final newline
        num_entries = len(lines) - 3
        output_lines.append(b'num_entries: %d\n' % (num_entries,))
        output_lines.append(inventory_text)
        return output_lines

    def _make_deleted_row(self, fileid_utf8, parents):
        """Return a deleted row for fileid_utf8."""
        return (b'/', b'RECYCLED.BIN', b'file', fileid_utf8, 0, DirState.NULLSTAT,
                b''), parents

    def _num_present_parents(self):
        """The number of parent entries in each record row."""
        return len(self._parents) - len(self._ghosts)

    @classmethod
    def on_file(cls, path, sha1_provider=None, worth_saving_limit=0,
                use_filesystem_for_exec=True):
        """Construct a DirState on the file at path "path".

        :param path: The path at which the dirstate file on disk should live.
        :param sha1_provider: an object meeting the SHA1Provider interface.
            If None, a DefaultSHA1Provider is used.
        :param worth_saving_limit: when the exact number of hash changed
            entries is known, only bother saving the dirstate if more than
            this count of entries have changed. -1 means never save.
        :param use_filesystem_for_exec: Whether to trust the filesystem
            for executable bit information
        :return: An unlocked DirState object, associated with the given path.
        """
        if sha1_provider is None:
            sha1_provider = DefaultSHA1Provider()
        result = cls(path, sha1_provider,
                     worth_saving_limit=worth_saving_limit,
                     use_filesystem_for_exec=use_filesystem_for_exec)
        return result

    def _read_dirblocks_if_needed(self):
        """Read in all the dirblocks from the file if they are not in memory.

        This populates self._dirblocks, and sets self._dirblock_state to
        IN_MEMORY_UNMODIFIED. It is not currently ready for incremental block
        loading.
        """
        self._read_header_if_needed()
        if self._dirblock_state == DirState.NOT_IN_MEMORY:
            _read_dirblocks(self)

    def _read_header(self):
        """This reads in the metadata header, and the parent ids.

        After reading in, the file should be positioned at the null
        just before the start of the first record in the file.

        :return: (expected crc checksum, number of entries, parent list)
        """
        self._read_prelude()
        parent_line = self._state_file.readline()
        info = parent_line.split(b'\0')
        num_parents = int(info[0])
        self._parents = info[1:-1]
        ghost_line = self._state_file.readline()
        info = ghost_line.split(b'\0')
        num_ghosts = int(info[1])
        self._ghosts = info[2:-1]
        self._header_state = DirState.IN_MEMORY_UNMODIFIED
        self._end_of_header = self._state_file.tell()

    def _read_header_if_needed(self):
        """Read the header of the dirstate file if needed."""
        # inline this as it will be called a lot
        if not self._lock_token:
            raise errors.ObjectNotLocked(self)
        if self._header_state == DirState.NOT_IN_MEMORY:
            self._read_header()

    def _read_prelude(self):
        """Read in the prelude header of the dirstate file.

        This only reads in the stuff that is not connected to the crc
        checksum. The position will be correct to read in the rest of
        the file and check the checksum after this point.
        The next entry in the file should be the number of parents,
        and their ids. Followed by a newline.
        """
        header = self._state_file.readline()
        if header != DirState.HEADER_FORMAT_3:
            raise errors.BzrError(
                'invalid header line: %r' % (header,))
        crc_line = self._state_file.readline()
        if not crc_line.startswith(b'crc32: '):
            raise errors.BzrError('missing crc32 checksum: %r' % crc_line)
        self.crc_expected = int(crc_line[len(b'crc32: '):-1])
        num_entries_line = self._state_file.readline()
        if not num_entries_line.startswith(b'num_entries: '):
            raise errors.BzrError('missing num_entries line')
        self._num_entries = int(num_entries_line[len(b'num_entries: '):-1])

    def sha1_from_stat(self, path, stat_result):
        """Find a sha1 given a stat lookup."""
        return self._get_packed_stat_index().get(pack_stat(stat_result), None)

    def _get_packed_stat_index(self):
        """Get a packed_stat index of self._dirblocks."""
        if self._packed_stat_index is None:
            index = {}
            for key, tree_details in self._iter_entries():
                if tree_details[0][0] == b'f':
                    index[tree_details[0][4]] = tree_details[0][1]
            self._packed_stat_index = index
        return self._packed_stat_index

    def save(self):
        """Save any pending changes created during this session.

        We reuse the existing file, because that prevents race conditions with
        file creation, and use oslocks on it to prevent concurrent modification
        and reads - because dirstate's incremental data aggregation is not
        compatible with reading a modified file, and replacing a file in use by
        another process is impossible on Windows.

        A dirstate in read only mode should be smart enough though to validate
        that the file has not changed, and otherwise discard its cache and
        start over, to allow for fine grained read lock duration, so 'status'
        wont block 'commit' - for example.
        """
        if self._changes_aborted:
            # Should this be a warning? For now, I'm expecting that places that
            # mark it inconsistent will warn, making a warning here redundant.
            trace.mutter('Not saving DirState because '
                         '_changes_aborted is set.')
            return
        # TODO: Since we now distinguish IN_MEMORY_MODIFIED from
        #       IN_MEMORY_HASH_MODIFIED, we should only fail quietly if we fail
        #       to save an IN_MEMORY_HASH_MODIFIED, and fail *noisily* if we
        #       fail to save IN_MEMORY_MODIFIED
        if not self._worth_saving():
            return

        grabbed_write_lock = False
        if self._lock_state != 'w':
            grabbed_write_lock, new_lock = self._lock_token.temporary_write_lock()
            # Switch over to the new lock, as the old one may be closed.
            # TODO: jam 20070315 We should validate the disk file has
            #       not changed contents, since temporary_write_lock may
            #       not be an atomic operation.
            self._lock_token = new_lock
            self._state_file = new_lock.f
            if not grabbed_write_lock:
                # We couldn't grab a write lock, so we switch back to a read one
                return
        try:
            lines = self.get_lines()
            self._state_file.seek(0)
            self._state_file.writelines(lines)
            self._state_file.truncate()
            self._state_file.flush()
            self._maybe_fdatasync()
            self._mark_unmodified()
        finally:
            if grabbed_write_lock:
                self._lock_token = self._lock_token.restore_read_lock()
                self._state_file = self._lock_token.f
                # TODO: jam 20070315 We should validate the disk file has
                #       not changed contents. Since restore_read_lock may
                #       not be an atomic operation.

    def _maybe_fdatasync(self):
        """Flush to disk if possible and if not configured off."""
        if self._config_stack.get('dirstate.fdatasync'):
            osutils.fdatasync(self._state_file.fileno())

    def _worth_saving(self):
        """Is it worth saving the dirstate or not?"""
        if (self._header_state == DirState.IN_MEMORY_MODIFIED
                or self._dirblock_state == DirState.IN_MEMORY_MODIFIED):
            return True
        if self._dirblock_state == DirState.IN_MEMORY_HASH_MODIFIED:
            if self._worth_saving_limit == -1:
                # We never save hash changes when the limit is -1
                return False
            # If we're using smart saving and only a small number of
            # entries have changed their hash, don't bother saving. John has
            # suggested using a heuristic here based on the size of the
            # changed files and/or tree. For now, we go with a configurable
            # number of changes, keeping the calculation time
            # as low overhead as possible. (This also keeps all existing
            # tests passing as the default is 0, i.e. always save.)
            if len(self._known_hash_changes) >= self._worth_saving_limit:
                return True
        return False

    def _set_data(self, parent_ids, dirblocks):
        """Set the full dirstate data in memory.

        This is an internal function used to completely replace the objects
        in memory state. It puts the dirstate into state 'full-dirty'.

        :param parent_ids: A list of parent tree revision ids.
        :param dirblocks: A list containing one tuple for each directory in the
            tree. Each tuple contains the directory path and a list of entries
            found in that directory.
        """
        # our memory copy is now authoritative.
        self._dirblocks = dirblocks
        self._mark_modified(header_modified=True)
        self._parents = list(parent_ids)
        self._id_index = None
        self._packed_stat_index = None

    def set_path_id(self, path, new_id):
        """Change the id of path to new_id in the current working tree.

        :param path: The path inside the tree to set - b'' is the root, 'foo'
            is the path foo in the root.
        :param new_id: The new id to assign to the path. This must be a utf8
            file id (not unicode, and not None).
        """
        self._read_dirblocks_if_needed()
        if len(path):
            # TODO: logic not written
            raise NotImplementedError(self.set_path_id)
        # TODO: check new id is unique
        entry = self._get_entry(0, path_utf8=path)
        if entry[0][2] == new_id:
            # Nothing to change.
            return
        if new_id.__class__ != bytes:
            raise AssertionError(
                "must be a utf8 file_id not %s" % (type(new_id), ))
        # mark the old path absent, and insert a new root path
        self._make_absent(entry)
        self.update_minimal((b'', b'', new_id), b'd',
                            path_utf8=b'', packed_stat=entry[1][0][4])
        self._mark_modified()

    def set_parent_trees(self, trees, ghosts):
        """Set the parent trees for the dirstate.

        :param trees: A list of revision_id, tree tuples. tree must be provided
            even if the revision_id refers to a ghost: supply an empty tree in
            this case.
        :param ghosts: A list of the revision_ids that are ghosts at the time
            of setting.
        """
        # TODO: generate a list of parent indexes to preserve to save
        # processing specific parent trees. In the common case one tree will
        # be preserved - the left most parent.
        # TODO: if the parent tree is a dirstate, we might want to walk them
        # all by path in parallel for 'optimal' common-case performance.
        # generate new root row.
        self._read_dirblocks_if_needed()
        # TODO future sketch: Examine the existing parents to generate a change
        # map and then walk the new parent trees only, mapping them into the
        # dirstate. Walk the dirstate at the same time to remove unreferenced
        # entries.
        # for now:
        # sketch: loop over all entries in the dirstate, cherry picking
        # entries from the parent trees, if they are not ghost trees.
        # after we finish walking the dirstate, all entries not in the dirstate
        # are deletes, so we want to append them to the end as per the design
        # discussions. So do a set difference on ids with the parents to
        # get deletes, and add them to the end.
        # During the update process we need to answer the following questions:
        # - find other keys containing a fileid in order to create cross-path
        #   links. We dont't trivially use the inventory from other trees
        #   because this leads to either double touching, or to accessing
        #   missing keys,
        # - find other keys containing a path
        # We accumulate each entry via this dictionary, including the root
        by_path = {}
        id_index = {}
        # we could do parallel iterators, but because file id data may be
        # scattered throughout, we dont save on index overhead: we have to look
        # at everything anyway. We can probably save cycles by reusing parent
        # data and doing an incremental update when adding an additional
        # parent, but for now the common cases are adding a new parent (merge),
        # and replacing completely (commit), and commit is more common: so
        # optimise merge later.

        # ---- start generation of full tree mapping data
        # what trees should we use?
        parent_trees = [tree for rev_id, tree in trees if rev_id not in ghosts]
        # how many trees do we end up with
        parent_count = len(parent_trees)
        st = static_tuple.StaticTuple

        # one: the current tree
        for entry in self._iter_entries():
            # skip entries not in the current tree
            if entry[1][0][0] in (b'a', b'r'):  # absent, relocated
                continue
            by_path[entry[0]] = [entry[1][0]] + \
                [DirState.NULL_PARENT_DETAILS] * parent_count
            # TODO: Possibly inline this, since we know it isn't present yet
            #       id_index[entry[0][2]] = (entry[0],)
            self._add_to_id_index(id_index, entry[0])

        # now the parent trees:
        for tree_index, tree in enumerate(parent_trees):
            # the index is off by one, adjust it.
            tree_index = tree_index + 1
            # when we add new locations for a fileid we need these ranges for
            # any fileid in this tree as we set the by_path[id] to:
            # already_processed_tree_details + new_details + new_location_suffix
            # the suffix is from tree_index+1:parent_count+1.
            new_location_suffix = [
                DirState.NULL_PARENT_DETAILS] * (parent_count - tree_index)
            # now stitch in all the entries from this tree
            last_dirname = None
            for path, entry in tree.iter_entries_by_dir():
                # here we process each trees details for each item in the tree.
                # we first update any existing entries for the id at other paths,
                # then we either create or update the entry for the id at the
                # right path, and finally we add (if needed) a mapping from
                # file_id to this path. We do it in this order to allow us to
                # avoid checking all known paths for the id when generating a
                # new entry at this path: by adding the id->path mapping last,
                # all the mappings are valid and have correct relocation
                # records where needed.
                file_id = entry.file_id
                path_utf8 = path.encode('utf8')
                dirname, basename = osutils.split(path_utf8)
                if dirname == last_dirname:
                    # Try to re-use objects as much as possible
                    dirname = last_dirname
                else:
                    last_dirname = dirname
                new_entry_key = st(dirname, basename, file_id)
                # tree index consistency: All other paths for this id in this tree
                # index must point to the correct path.
                entry_keys = id_index.get(file_id, ())
                for entry_key in entry_keys:
                    # TODO:PROFILING: It might be faster to just update
                    # rather than checking if we need to, and then overwrite
                    # the one we are located at.
                    if entry_key != new_entry_key:
                        # this file id is at a different path in one of the
                        # other trees, so put absent pointers there
                        # This is the vertical axis in the matrix, all pointing
                        # to the real path.
                        by_path[entry_key][tree_index] = st(b'r', path_utf8, 0,
                                                            False, b'')
                # by path consistency: Insert into an existing path record
                # (trivial), or add a new one with relocation pointers for the
                # other tree indexes.
                if new_entry_key in entry_keys:
                    # there is already an entry where this data belongs, just
                    # insert it.
                    by_path[new_entry_key][tree_index] = \
                        self._inv_entry_to_details(entry)
                else:
                    # add relocated entries to the horizontal axis - this row
                    # mapping from path,id. We need to look up the correct path
                    # for the indexes from 0 to tree_index -1
                    new_details = []
                    for lookup_index in range(tree_index):
                        # boundary case: this is the first occurence of file_id
                        # so there are no id_indexes, possibly take this out of
                        # the loop?
                        if not len(entry_keys):
                            new_details.append(DirState.NULL_PARENT_DETAILS)
                        else:
                            # grab any one entry, use it to find the right path.
                            a_key = next(iter(entry_keys))
                            if by_path[a_key][lookup_index][0] in (b'r', b'a'):
                                # its a pointer or missing statement, use it as
                                # is.
                                new_details.append(
                                    by_path[a_key][lookup_index])
                            else:
                                # we have the right key, make a pointer to it.
                                real_path = (b'/'.join(a_key[0:2])).strip(b'/')
                                new_details.append(st(b'r', real_path, 0, False,
                                                      b''))
                    new_details.append(self._inv_entry_to_details(entry))
                    new_details.extend(new_location_suffix)
                    by_path[new_entry_key] = new_details
                    self._add_to_id_index(id_index, new_entry_key)
        # --- end generation of full tree mappings

        # sort and output all the entries
        new_entries = self._sort_entries(by_path.items())
        self._entries_to_current_state(new_entries)
        self._parents = [rev_id for rev_id, tree in trees]
        self._ghosts = list(ghosts)
        self._mark_modified(header_modified=True)
        self._id_index = id_index

    def _sort_entries(self, entry_list):
        """Given a list of entries, sort them into the right order.

        This is done when constructing a new dirstate from trees - normally we
        try to keep everything in sorted blocks all the time, but sometimes
        it's easier to sort after the fact.
        """
        # When sorting, we usually have 10x more entries than directories. (69k
        # total entries, 4k directories). So cache the results of splitting.
        # Saving time and objects. Also, use StaticTuple to avoid putting all
        # of these object into python's garbage collector.
        split_dirs = {}

        def _key(entry, _split_dirs=split_dirs, _st=static_tuple.StaticTuple):
            # sort by: directory parts, file name, file id
            dirpath, fname, file_id = entry[0]
            try:
                split = _split_dirs[dirpath]
            except KeyError:
                split = _st.from_sequence(dirpath.split(b'/'))
                _split_dirs[dirpath] = split
            return _st(split, fname, file_id)
        return sorted(entry_list, key=_key)

    def set_state_from_inventory(self, new_inv):
        """Set new_inv as the current state.

        This API is called by tree transform, and will usually occur with
        existing parent trees.

        :param new_inv: The inventory object to set current state from.
        """
        if 'evil' in debug.debug_flags:
            trace.mutter_callsite(1,
                                  "set_state_from_inventory called; please mutate the tree instead")
        tracing = 'dirstate' in debug.debug_flags
        if tracing:
            trace.mutter("set_state_from_inventory trace:")
        self._read_dirblocks_if_needed()
        # sketch:
        # Two iterators: current data and new data, both in dirblock order.
        # We zip them together, which tells about entries that are new in the
        # inventory, or removed in the inventory, or present in both and
        # possibly changed.
        #
        # You might think we could just synthesize a new dirstate directly
        # since we're processing it in the right order.  However, we need to
        # also consider there may be any number of parent trees and relocation
        # pointers, and we don't want to duplicate that here.
        new_iterator = new_inv.iter_entries_by_dir()
        # we will be modifying the dirstate, so we need a stable iterator. In
        # future we might write one, for now we just clone the state into a
        # list using a copy so that we see every original item and don't have
        # to adjust the position when items are inserted or deleted in the
        # underlying dirstate.
        old_iterator = iter(list(self._iter_entries()))
        # both must have roots so this is safe:
        current_new = next(new_iterator)
        current_old = next(old_iterator)

        def advance(iterator):
            try:
                return next(iterator)
            except StopIteration:
                return None
        while current_new or current_old:
            # skip entries in old that are not really there
            if current_old and current_old[1][0][0] in (b'a', b'r'):
                # relocated or absent
                current_old = advance(old_iterator)
                continue
            if current_new:
                # convert new into dirblock style
                new_path_utf8 = current_new[0].encode('utf8')
                new_dirname, new_basename = osutils.split(new_path_utf8)
                new_id = current_new[1].file_id
                new_entry_key = (new_dirname, new_basename, new_id)
                current_new_minikind = \
                    DirState._kind_to_minikind[current_new[1].kind]
                if current_new_minikind == b't':
                    fingerprint = current_new[1].reference_revision or b''
                else:
                    # We normally only insert or remove records, or update
                    # them when it has significantly changed.  Then we want to
                    # erase its fingerprint.  Unaffected records should
                    # normally not be updated at all.
                    fingerprint = b''
            else:
                # for safety disable variables
                new_path_utf8 = new_dirname = new_basename = new_id = \
                    new_entry_key = None
            # 5 cases, we dont have a value that is strictly greater than everything, so
            # we make both end conditions explicit
            if not current_old:
                # old is finished: insert current_new into the state.
                if tracing:
                    trace.mutter("Appending from new '%s'.",
                                 new_path_utf8.decode('utf8'))
                self.update_minimal(new_entry_key, current_new_minikind,
                                    executable=current_new[1].executable,
                                    path_utf8=new_path_utf8, fingerprint=fingerprint,
                                    fullscan=True)
                current_new = advance(new_iterator)
            elif not current_new:
                # new is finished
                if tracing:
                    trace.mutter("Truncating from old '%s/%s'.",
                                 current_old[0][0].decode('utf8'),
                                 current_old[0][1].decode('utf8'))
                self._make_absent(current_old)
                current_old = advance(old_iterator)
            elif new_entry_key == current_old[0]:
                # same -  common case
                # We're looking at the same path and id in both the dirstate
                # and inventory, so just need to update the fields in the
                # dirstate from the one in the inventory.
                # TODO: update the record if anything significant has changed.
                # the minimal required trigger is if the execute bit or cached
                # kind has changed.
                if (current_old[1][0][3] != current_new[1].executable or
                        current_old[1][0][0] != current_new_minikind):
                    if tracing:
                        trace.mutter("Updating in-place change '%s'.",
                                     new_path_utf8.decode('utf8'))
                    self.update_minimal(current_old[0], current_new_minikind,
                                        executable=current_new[1].executable,
                                        path_utf8=new_path_utf8, fingerprint=fingerprint,
                                        fullscan=True)
                # both sides are dealt with, move on
                current_old = advance(old_iterator)
                current_new = advance(new_iterator)
            elif (lt_by_dirs(new_dirname, current_old[0][0])
                  or (new_dirname == current_old[0][0] and
                      new_entry_key[1:] < current_old[0][1:])):
                # new comes before:
                # add a entry for this and advance new
                if tracing:
                    trace.mutter("Inserting from new '%s'.",
                                 new_path_utf8.decode('utf8'))
                self.update_minimal(new_entry_key, current_new_minikind,
                                    executable=current_new[1].executable,
                                    path_utf8=new_path_utf8, fingerprint=fingerprint,
                                    fullscan=True)
                current_new = advance(new_iterator)
            else:
                # we've advanced past the place where the old key would be,
                # without seeing it in the new list.  so it must be gone.
                if tracing:
                    trace.mutter("Deleting from old '%s/%s'.",
                                 current_old[0][0].decode('utf8'),
                                 current_old[0][1].decode('utf8'))
                self._make_absent(current_old)
                current_old = advance(old_iterator)
        self._mark_modified()
        self._id_index = None
        self._packed_stat_index = None
        if tracing:
            trace.mutter("set_state_from_inventory complete.")

    def set_state_from_scratch(self, working_inv, parent_trees, parent_ghosts):
        """Wipe the currently stored state and set it to something new.

        This is a hard-reset for the data we are working with.
        """
        # Technically, we really want a write lock, but until we write, we
        # don't really need it.
        self._requires_lock()
        # root dir and root dir contents with no children. We have to have a
        # root for set_state_from_inventory to work correctly.
        empty_root = ((b'', b'', inventory.ROOT_ID),
                      [(b'd', b'', 0, False, DirState.NULLSTAT)])
        empty_tree_dirblocks = [(b'', [empty_root]), (b'', [])]
        self._set_data([], empty_tree_dirblocks)
        self.set_state_from_inventory(working_inv)
        self.set_parent_trees(parent_trees, parent_ghosts)

    def _make_absent(self, current_old):
        """Mark current_old - an entry - as absent for tree 0.

        :return: True if this was the last details entry for the entry key:
            that is, if the underlying block has had the entry removed, thus
            shrinking in length.
        """
        # build up paths that this id will be left at after the change is made,
        # so we can update their cross references in tree 0
        all_remaining_keys = set()
        # Dont check the working tree, because it's going.
        for details in current_old[1][1:]:
            if details[0] not in (b'a', b'r'):  # absent, relocated
                all_remaining_keys.add(current_old[0])
            elif details[0] == b'r':  # relocated
                # record the key for the real path.
                all_remaining_keys.add(
                    tuple(osutils.split(details[1])) + (current_old[0][2],))
            # absent rows are not present at any path.
        last_reference = current_old[0] not in all_remaining_keys
        if last_reference:
            # the current row consists entire of the current item (being marked
            # absent), and relocated or absent entries for the other trees:
            # Remove it, its meaningless.
            block = self._find_block(current_old[0])
            entry_index, present = self._find_entry_index(
                current_old[0], block[1])
            if not present:
                raise AssertionError(
                    'could not find entry for %s' % (current_old,))
            block[1].pop(entry_index)
            # if we have an id_index in use, remove this key from it for this id.
            if self._id_index is not None:
                self._remove_from_id_index(self._id_index, current_old[0])
        # update all remaining keys for this id to record it as absent. The
        # existing details may either be the record we are marking as deleted
        # (if there were other trees with the id present at this path), or may
        # be relocations.
        for update_key in all_remaining_keys:
            update_block_index, present = \
                self._find_block_index_from_key(update_key)
            if not present:
                raise AssertionError(
                    'could not find block for %s' % (update_key,))
            update_entry_index, present = \
                self._find_entry_index(
                    update_key, self._dirblocks[update_block_index][1])
            if not present:
                raise AssertionError(
                    'could not find entry for %s' % (update_key,))
            update_tree_details = self._dirblocks[update_block_index][1][update_entry_index][1]
            # it must not be absent at the moment
            if update_tree_details[0][0] == b'a':  # absent
                raise AssertionError('bad row %r' % (update_tree_details,))
            update_tree_details[0] = DirState.NULL_PARENT_DETAILS
        self._mark_modified()
        return last_reference

    def update_minimal(self, key, minikind, executable=False, fingerprint=b'',
                       packed_stat=None, size=0, path_utf8=None, fullscan=False):
        """Update an entry to the state in tree 0.

        This will either create a new entry at 'key' or update an existing one.
        It also makes sure that any other records which might mention this are
        updated as well.

        :param key: (dir, name, file_id) for the new entry
        :param minikind: The type for the entry (b'f' == 'file', b'd' ==
                'directory'), etc.
        :param executable: Should the executable bit be set?
        :param fingerprint: Simple fingerprint for new entry: canonical-form
            sha1 for files, referenced revision id for subtrees, etc.
        :param packed_stat: Packed stat value for new entry.
        :param size: Size information for new entry
        :param path_utf8: key[0] + '/' + key[1], just passed in to avoid doing
                extra computation.
        :param fullscan: If True then a complete scan of the dirstate is being
            done and checking for duplicate rows should not be done. This
            should only be set by set_state_from_inventory and similar methods.

        If packed_stat and fingerprint are not given, they're invalidated in
        the entry.
        """
        block = self._find_block(key)[1]
        if packed_stat is None:
            packed_stat = DirState.NULLSTAT
        # XXX: Some callers pass b'' as the packed_stat, and it seems to be
        # sometimes present in the dirstate - this seems oddly inconsistent.
        # mbp 20071008
        entry_index, present = self._find_entry_index(key, block)
        new_details = (minikind, fingerprint, size, executable, packed_stat)
        id_index = self._get_id_index()
        if not present:
            # New record. Check there isn't a entry at this path already.
            if not fullscan:
                low_index, _ = self._find_entry_index(key[0:2] + (b'',), block)
                while low_index < len(block):
                    entry = block[low_index]
                    if entry[0][0:2] == key[0:2]:
                        if entry[1][0][0] not in (b'a', b'r'):
                            # This entry has the same path (but a different id) as
                            # the new entry we're adding, and is present in ths
                            # tree.
                            self._raise_invalid(
                                (b"%s/%s" % key[0:2]).decode('utf8'), key[2],
                                "Attempt to add item at path already occupied by "
                                "id %r" % entry[0][2])
                        low_index += 1
                    else:
                        break
            # new entry, synthesis cross reference here,
            existing_keys = id_index.get(key[2], ())
            if not existing_keys:
                # not currently in the state, simplest case
                new_entry = key, [new_details] + self._empty_parent_info()
            else:
                # present at one or more existing other paths.
                # grab one of them and use it to generate parent
                # relocation/absent entries.
                new_entry = key, [new_details]
                # existing_keys can be changed as we iterate.
                for other_key in tuple(existing_keys):
                    # change the record at other to be a pointer to this new
                    # record. The loop looks similar to the change to
                    # relocations when updating an existing record but its not:
                    # the test for existing kinds is different: this can be
                    # factored out to a helper though.
                    other_block_index, present = self._find_block_index_from_key(
                        other_key)
                    if not present:
                        raise AssertionError('could not find block for %s' % (
                            other_key,))
                    other_block = self._dirblocks[other_block_index][1]
                    other_entry_index, present = self._find_entry_index(
                        other_key, other_block)
                    if not present:
                        raise AssertionError(
                            'update_minimal: could not find other entry for %s'
                            % (other_key,))
                    if path_utf8 is None:
                        raise AssertionError('no path')
                    # Turn this other location into a reference to the new
                    # location. This also updates the aliased iterator
                    # (current_old in set_state_from_inventory) so that the old
                    # entry, if not already examined, is skipped over by that
                    # loop.
                    other_entry = other_block[other_entry_index]
                    other_entry[1][0] = (b'r', path_utf8, 0, False, b'')
                    if self._maybe_remove_row(other_block, other_entry_index,
                                              id_index):
                        # If the row holding this was removed, we need to
                        # recompute where this entry goes
                        entry_index, _ = self._find_entry_index(key, block)

                # This loop:
                # adds a tuple to the new details for each column
                #  - either by copying an existing relocation pointer inside that column
                #  - or by creating a new pointer to the right row inside that column
                num_present_parents = self._num_present_parents()
                if num_present_parents:
                    # TODO: This re-evaluates the existing_keys set, do we need
                    #       to do that ourselves?
                    other_key = list(existing_keys)[0]
                for lookup_index in range(1, num_present_parents + 1):
                    # grab any one entry, use it to find the right path.
                    # TODO: optimise this to reduce memory use in highly
                    # fragmented situations by reusing the relocation
                    # records.
                    update_block_index, present = \
                        self._find_block_index_from_key(other_key)
                    if not present:
                        raise AssertionError(
                            'could not find block for %s' % (other_key,))
                    update_entry_index, present = \
                        self._find_entry_index(
                            other_key, self._dirblocks[update_block_index][1])
                    if not present:
                        raise AssertionError(
                            'update_minimal: could not find entry for %s' % (other_key,))
                    update_details = self._dirblocks[update_block_index][1][update_entry_index][1][lookup_index]
                    if update_details[0] in (b'a', b'r'):  # relocated, absent
                        # its a pointer or absent in lookup_index's tree, use
                        # it as is.
                        new_entry[1].append(update_details)
                    else:
                        # we have the right key, make a pointer to it.
                        pointer_path = osutils.pathjoin(*other_key[0:2])
                        new_entry[1].append(
                            (b'r', pointer_path, 0, False, b''))
            block.insert(entry_index, new_entry)
            self._add_to_id_index(id_index, key)
        else:
            # Does the new state matter?
            block[entry_index][1][0] = new_details
            # parents cannot be affected by what we do.
            # other occurences of this id can be found
            # from the id index.
            # ---
            # tree index consistency: All other paths for this id in this tree
            # index must point to the correct path. We have to loop here because
            # we may have passed entries in the state with this file id already
            # that were absent - where parent entries are - and they need to be
            # converted to relocated.
            if path_utf8 is None:
                raise AssertionError('no path')
            existing_keys = id_index.get(key[2], ())
            if key not in existing_keys:
                raise AssertionError('We found the entry in the blocks, but'
                                     ' the key is not in the id_index.'
                                     ' key: %s, existing_keys: %s' % (key, existing_keys))
            for entry_key in existing_keys:
                # TODO:PROFILING: It might be faster to just update
                # rather than checking if we need to, and then overwrite
                # the one we are located at.
                if entry_key != key:
                    # this file id is at a different path in one of the
                    # other trees, so put absent pointers there
                    # This is the vertical axis in the matrix, all pointing
                    # to the real path.
                    block_index, present = self._find_block_index_from_key(
                        entry_key)
                    if not present:
                        raise AssertionError('not present: %r', entry_key)
                    entry_index, present = self._find_entry_index(
                        entry_key, self._dirblocks[block_index][1])
                    if not present:
                        raise AssertionError('not present: %r', entry_key)
                    self._dirblocks[block_index][1][entry_index][1][0] = \
                        (b'r', path_utf8, 0, False, b'')
        # add a containing dirblock if needed.
        if new_details[0] == b'd':
            # GZ 2017-06-09: Using pathjoin why?
            subdir_key = (osutils.pathjoin(*key[0:2]), b'', b'')
            block_index, present = self._find_block_index_from_key(subdir_key)
            if not present:
                self._dirblocks.insert(block_index, (subdir_key[0], []))

        self._mark_modified()

    def _maybe_remove_row(self, block, index, id_index):
        """Remove index if it is absent or relocated across the row.

        id_index is updated accordingly.
        :return: True if we removed the row, False otherwise
        """
        present_in_row = False
        entry = block[index]
        for column in entry[1]:
            if column[0] not in (b'a', b'r'):
                present_in_row = True
                break
        if not present_in_row:
            block.pop(index)
            self._remove_from_id_index(id_index, entry[0])
            return True
        return False

    def _validate(self):
        """Check that invariants on the dirblock are correct.

        This can be useful in debugging; it shouldn't be necessary in
        normal code.

        This must be called with a lock held.
        """
        # NOTE: This must always raise AssertionError not just assert,
        # otherwise it may not behave properly under python -O
        #
        # TODO: All entries must have some content that's not b'a' or b'r',
        # otherwise it could just be removed.
        #
        # TODO: All relocations must point directly to a real entry.
        #
        # TODO: No repeated keys.
        #
        # -- mbp 20070325
        from pprint import pformat
        self._read_dirblocks_if_needed()
        if len(self._dirblocks) > 0:
            if not self._dirblocks[0][0] == b'':
                raise AssertionError(
                    "dirblocks don't start with root block:\n"
                    + pformat(self._dirblocks))
        if len(self._dirblocks) > 1:
            if not self._dirblocks[1][0] == b'':
                raise AssertionError(
                    "dirblocks missing root directory:\n"
                    + pformat(self._dirblocks))
        # the dirblocks are sorted by their path components, name, and dir id
        dir_names = [d[0].split(b'/')
                     for d in self._dirblocks[1:]]
        if dir_names != sorted(dir_names):
            raise AssertionError(
                "dir names are not in sorted order:\n" +
                pformat(self._dirblocks) +
                "\nkeys:\n" +
                pformat(dir_names))
        for dirblock in self._dirblocks:
            # within each dirblock, the entries are sorted by filename and
            # then by id.
            for entry in dirblock[1]:
                if dirblock[0] != entry[0][0]:
                    raise AssertionError(
                        "entry key for %r"
                        "doesn't match directory name in\n%r" %
                        (entry, pformat(dirblock)))
            if dirblock[1] != sorted(dirblock[1]):
                raise AssertionError(
                    "dirblock for %r is not sorted:\n%s" %
                    (dirblock[0], pformat(dirblock)))

        def check_valid_parent():
            """Check that the current entry has a valid parent.

            This makes sure that the parent has a record,
            and that the parent isn't marked as "absent" in the
            current tree. (It is invalid to have a non-absent file in an absent
            directory.)
            """
            if entry[0][0:2] == (b'', b''):
                # There should be no parent for the root row
                return
            parent_entry = self._get_entry(tree_index, path_utf8=entry[0][0])
            if parent_entry == (None, None):
                raise AssertionError(
                    "no parent entry for: %s in tree %s"
                    % (this_path, tree_index))
            if parent_entry[1][tree_index][0] != b'd':
                raise AssertionError(
                    "Parent entry for %s is not marked as a valid"
                    " directory. %s" % (this_path, parent_entry,))

        # For each file id, for each tree: either
        # the file id is not present at all; all rows with that id in the
        # key have it marked as 'absent'
        # OR the file id is present under exactly one name; any other entries
        # that mention that id point to the correct name.
        #
        # We check this with a dict per tree pointing either to the present
        # name, or None if absent.
        tree_count = self._num_present_parents() + 1
        id_path_maps = [{} for _ in range(tree_count)]
        # Make sure that all renamed entries point to the correct location.
        for entry in self._iter_entries():
            file_id = entry[0][2]
            this_path = osutils.pathjoin(entry[0][0], entry[0][1])
            if len(entry[1]) != tree_count:
                raise AssertionError(
                    "wrong number of entry details for row\n%s"
                    ",\nexpected %d" %
                    (pformat(entry), tree_count))
            absent_positions = 0
            for tree_index, tree_state in enumerate(entry[1]):
                this_tree_map = id_path_maps[tree_index]
                minikind = tree_state[0]
                if minikind in (b'a', b'r'):
                    absent_positions += 1
                # have we seen this id before in this column?
                if file_id in this_tree_map:
                    previous_path, previous_loc = this_tree_map[file_id]
                    # any later mention of this file must be consistent with
                    # what was said before
                    if minikind == b'a':
                        if previous_path is not None:
                            raise AssertionError(
                                "file %s is absent in row %r but also present "
                                "at %r" %
                                (file_id.decode('utf-8'), entry, previous_path))
                    elif minikind == b'r':
                        target_location = tree_state[1]
                        if previous_path != target_location:
                            raise AssertionError(
                                "file %s relocation in row %r but also at %r"
                                % (file_id, entry, previous_path))
                    else:
                        # a file, directory, etc - may have been previously
                        # pointed to by a relocation, which must point here
                        if previous_path != this_path:
                            raise AssertionError(
                                "entry %r inconsistent with previous path %r "
                                "seen at %r" %
                                (entry, previous_path, previous_loc))
                        check_valid_parent()
                else:
                    if minikind == b'a':
                        # absent; should not occur anywhere else
                        this_tree_map[file_id] = None, this_path
                    elif minikind == b'r':
                        # relocation, must occur at expected location
                        this_tree_map[file_id] = tree_state[1], this_path
                    else:
                        this_tree_map[file_id] = this_path, this_path
                        check_valid_parent()
            if absent_positions == tree_count:
                raise AssertionError(
                    "entry %r has no data for any tree." % (entry,))
        if self._id_index is not None:
            for file_id, entry_keys in self._id_index.items():
                for entry_key in entry_keys:
                    # Check that the entry in the map is pointing to the same
                    # file_id
                    if entry_key[2] != file_id:
                        raise AssertionError(
                            'file_id %r did not match entry key %s'
                            % (file_id, entry_key))
                    # And that from this entry key, we can look up the original
                    # record
                    block_index, present = self._find_block_index_from_key(
                        entry_key)
                    if not present:
                        raise AssertionError(
                            'missing block for entry key: %r', entry_key)
                    entry_index, present = self._find_entry_index(
                        entry_key, self._dirblocks[block_index][1])
                    if not present:
                        raise AssertionError(
                            'missing entry for key: %r', entry_key)
                if len(entry_keys) != len(set(entry_keys)):
                    raise AssertionError(
                        'id_index contained non-unique data for %s'
                        % (entry_keys,))

    def _wipe_state(self):
        """Forget all state information about the dirstate."""
        self._header_state = DirState.NOT_IN_MEMORY
        self._dirblock_state = DirState.NOT_IN_MEMORY
        self._changes_aborted = False
        self._parents = []
        self._ghosts = []
        self._dirblocks = []
        self._id_index = None
        self._packed_stat_index = None
        self._end_of_header = None
        self._cutoff_time = None
        self._split_path_cache = {}

    def lock_read(self):
        """Acquire a read lock on the dirstate."""
        if self._lock_token is not None:
            raise errors.LockContention(self._lock_token)
        # TODO: jam 20070301 Rather than wiping completely, if the blocks are
        #       already in memory, we could read just the header and check for
        #       any modification. If not modified, we can just leave things
        #       alone
        self._lock_token = lock.ReadLock(self._filename)
        self._lock_state = 'r'
        self._state_file = self._lock_token.f
        self._wipe_state()
        return lock.LogicalLockResult(self.unlock)

    def lock_write(self):
        """Acquire a write lock on the dirstate."""
        if self._lock_token is not None:
            raise errors.LockContention(self._lock_token)
        # TODO: jam 20070301 Rather than wiping completely, if the blocks are
        #       already in memory, we could read just the header and check for
        #       any modification. If not modified, we can just leave things
        #       alone
        self._lock_token = lock.WriteLock(self._filename)
        self._lock_state = 'w'
        self._state_file = self._lock_token.f
        self._wipe_state()
        return lock.LogicalLockResult(self.unlock, self._lock_token)

    def unlock(self):
        """Drop any locks held on the dirstate."""
        if self._lock_token is None:
            raise errors.LockNotHeld(self)
        # TODO: jam 20070301 Rather than wiping completely, if the blocks are
        #       already in memory, we could read just the header and check for
        #       any modification. If not modified, we can just leave things
        #       alone
        self._state_file = None
        self._lock_state = None
        self._lock_token.unlock()
        self._lock_token = None
        self._split_path_cache = {}

    def _requires_lock(self):
        """Check that a lock is currently held by someone on the dirstate."""
        if not self._lock_token:
            raise errors.ObjectNotLocked(self)


def py_update_entry(state, entry, abspath, stat_value,
                    _stat_to_minikind=DirState._stat_to_minikind):
    """Update the entry based on what is actually on disk.

    This function only calculates the sha if it needs to - if the entry is
    uncachable, or clearly different to the first parent's entry, no sha
    is calculated, and None is returned.

    :param state: The dirstate this entry is in.
    :param entry: This is the dirblock entry for the file in question.
    :param abspath: The path on disk for this file.
    :param stat_value: The stat value done on the path.
    :return: None, or The sha1 hexdigest of the file (40 bytes) or link
        target of a symlink.
    """
    try:
        minikind = _stat_to_minikind[stat_value.st_mode & 0o170000]
    except KeyError:
        # Unhandled kind
        return None
    packed_stat = pack_stat(stat_value)
    (saved_minikind, saved_link_or_sha1, saved_file_size,
     saved_executable, saved_packed_stat) = entry[1][0]
    if not isinstance(saved_minikind, bytes):
        raise TypeError(saved_minikind)

    if minikind == b'd' and saved_minikind == b't':
        minikind = b't'
    if (minikind == saved_minikind
            and packed_stat == saved_packed_stat):
        # The stat hasn't changed since we saved, so we can re-use the
        # saved sha hash.
        if minikind == b'd':
            return None

        # size should also be in packed_stat
        if saved_file_size == stat_value.st_size:
            return saved_link_or_sha1

    # If we have gotten this far, that means that we need to actually
    # process this entry.
    link_or_sha1 = None
    worth_saving = True
    if minikind == b'f':
        executable = state._is_executable(stat_value.st_mode,
                                          saved_executable)
        if state._cutoff_time is None:
            state._sha_cutoff_time()
        if (stat_value.st_mtime < state._cutoff_time
            and stat_value.st_ctime < state._cutoff_time
            and len(entry[1]) > 1
                and entry[1][1][0] != b'a'):
            # Could check for size changes for further optimised
            # avoidance of sha1's. However the most prominent case of
            # over-shaing is during initial add, which this catches.
            # Besides, if content filtering happens, size and sha
            # are calculated at the same time, so checking just the size
            # gains nothing w.r.t. performance.
            link_or_sha1 = state._sha1_file(abspath)
            entry[1][0] = (b'f', link_or_sha1, stat_value.st_size,
                           executable, packed_stat)
        else:
            entry[1][0] = (b'f', b'', stat_value.st_size,
                           executable, DirState.NULLSTAT)
            worth_saving = False
    elif minikind == b'd':
        link_or_sha1 = None
        entry[1][0] = (b'd', b'', 0, False, packed_stat)
        if saved_minikind != b'd':
            # This changed from something into a directory. Make sure we
            # have a directory block for it. This doesn't happen very
            # often, so this doesn't have to be super fast.
            block_index, entry_index, dir_present, file_present = \
                state._get_block_entry_index(entry[0][0], entry[0][1], 0)
            state._ensure_block(block_index, entry_index,
                                osutils.pathjoin(entry[0][0], entry[0][1]))
        else:
            worth_saving = False
    elif minikind == b'l':
        if saved_minikind == b'l':
            worth_saving = False
        link_or_sha1 = state._read_link(abspath, saved_link_or_sha1)
        if state._cutoff_time is None:
            state._sha_cutoff_time()
        if (stat_value.st_mtime < state._cutoff_time
                and stat_value.st_ctime < state._cutoff_time):
            entry[1][0] = (b'l', link_or_sha1, stat_value.st_size,
                           False, packed_stat)
        else:
            entry[1][0] = (b'l', b'', stat_value.st_size,
                           False, DirState.NULLSTAT)
    if worth_saving:
        state._mark_modified([entry])
    return link_or_sha1


class ProcessEntryPython(object):

    __slots__ = ["old_dirname_to_file_id", "new_dirname_to_file_id",
                 "last_source_parent", "last_target_parent", "include_unchanged",
                 "partial", "use_filesystem_for_exec", "utf8_decode",
                 "searched_specific_files", "search_specific_files",
                 "searched_exact_paths", "search_specific_file_parents", "seen_ids",
                 "state", "source_index", "target_index", "want_unversioned", "tree"]

    def __init__(self, include_unchanged, use_filesystem_for_exec,
                 search_specific_files, state, source_index, target_index,
                 want_unversioned, tree):
        self.old_dirname_to_file_id = {}
        self.new_dirname_to_file_id = {}
        # Are we doing a partial iter_changes?
        self.partial = search_specific_files != {''}
        # Using a list so that we can access the values and change them in
        # nested scope. Each one is [path, file_id, entry]
        self.last_source_parent = [None, None]
        self.last_target_parent = [None, None]
        self.include_unchanged = include_unchanged
        self.use_filesystem_for_exec = use_filesystem_for_exec
        self.utf8_decode = cache_utf8._utf8_decode
        # for all search_indexs in each path at or under each element of
        # search_specific_files, if the detail is relocated: add the id, and
        # add the relocated path as one to search if its not searched already.
        # If the detail is not relocated, add the id.
        self.searched_specific_files = set()
        # When we search exact paths without expanding downwards, we record
        # that here.
        self.searched_exact_paths = set()
        self.search_specific_files = search_specific_files
        # The parents up to the root of the paths we are searching.
        # After all normal paths are returned, these specific items are returned.
        self.search_specific_file_parents = set()
        # The ids we've sent out in the delta.
        self.seen_ids = set()
        self.state = state
        self.source_index = source_index
        self.target_index = target_index
        if target_index != 0:
            # A lot of code in here depends on target_index == 0
            raise errors.BzrError('unsupported target index')
        self.want_unversioned = want_unversioned
        self.tree = tree

    def _process_entry(self, entry, path_info, pathjoin=osutils.pathjoin):
        """Compare an entry and real disk to generate delta information.

        :param path_info: top_relpath, basename, kind, lstat, abspath for
            the path of entry. If None, then the path is considered absent in
            the target (Perhaps we should pass in a concrete entry for this ?)
            Basename is returned as a utf8 string because we expect this
            tuple will be ignored, and don't want to take the time to
            decode.
        :return: (iter_changes_result, changed). If the entry has not been
            handled then changed is None. Otherwise it is False if no content
            or metadata changes have occurred, and True if any content or
            metadata change has occurred. If self.include_unchanged is True then
            if changed is not None, iter_changes_result will always be a result
            tuple. Otherwise, iter_changes_result is None unless changed is
            True.
        """
        if self.source_index is None:
            source_details = DirState.NULL_PARENT_DETAILS
        else:
            source_details = entry[1][self.source_index]
        # GZ 2017-06-09: Eck, more sets.
        _fdltr = {b'f', b'd', b'l', b't', b'r'}
        _fdlt = {b'f', b'd', b'l', b't'}
        _ra = (b'r', b'a')
        target_details = entry[1][self.target_index]
        target_minikind = target_details[0]
        if path_info is not None and target_minikind in _fdlt:
            if not (self.target_index == 0):
                raise AssertionError()
            link_or_sha1 = update_entry(self.state, entry,
                                        abspath=path_info[4], stat_value=path_info[3])
            # The entry may have been modified by update_entry
            target_details = entry[1][self.target_index]
            target_minikind = target_details[0]
        else:
            link_or_sha1 = None
        file_id = entry[0][2]
        source_minikind = source_details[0]
        if source_minikind in _fdltr and target_minikind in _fdlt:
            # claimed content in both: diff
            #   r    | fdlt   |      | add source to search, add id path move and perform
            #        |        |      | diff check on source-target
            #   r    | fdlt   |  a   | dangling file that was present in the basis.
            #        |        |      | ???
            if source_minikind == b'r':
                # add the source to the search path to find any children it
                # has.  TODO ? : only add if it is a container ?
                if not osutils.is_inside_any(self.searched_specific_files,
                                             source_details[1]):
                    self.search_specific_files.add(source_details[1])
                # generate the old path; this is needed for stating later
                # as well.
                old_path = source_details[1]
                old_dirname, old_basename = os.path.split(old_path)
                path = pathjoin(entry[0][0], entry[0][1])
                old_entry = self.state._get_entry(self.source_index,
                                                  path_utf8=old_path)
                # update the source details variable to be the real
                # location.
                if old_entry == (None, None):
                    raise DirstateCorrupt(self.state._filename,
                                          "entry '%s/%s' is considered renamed from %r"
                                          " but source does not exist\n"
                                          "entry: %s" % (entry[0][0], entry[0][1], old_path, entry))
                source_details = old_entry[1][self.source_index]
                source_minikind = source_details[0]
            else:
                old_dirname = entry[0][0]
                old_basename = entry[0][1]
                old_path = path = None
            if path_info is None:
                # the file is missing on disk, show as removed.
                content_change = True
                target_kind = None
                target_exec = False
            else:
                # source and target are both versioned and disk file is present.
                target_kind = path_info[2]
                if target_kind == 'directory':
                    if path is None:
                        old_path = path = pathjoin(old_dirname, old_basename)
                    self.new_dirname_to_file_id[path] = file_id
                    if source_minikind != b'd':
                        content_change = True
                    else:
                        # directories have no fingerprint
                        content_change = False
                    target_exec = False
                elif target_kind == 'file':
                    if source_minikind != b'f':
                        content_change = True
                    else:
                        # Check the sha. We can't just rely on the size as
                        # content filtering may mean differ sizes actually
                        # map to the same content
                        if link_or_sha1 is None:
                            # Stat cache miss:
                            statvalue, link_or_sha1 = \
                                self.state._sha1_provider.stat_and_sha1(
                                    path_info[4])
                            self.state._observed_sha1(entry, link_or_sha1,
                                                      statvalue)
                        content_change = (link_or_sha1 != source_details[1])
                    # Target details is updated at update_entry time
                    if self.use_filesystem_for_exec:
                        # We don't need S_ISREG here, because we are sure
                        # we are dealing with a file.
                        target_exec = bool(stat.S_IEXEC & path_info[3].st_mode)
                    else:
                        target_exec = target_details[3]
                elif target_kind == 'symlink':
                    if source_minikind != b'l':
                        content_change = True
                    else:
                        content_change = (link_or_sha1 != source_details[1])
                    target_exec = False
                elif target_kind == 'tree-reference':
                    if source_minikind != b't':
                        content_change = True
                    else:
                        content_change = False
                    target_exec = False
                else:
                    if path is None:
                        path = pathjoin(old_dirname, old_basename)
                    raise errors.BadFileKindError(path, path_info[2])
            if source_minikind == b'd':
                if path is None:
                    old_path = path = pathjoin(old_dirname, old_basename)
                self.old_dirname_to_file_id[old_path] = file_id
            # parent id is the entry for the path in the target tree
            if old_basename and old_dirname == self.last_source_parent[0]:
                source_parent_id = self.last_source_parent[1]
            else:
                try:
                    source_parent_id = self.old_dirname_to_file_id[old_dirname]
                except KeyError:
                    source_parent_entry = self.state._get_entry(self.source_index,
                                                                path_utf8=old_dirname)
                    source_parent_id = source_parent_entry[0][2]
                if source_parent_id == entry[0][2]:
                    # This is the root, so the parent is None
                    source_parent_id = None
                else:
                    self.last_source_parent[0] = old_dirname
                    self.last_source_parent[1] = source_parent_id
            new_dirname = entry[0][0]
            if entry[0][1] and new_dirname == self.last_target_parent[0]:
                target_parent_id = self.last_target_parent[1]
            else:
                try:
                    target_parent_id = self.new_dirname_to_file_id[new_dirname]
                except KeyError:
                    # TODO: We don't always need to do the lookup, because the
                    #       parent entry will be the same as the source entry.
                    target_parent_entry = self.state._get_entry(self.target_index,
                                                                path_utf8=new_dirname)
                    if target_parent_entry == (None, None):
                        raise AssertionError(
                            "Could not find target parent in wt: %s\nparent of: %s"
                            % (new_dirname, entry))
                    target_parent_id = target_parent_entry[0][2]
                if target_parent_id == entry[0][2]:
                    # This is the root, so the parent is None
                    target_parent_id = None
                else:
                    self.last_target_parent[0] = new_dirname
                    self.last_target_parent[1] = target_parent_id

            source_exec = source_details[3]
            changed = (content_change
                       or source_parent_id != target_parent_id
                       or old_basename != entry[0][1]
                       or source_exec != target_exec
                       )
            if not changed and not self.include_unchanged:
                return None, False
            else:
                if old_path is None:
                    old_path = path = pathjoin(old_dirname, old_basename)
                    old_path_u = self.utf8_decode(old_path)[0]
                    path_u = old_path_u
                else:
                    old_path_u = self.utf8_decode(old_path)[0]
                    if old_path == path:
                        path_u = old_path_u
                    else:
                        path_u = self.utf8_decode(path)[0]
                source_kind = DirState._minikind_to_kind[source_minikind]
                return InventoryTreeChange(
                    entry[0][2],
                    (old_path_u, path_u),
                    content_change,
                    (True, True),
                    (source_parent_id, target_parent_id),
                    (self.utf8_decode(old_basename)[
                     0], self.utf8_decode(entry[0][1])[0]),
                    (source_kind, target_kind),
                    (source_exec, target_exec)), changed
        elif source_minikind in b'a' and target_minikind in _fdlt:
            # looks like a new file
            path = pathjoin(entry[0][0], entry[0][1])
            # parent id is the entry for the path in the target tree
            # TODO: these are the same for an entire directory: cache em.
            parent_id = self.state._get_entry(self.target_index,
                                              path_utf8=entry[0][0])[0][2]
            if parent_id == entry[0][2]:
                parent_id = None
            if path_info is not None:
                # Present on disk:
                if self.use_filesystem_for_exec:
                    # We need S_ISREG here, because we aren't sure if this
                    # is a file or not.
                    target_exec = bool(
                        stat.S_ISREG(path_info[3].st_mode)
                        and stat.S_IEXEC & path_info[3].st_mode)
                else:
                    target_exec = target_details[3]
                return InventoryTreeChange(
                    entry[0][2],
                    (None, self.utf8_decode(path)[0]),
                    True,
                    (False, True),
                    (None, parent_id),
                    (None, self.utf8_decode(entry[0][1])[0]),
                    (None, path_info[2]),
                    (None, target_exec)), True
            else:
                # Its a missing file, report it as such.
                return InventoryTreeChange(
                    entry[0][2],
                    (None, self.utf8_decode(path)[0]),
                    False,
                    (False, True),
                    (None, parent_id),
                    (None, self.utf8_decode(entry[0][1])[0]),
                    (None, None),
                    (None, False)), True
        elif source_minikind in _fdlt and target_minikind in b'a':
            # unversioned, possibly, or possibly not deleted: we dont care.
            # if its still on disk, *and* theres no other entry at this
            # path [we dont know this in this routine at the moment -
            # perhaps we should change this - then it would be an unknown.
            old_path = pathjoin(entry[0][0], entry[0][1])
            # parent id is the entry for the path in the target tree
            parent_id = self.state._get_entry(
                self.source_index, path_utf8=entry[0][0])[0][2]
            if parent_id == entry[0][2]:
                parent_id = None
            return InventoryTreeChange(
                entry[0][2],
                (self.utf8_decode(old_path)[0], None),
                True,
                (True, False),
                (parent_id, None),
                (self.utf8_decode(entry[0][1])[0], None),
                (DirState._minikind_to_kind[source_minikind], None),
                (source_details[3], None)), True
        elif source_minikind in _fdlt and target_minikind in b'r':
            # a rename; could be a true rename, or a rename inherited from
            # a renamed parent. TODO: handle this efficiently. Its not
            # common case to rename dirs though, so a correct but slow
            # implementation will do.
            if not osutils.is_inside_any(self.searched_specific_files,
                                         target_details[1]):
                self.search_specific_files.add(target_details[1])
        elif source_minikind in _ra and target_minikind in _ra:
            # neither of the selected trees contain this file,
            # so skip over it. This is not currently directly tested, but
            # is indirectly via test_too_much.TestCommands.test_conflicts.
            pass
        else:
            raise AssertionError("don't know how to compare "
                                 "source_minikind=%r, target_minikind=%r"
                                 % (source_minikind, target_minikind))
        return None, None

    def __iter__(self):
        return self

    def _gather_result_for_consistency(self, result):
        """Check a result we will yield to make sure we are consistent later.

        This gathers result's parents into a set to output later.

        :param result: A result tuple.
        """
        if not self.partial or not result.file_id:
            return
        self.seen_ids.add(result.file_id)
        new_path = result.path[1]
        if new_path:
            # Not the root and not a delete: queue up the parents of the path.
            self.search_specific_file_parents.update(
                p.encode('utf8') for p in osutils.parent_directories(new_path))
            # Add the root directory which parent_directories does not
            # provide.
            self.search_specific_file_parents.add(b'')

    def iter_changes(self):
        """Iterate over the changes."""
        utf8_decode = cache_utf8._utf8_decode
        _lt_by_dirs = lt_by_dirs
        _process_entry = self._process_entry
        search_specific_files = self.search_specific_files
        searched_specific_files = self.searched_specific_files
        splitpath = osutils.splitpath
        # sketch:
        # compare source_index and target_index at or under each element of search_specific_files.
        # follow the following comparison table. Note that we only want to do diff operations when
        # the target is fdl because thats when the walkdirs logic will have exposed the pathinfo
        # for the target.
        # cases:
        #
        # Source | Target | disk | action
        #   r    | fdlt   |      | add source to search, add id path move and perform
        #        |        |      | diff check on source-target
        #   r    | fdlt   |  a   | dangling file that was present in the basis.
        #        |        |      | ???
        #   r    |  a     |      | add source to search
        #   r    |  a     |  a   |
        #   r    |  r     |      | this path is present in a non-examined tree, skip.
        #   r    |  r     |  a   | this path is present in a non-examined tree, skip.
        #   a    | fdlt   |      | add new id
        #   a    | fdlt   |  a   | dangling locally added file, skip
        #   a    |  a     |      | not present in either tree, skip
        #   a    |  a     |  a   | not present in any tree, skip
        #   a    |  r     |      | not present in either tree at this path, skip as it
        #        |        |      | may not be selected by the users list of paths.
        #   a    |  r     |  a   | not present in either tree at this path, skip as it
        #        |        |      | may not be selected by the users list of paths.
        #  fdlt  | fdlt   |      | content in both: diff them
        #  fdlt  | fdlt   |  a   | deleted locally, but not unversioned - show as deleted ?
        #  fdlt  |  a     |      | unversioned: output deleted id for now
        #  fdlt  |  a     |  a   | unversioned and deleted: output deleted id
        #  fdlt  |  r     |      | relocated in this tree, so add target to search.
        #        |        |      | Dont diff, we will see an r,fd; pair when we reach
        #        |        |      | this id at the other path.
        #  fdlt  |  r     |  a   | relocated in this tree, so add target to search.
        #        |        |      | Dont diff, we will see an r,fd; pair when we reach
        #        |        |      | this id at the other path.

        # TODO: jam 20070516 - Avoid the _get_entry lookup overhead by
        #       keeping a cache of directories that we have seen.

        while search_specific_files:
            # TODO: the pending list should be lexically sorted?  the
            # interface doesn't require it.
            current_root = search_specific_files.pop()
            current_root_unicode = current_root.decode('utf8')
            searched_specific_files.add(current_root)
            # process the entries for this containing directory: the rest will be
            # found by their parents recursively.
            root_entries = self.state._entries_for_path(current_root)
            root_abspath = self.tree.abspath(current_root_unicode)
            try:
                root_stat = os.lstat(root_abspath)
            except OSError as e:
                if e.errno == errno.ENOENT:
                    # the path does not exist: let _process_entry know that.
                    root_dir_info = None
                else:
                    # some other random error: hand it up.
                    raise
            else:
                root_dir_info = (b'', current_root,
                                 osutils.file_kind_from_stat_mode(
                                     root_stat.st_mode), root_stat,
                                 root_abspath)
                if root_dir_info[2] == 'directory':
                    if self.tree._directory_is_tree_reference(
                            current_root.decode('utf8')):
                        root_dir_info = root_dir_info[:2] + \
                            ('tree-reference',) + root_dir_info[3:]

            if not root_entries and not root_dir_info:
                # this specified path is not present at all, skip it.
                continue
            path_handled = False
            for entry in root_entries:
                result, changed = _process_entry(entry, root_dir_info)
                if changed is not None:
                    path_handled = True
                    if changed:
                        self._gather_result_for_consistency(result)
                    if changed or self.include_unchanged:
                        yield result
            if self.want_unversioned and not path_handled and root_dir_info:
                new_executable = bool(
                    stat.S_ISREG(root_dir_info[3].st_mode)
                    and stat.S_IEXEC & root_dir_info[3].st_mode)
                yield InventoryTreeChange(
                    None,
                    (None, current_root_unicode),
                    True,
                    (False, False),
                    (None, None),
                    (None, splitpath(current_root_unicode)[-1]),
                    (None, root_dir_info[2]),
                    (None, new_executable)
                    )
            initial_key = (current_root, b'', b'')
            block_index, _ = self.state._find_block_index_from_key(initial_key)
            if block_index == 0:
                # we have processed the total root already, but because the
                # initial key matched it we should skip it here.
                block_index += 1
            if root_dir_info and root_dir_info[2] == 'tree-reference':
                current_dir_info = None
            else:
                dir_iterator = osutils._walkdirs_utf8(
                    root_abspath, prefix=current_root)
                try:
                    current_dir_info = next(dir_iterator)
                except OSError as e:
                    # on win32, python2.4 has e.errno == ERROR_DIRECTORY, but
                    # python 2.5 has e.errno == EINVAL,
                    #            and e.winerror == ERROR_DIRECTORY
                    e_winerror = getattr(e, 'winerror', None)
                    win_errors = (ERROR_DIRECTORY, ERROR_PATH_NOT_FOUND)
                    # there may be directories in the inventory even though
                    # this path is not a file on disk: so mark it as end of
                    # iterator
                    if e.errno in (errno.ENOENT, errno.ENOTDIR, errno.EINVAL):
                        current_dir_info = None
                    elif (sys.platform == 'win32'
                          and (e.errno in win_errors or
                               e_winerror in win_errors)):
                        current_dir_info = None
                    else:
                        raise
                else:
                    if current_dir_info[0][0] == b'':
                        # remove .bzr from iteration
                        bzr_index = bisect.bisect_left(
                            current_dir_info[1], (b'.bzr',))
                        if current_dir_info[1][bzr_index][0] != b'.bzr':
                            raise AssertionError()
                        del current_dir_info[1][bzr_index]
            # walk until both the directory listing and the versioned metadata
            # are exhausted.
            if (block_index < len(self.state._dirblocks) and
                osutils.is_inside(current_root,
                                  self.state._dirblocks[block_index][0])):
                current_block = self.state._dirblocks[block_index]
            else:
                current_block = None
            while (current_dir_info is not None or
                   current_block is not None):
                if (current_dir_info and current_block
                        and current_dir_info[0][0] != current_block[0]):
                    if _lt_by_dirs(current_dir_info[0][0], current_block[0]):
                        # filesystem data refers to paths not covered by the dirblock.
                        # this has two possibilities:
                        # A) it is versioned but empty, so there is no block for it
                        # B) it is not versioned.

                        # if (A) then we need to recurse into it to check for
                        # new unknown files or directories.
                        # if (B) then we should ignore it, because we don't
                        # recurse into unknown directories.
                        path_index = 0
                        while path_index < len(current_dir_info[1]):
                            current_path_info = current_dir_info[1][path_index]
                            if self.want_unversioned:
                                if current_path_info[2] == 'directory':
                                    if self.tree._directory_is_tree_reference(
                                            current_path_info[0].decode('utf8')):
                                        current_path_info = current_path_info[:2] + \
                                            ('tree-reference',) + \
                                            current_path_info[3:]
                                new_executable = bool(
                                    stat.S_ISREG(current_path_info[3].st_mode)
                                    and stat.S_IEXEC & current_path_info[3].st_mode)
                                yield InventoryTreeChange(
                                    None,
                                    (None, utf8_decode(current_path_info[0])[0]),
                                    True,
                                    (False, False),
                                    (None, None),
                                    (None, utf8_decode(current_path_info[1])[0]),
                                    (None, current_path_info[2]),
                                    (None, new_executable))
                            # dont descend into this unversioned path if it is
                            # a dir
                            if current_path_info[2] in ('directory',
                                                        'tree-reference'):
                                del current_dir_info[1][path_index]
                                path_index -= 1
                            path_index += 1

                        # This dir info has been handled, go to the next
                        try:
                            current_dir_info = next(dir_iterator)
                        except StopIteration:
                            current_dir_info = None
                    else:
                        # We have a dirblock entry for this location, but there
                        # is no filesystem path for this. This is most likely
                        # because a directory was removed from the disk.
                        # We don't have to report the missing directory,
                        # because that should have already been handled, but we
                        # need to handle all of the files that are contained
                        # within.
                        for current_entry in current_block[1]:
                            # entry referring to file not present on disk.
                            # advance the entry only, after processing.
                            result, changed = _process_entry(
                                current_entry, None)
                            if changed is not None:
                                if changed:
                                    self._gather_result_for_consistency(result)
                                if changed or self.include_unchanged:
                                    yield result
                        block_index += 1
                        if (block_index < len(self.state._dirblocks) and
                            osutils.is_inside(current_root,
                                              self.state._dirblocks[block_index][0])):
                            current_block = self.state._dirblocks[block_index]
                        else:
                            current_block = None
                    continue
                entry_index = 0
                if current_block and entry_index < len(current_block[1]):
                    current_entry = current_block[1][entry_index]
                else:
                    current_entry = None
                advance_entry = True
                path_index = 0
                if current_dir_info and path_index < len(current_dir_info[1]):
                    current_path_info = current_dir_info[1][path_index]
                    if current_path_info[2] == 'directory':
                        if self.tree._directory_is_tree_reference(
                                current_path_info[0].decode('utf8')):
                            current_path_info = current_path_info[:2] + \
                                ('tree-reference',) + current_path_info[3:]
                else:
                    current_path_info = None
                advance_path = True
                path_handled = False
                while (current_entry is not None or
                       current_path_info is not None):
                    if current_entry is None:
                        # the check for path_handled when the path is advanced
                        # will yield this path if needed.
                        pass
                    elif current_path_info is None:
                        # no path is fine: the per entry code will handle it.
                        result, changed = _process_entry(
                            current_entry, current_path_info)
                        if changed is not None:
                            if changed:
                                self._gather_result_for_consistency(result)
                            if changed or self.include_unchanged:
                                yield result
                    elif (current_entry[0][1] != current_path_info[1]
                          or current_entry[1][self.target_index][0] in (b'a', b'r')):
                        # The current path on disk doesn't match the dirblock
                        # record. Either the dirblock is marked as absent, or
                        # the file on disk is not present at all in the
                        # dirblock. Either way, report about the dirblock
                        # entry, and let other code handle the filesystem one.

                        # Compare the basename for these files to determine
                        # which comes first
                        if current_path_info[1] < current_entry[0][1]:
                            # extra file on disk: pass for now, but only
                            # increment the path, not the entry
                            advance_entry = False
                        else:
                            # entry referring to file not present on disk.
                            # advance the entry only, after processing.
                            result, changed = _process_entry(
                                current_entry, None)
                            if changed is not None:
                                if changed:
                                    self._gather_result_for_consistency(result)
                                if changed or self.include_unchanged:
                                    yield result
                            advance_path = False
                    else:
                        result, changed = _process_entry(
                            current_entry, current_path_info)
                        if changed is not None:
                            path_handled = True
                            if changed:
                                self._gather_result_for_consistency(result)
                            if changed or self.include_unchanged:
                                yield result
                    if advance_entry and current_entry is not None:
                        entry_index += 1
                        if entry_index < len(current_block[1]):
                            current_entry = current_block[1][entry_index]
                        else:
                            current_entry = None
                    else:
                        advance_entry = True  # reset the advance flaga
                    if advance_path and current_path_info is not None:
                        if not path_handled:
                            # unversioned in all regards
                            if self.want_unversioned:
                                new_executable = bool(
                                    stat.S_ISREG(current_path_info[3].st_mode)
                                    and stat.S_IEXEC & current_path_info[3].st_mode)
                                try:
                                    relpath_unicode = utf8_decode(
                                        current_path_info[0])[0]
                                except UnicodeDecodeError:
                                    raise errors.BadFilenameEncoding(
                                        current_path_info[0], osutils._fs_enc)
                                yield InventoryTreeChange(
                                    None,
                                    (None, relpath_unicode),
                                    True,
                                    (False, False),
                                    (None, None),
                                    (None, utf8_decode(current_path_info[1])[0]),
                                    (None, current_path_info[2]),
                                    (None, new_executable))
                            # dont descend into this unversioned path if it is
                            # a dir
                            if current_path_info[2] in ('directory'):
                                del current_dir_info[1][path_index]
                                path_index -= 1
                        # dont descend the disk iterator into any tree
                        # paths.
                        if current_path_info[2] == 'tree-reference':
                            del current_dir_info[1][path_index]
                            path_index -= 1
                        path_index += 1
                        if path_index < len(current_dir_info[1]):
                            current_path_info = current_dir_info[1][path_index]
                            if current_path_info[2] == 'directory':
                                if self.tree._directory_is_tree_reference(
                                        current_path_info[0].decode('utf8')):
                                    current_path_info = current_path_info[:2] + \
                                        ('tree-reference',) + \
                                        current_path_info[3:]
                        else:
                            current_path_info = None
                        path_handled = False
                    else:
                        advance_path = True  # reset the advance flagg.
                if current_block is not None:
                    block_index += 1
                    if (block_index < len(self.state._dirblocks) and
                        osutils.is_inside(current_root,
                                          self.state._dirblocks[block_index][0])):
                        current_block = self.state._dirblocks[block_index]
                    else:
                        current_block = None
                if current_dir_info is not None:
                    try:
                        current_dir_info = next(dir_iterator)
                    except StopIteration:
                        current_dir_info = None
        for result in self._iter_specific_file_parents():
            yield result

    def _iter_specific_file_parents(self):
        """Iter over the specific file parents."""
        while self.search_specific_file_parents:
            # Process the parent directories for the paths we were iterating.
            # Even in extremely large trees this should be modest, so currently
            # no attempt is made to optimise.
            path_utf8 = self.search_specific_file_parents.pop()
            if osutils.is_inside_any(self.searched_specific_files, path_utf8):
                # We've examined this path.
                continue
            if path_utf8 in self.searched_exact_paths:
                # We've examined this path.
                continue
            path_entries = self.state._entries_for_path(path_utf8)
            # We need either one or two entries. If the path in
            # self.target_index has moved (so the entry in source_index is in
            # 'ar') then we need to also look for the entry for this path in
            # self.source_index, to output the appropriate delete-or-rename.
            selected_entries = []
            found_item = False
            for candidate_entry in path_entries:
                # Find entries present in target at this path:
                if candidate_entry[1][self.target_index][0] not in (b'a', b'r'):
                    found_item = True
                    selected_entries.append(candidate_entry)
                # Find entries present in source at this path:
                elif (self.source_index is not None and
                      candidate_entry[1][self.source_index][0] not in (b'a', b'r')):
                    found_item = True
                    if candidate_entry[1][self.target_index][0] == b'a':
                        # Deleted, emit it here.
                        selected_entries.append(candidate_entry)
                    else:
                        # renamed, emit it when we process the directory it
                        # ended up at.
                        self.search_specific_file_parents.add(
                            candidate_entry[1][self.target_index][1])
            if not found_item:
                raise AssertionError(
                    "Missing entry for specific path parent %r, %r" % (
                        path_utf8, path_entries))
            path_info = self._path_info(path_utf8, path_utf8.decode('utf8'))
            for entry in selected_entries:
                if entry[0][2] in self.seen_ids:
                    continue
                result, changed = self._process_entry(entry, path_info)
                if changed is None:
                    raise AssertionError(
                        "Got entry<->path mismatch for specific path "
                        "%r entry %r path_info %r " % (
                            path_utf8, entry, path_info))
                # Only include changes - we're outside the users requested
                # expansion.
                if changed:
                    self._gather_result_for_consistency(result)
                    if (result.kind[0] == 'directory' and
                            result.kind[1] != 'directory'):
                        # This stopped being a directory, the old children have
                        # to be included.
                        if entry[1][self.source_index][0] == b'r':
                            # renamed, take the source path
                            entry_path_utf8 = entry[1][self.source_index][1]
                        else:
                            entry_path_utf8 = path_utf8
                        initial_key = (entry_path_utf8, b'', b'')
                        block_index, _ = self.state._find_block_index_from_key(
                            initial_key)
                        if block_index == 0:
                            # The children of the root are in block index 1.
                            block_index += 1
                        current_block = None
                        if block_index < len(self.state._dirblocks):
                            current_block = self.state._dirblocks[block_index]
                            if not osutils.is_inside(
                                    entry_path_utf8, current_block[0]):
                                # No entries for this directory at all.
                                current_block = None
                        if current_block is not None:
                            for entry in current_block[1]:
                                if entry[1][self.source_index][0] in (b'a', b'r'):
                                    # Not in the source tree, so doesn't have to be
                                    # included.
                                    continue
                                # Path of the entry itself.

                                self.search_specific_file_parents.add(
                                    osutils.pathjoin(*entry[0][:2]))
                if changed or self.include_unchanged:
                    yield result
            self.searched_exact_paths.add(path_utf8)

    def _path_info(self, utf8_path, unicode_path):
        """Generate path_info for unicode_path.

        :return: None if unicode_path does not exist, or a path_info tuple.
        """
        abspath = self.tree.abspath(unicode_path)
        try:
            stat = os.lstat(abspath)
        except OSError as e:
            if e.errno == errno.ENOENT:
                # the path does not exist.
                return None
            else:
                raise
        utf8_basename = utf8_path.rsplit(b'/', 1)[-1]
        dir_info = (utf8_path, utf8_basename,
                    osutils.file_kind_from_stat_mode(stat.st_mode), stat,
                    abspath)
        if dir_info[2] == 'directory':
            if self.tree._directory_is_tree_reference(
                    unicode_path):
                self.root_dir_info = self.root_dir_info[:2] + \
                    ('tree-reference',) + self.root_dir_info[3:]
        return dir_info


# Try to load the compiled form if possible
try:
    from ._dirstate_helpers_pyx import (
        _read_dirblocks,
        bisect_dirblock,
        _bisect_path_left,
        _bisect_path_right,
        lt_by_dirs,
        pack_stat,
        ProcessEntryC as _process_entry,
        update_entry as update_entry,
        )
except ImportError as e:
    osutils.failed_to_load_extension(e)
    from ._dirstate_helpers_py import (
        _read_dirblocks,
        bisect_dirblock,
        _bisect_path_left,
        _bisect_path_right,
        lt_by_dirs,
        pack_stat,
        )
    # FIXME: It would be nice to be able to track moved lines so that the
    # corresponding python code can be moved to the _dirstate_helpers_py
    # module. I don't want to break the history for this important piece of
    # code so I left the code here -- vila 20090622
    update_entry = py_update_entry
    _process_entry = ProcessEntryPython<|MERGE_RESOLUTION|>--- conflicted
+++ resolved
@@ -243,17 +243,7 @@
     trace,
     urlutils,
     )
-<<<<<<< HEAD
-from ..tree import TreeChange
-=======
-from ..sixish import (
-    range,
-    text_type,
-    viewitems,
-    viewvalues,
-    )
 from .inventorytree import InventoryTreeChange
->>>>>>> 47cf7eb0
 
 
 # This is the Windows equivalent of ENOTDIR
