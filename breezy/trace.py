# Copyright (C) 2005-2011 Canonical Ltd
#
# This program is free software; you can redistribute it and/or modify
# it under the terms of the GNU General Public License as published by
# the Free Software Foundation; either version 2 of the License, or
# (at your option) any later version.
#
# This program is distributed in the hope that it will be useful,
# but WITHOUT ANY WARRANTY; without even the implied warranty of
# MERCHANTABILITY or FITNESS FOR A PARTICULAR PURPOSE.  See the
# GNU General Public License for more details.
#
# You should have received a copy of the GNU General Public License
# along with this program; if not, write to the Free Software
# Foundation, Inc., 51 Franklin Street, Fifth Floor, Boston, MA 02110-1301 USA

"""Messages and logging.

Messages are supplied by callers as a string-formatting template, plus values
to be inserted into it.  The actual %-formatting is deferred to the log
library so that it doesn't need to be done for messages that won't be emitted.

Messages are classified by severity levels: critical, error, warning, info,
and debug.

They can be sent to two places: stderr, and `$XDG_CACHE_HOME/breezy/brz.log`.
For purposes such as running the test suite, they can also be redirected away
from both of those two places to another location.

`brz.log` gets all messages, and full tracebacks for uncaught exceptions.
This trace file is always in UTF-8, regardless of the user's default encoding,
so that we can always rely on writing any message.

Output to stderr depends on the mode chosen by the user.  By default, messages
of info and above are sent out, which results in progress messages such as the
list of files processed by add and commit.  In debug mode, stderr gets debug messages too.

Errors that terminate an operation are generally passed back as exceptions;
others may be just emitted as messages.

Exceptions are reported in a brief form to stderr so as not to look scary.
BzrErrors are required to be able to format themselves into a properly
explanatory message.  This is not true for builtin exceptions such as
KeyError, which typically just str to "0".  They're printed in a different
form.
"""

# FIXME: Unfortunately it turns out that python's logging module
# is quite expensive, even when the message is not printed by any handlers.
# We should perhaps change back to just simply doing it here.
#
# On the other hand, as of 1.2 we generally only call the mutter() statement
# if (according to debug_flags) we actually intend to write it.  So the
# increased cost of logging.py is not so bad, and we could standardize on
# that.

import errno
import logging
import os
import sys
from io import StringIO

from .lazy_import import lazy_import

lazy_import(
    globals(),
    """
from breezy import (
    ui,
    )
""",
)
<<<<<<< HEAD
from . import _cmd_rs, debug, errors
=======
from . import errors
>>>>>>> ca07defc

# global verbosity for breezy; controls the log level for stderr; 0=normal; <0
# is quiet; >0 is verbose.
_verbosity_level = 0

# held in a global for quick reference
_brz_logger = logging.getLogger("brz")
<<<<<<< HEAD

_trace_handler = None
=======
>>>>>>> ca07defc


def note(*args, **kwargs):
    """Output a note to the user.

    Takes the same parameters as logging.info.

    :return: None
    """
    # FIXME: clearing the ui and then going through the abstract logging
    # framework is whack; we should probably have a logging Handler that
    # deals with terminal output if needed.
    ui.ui_factory.clear_term()
    _brz_logger.info(*args, **kwargs)


def warning(*args, **kwargs):
    ui.ui_factory.clear_term()
    _brz_logger.warning(*args, **kwargs)


def show_error(*args, **kwargs):
    """Show an error message to the user.

    Don't use this for exceptions, use report_exception instead.
    """
    _brz_logger.error(*args, **kwargs)


<<<<<<< HEAD
def mutter(fmt, *args):
    global _trace_handler
    if _trace_handler is None:
=======
class _Bytes(str):
    """Compat class for displaying bytes on Python 2."""

    def __repr__(self):
        return "b" + str.__repr__(self)

    def __unicode__(self):
        return self.decode("ascii", "replace")


def mutter(fmt, *args):
    if _trace_file is None:
        return
    # XXX: Don't check this every time; instead anyone who closes the file
    # ought to deregister it.  We can tolerate None.
    if (getattr(_trace_file, "closed", None) is not None) and _trace_file.closed:
>>>>>>> ca07defc
        return

    # Let format strings be specified as ascii bytes to help Python 2
    if isinstance(fmt, bytes):
        fmt = fmt.decode("ascii", "replace")

<<<<<<< HEAD
    out = fmt % args if args else fmt

    _trace_handler.mutter(out)
=======
    if args:
        out = fmt % args
    else:
        out = fmt
    now = time.time()
    out = "{:0.3f}  {}\n".format(now - _brz_log_start_time, out)
    _trace_file.write(out.encode("utf-8"))
    # there's no explicit flushing; the file is typically line buffered.
>>>>>>> ca07defc


def mutter_callsite(stacklevel, fmt, *args):
    """Perform a mutter of fmt and args, logging the call trace.

    :param stacklevel: The number of frames to show. None will show all
        frames.
    :param fmt: The format string to pass to mutter.
    :param args: A list of substitution variables.
    """
    import traceback

    outf = StringIO()
    limit = None if stacklevel is None else stacklevel + 1
    traceback.print_stack(limit=limit, file=outf)
    formatted_lines = outf.getvalue().splitlines()
    formatted_stack = "\n".join(formatted_lines[:-2])
    mutter(fmt + "\nCalled from:\n%s", *(args + (formatted_stack,)))


<<<<<<< HEAD
_rollover_trace_maybe = _cmd_rs.rollover_trace_maybe
_initialize_brz_log_filename = _cmd_rs.initialize_brz_log_filename
_open_brz_log = _cmd_rs.open_brz_log
get_brz_log_filename = _cmd_rs.get_brz_log_filename
set_brz_log_filename = _cmd_rs.set_brz_log_filename
=======
def _rollover_trace_maybe(trace_fname):
    import stat

    try:
        size = os.stat(trace_fname)[stat.ST_SIZE]
        if size <= 4 << 20:
            return
        old_fname = trace_fname + ".old"
        osutils.rename(trace_fname, old_fname)
    except OSError:
        return


def _get_brz_log_filename():
    """Return the brz log filename.

    :return: A path to the log file
    :raise EnvironmentError: If the cache directory could not be created
    """
    brz_log = os.environ.get("BRZ_LOG")
    if brz_log:
        return brz_log
    return os.path.join(bedding.cache_dir(), "brz.log")


def _open_brz_log():
    """Open the brz.log trace file.

    If the log is more than a particular length, the old file is renamed to
    brz.log.old and a new file is started.  Otherwise, we append to the
    existing file.

    This sets the global _brz_log_filename.
    """
    global _brz_log_filename

    def _open_or_create_log_file(filename):
        """Open existing log file, or create with ownership and permissions.

        It inherits the ownership and permissions (masked by umask) from
        the containing directory to cope better with being run under sudo
        with $HOME still set to the user's homedir.
        """
        flags = os.O_WRONLY | os.O_APPEND | osutils.O_TEXT
        while True:
            try:
                fd = os.open(filename, flags)
                break
            except OSError as e:
                if e.errno != errno.ENOENT:
                    raise
            try:
                fd = os.open(filename, flags | os.O_CREAT | os.O_EXCL, 0o666)
            except OSError as e:
                if e.errno != errno.EEXIST:
                    raise
            else:
                osutils.copy_ownership_from_path(filename)
                break
        return os.fdopen(fd, "ab", 0)  # unbuffered

    try:
        _brz_log_filename = _get_brz_log_filename()
        _rollover_trace_maybe(_brz_log_filename)

        brz_log_file = _open_or_create_log_file(_brz_log_filename)
        brz_log_file.write(b"\n")
        if brz_log_file.tell() <= 2:
            brz_log_file.write(
                b"this is a debug log for diagnosing/reporting problems in brz\n"
            )
            brz_log_file.write(
                b"you can delete or truncate this file, or include sections in\n"
            )
            brz_log_file.write(
                b"bug reports to https://bugs.launchpad.net/brz/+filebug\n\n"
            )

        return brz_log_file

    except OSError as e:
        # If we are failing to open the log, then most likely logging has not
        # been set up yet. So we just write to stderr rather than using
        # 'warning()'. If we using warning(), users get the unhelpful 'no
        # handlers registered for "brz"' when something goes wrong on the
        # server. (bug #503886)
        sys.stderr.write("failed to open trace file: {}\n".format(e))
    # TODO: What should happen if we fail to open the trace file?  Maybe the
    # objects should be pointed at /dev/null or the equivalent?  Currently
    # returns None which will cause failures later.
    return None
>>>>>>> ca07defc


def enable_default_logging():
    """Configure default logging: messages to stderr and debug to brz.log.

    This should only be called once per process.

    Non-command-line programs embedding breezy do not need to call this.  They
    can instead either pass a file to _push_log_file, or act directly on
    logging.getLogger("brz").

    Output can be redirected away by calling _push_log_file.

    :return: A memento from push_log_file for restoring the log state.
    """
<<<<<<< HEAD
    brz_log_file = _open_brz_log()
    # TODO: What should happen if we fail to open the trace file?  Maybe the
    # objects should be pointed at /dev/null or the equivalent?  Currently
    # returns None which will cause failures later.
    if brz_log_file is None:
        return None
    memento = push_log_file(brz_log_file, short=False)
=======
    start_time = osutils.format_local_date(_brz_log_start_time, timezone="local")
    brz_log_file = _open_brz_log()
    if brz_log_file is not None:
        brz_log_file.write(start_time.encode("utf-8") + b"\n")
    memento = push_log_file(
        brz_log_file,
        r"[%(process)5d] %(asctime)s.%(msecs)03d %(levelname)s: %(message)s",
        r"%Y-%m-%d %H:%M:%S",
    )
>>>>>>> ca07defc
    # after hooking output into brz_log, we also need to attach a stderr
    # handler, writing only at level info and with encoding
    stderr_handler = logging.StreamHandler(stream=sys.stderr)
    logging.getLogger("brz").addHandler(stderr_handler)
    return memento


def push_log_file(to_file, short=True):
    """Intercept log and trace messages and send them to a file.

    :param to_file: A file-like object to which messages will be sent.

    :returns: A memento that should be passed to _pop_log_file to restore the
        previously active logging.
    """
    global _trace_handler
    # make a new handler
<<<<<<< HEAD
    old_trace_handler = _trace_handler
    _trace_handler = new_handler = _cmd_rs.BreezyTraceHandler(to_file, short=short)
=======
    new_handler = EncodedStreamHandler(to_file, "utf-8", level=logging.DEBUG)
    if log_format is None:
        log_format = "%(levelname)8s  %(message)s"
    new_handler.setFormatter(logging.Formatter(log_format, date_format))
>>>>>>> ca07defc
    # save and remove any existing log handlers
    brz_logger = logging.getLogger("brz")
    old_handlers = brz_logger.handlers[:]
    del brz_logger.handlers[:]
    # set that as the default logger
    brz_logger.addHandler(new_handler)
    brz_logger.setLevel(logging.DEBUG)
    # TODO: check if any changes are needed to the root logger
    #
    # TODO: also probably need to save and restore the level on brz_logger.
    # but maybe we can avoid setting the logger level altogether, and just set
    # the level on the handler?
<<<<<<< HEAD
    return ("log_memento", old_handlers, new_handler, old_trace_handler)
=======
    #
    # save the old trace file
    old_trace_file = _trace_file
    # send traces to the new one
    _trace_file = to_file
    return ("log_memento", old_handlers, new_handler, old_trace_file, to_file)
>>>>>>> ca07defc


def pop_log_file(entry):
    """Undo changes to logging/tracing done by _push_log_file.

    This flushes, but does not close the trace file (so that anything that was
    in it is output.

    Takes the memento returned from _push_log_file.
    """
<<<<<<< HEAD
    (magic, old_handlers, new_handler, old_trace_handler) = entry
    global _trace_handler
    _trace_handler = old_trace_handler
=======
    (magic, old_handlers, new_handler, old_trace_file, new_trace_file) = entry
    global _trace_file
    _trace_file = old_trace_file
>>>>>>> ca07defc
    brz_logger = logging.getLogger("brz")
    brz_logger.removeHandler(new_handler)
    # must be closed, otherwise logging will try to close it at exit, and the
    # file will likely already be closed underneath.
    new_handler.close()
    brz_logger.handlers = old_handlers


def log_exception_quietly():
    """Log the last exception to the trace file only.

    Used for exceptions that occur internally and that may be
    interesting to developers but not to users.  For example,
    errors loading plugins.
    """
    import traceback

    mutter(traceback.format_exc())


def set_verbosity_level(level):
    """Set the verbosity level.

    :param level: -ve for quiet, 0 for normal, +ve for verbose
    """
    global _verbosity_level
    _verbosity_level = level
    _update_logging_level(level < 0)
    ui.ui_factory.be_quiet(level < 0)


def get_verbosity_level():
    """Get the verbosity level.

    See set_verbosity_level() for values.
    """
    return _verbosity_level


def be_quiet(quiet=True):
    if quiet:
        set_verbosity_level(-1)
    else:
        set_verbosity_level(0)


def _update_logging_level(quiet=True):
    """Hide INFO messages if quiet."""
    if quiet:
        _brz_logger.setLevel(logging.WARNING)
    else:
        _brz_logger.setLevel(logging.INFO)


def is_quiet():
    """Is the verbosity level negative?"""
    return _verbosity_level < 0


def is_verbose():
    """Is the verbosity level positive?"""
    return _verbosity_level > 0


def debug_memory(message="", short=True):
    """Write out a memory dump."""
    if sys.platform == "win32":
        from breezy import win32utils

        win32utils.debug_memory_win32api(message=message, short=short)
    else:
        _debug_memory_proc(message=message, short=short)


<<<<<<< HEAD
_debug_memory_proc = _cmd_rs.debug_memory_proc
=======
_short_fields = ("VmPeak", "VmSize", "VmRSS")


def _debug_memory_proc(message="", short=True):
    try:
        status_file = open("/proc/{}/status".format(os.getpid()), "rb")
    except OSError:
        return
    try:
        status = status_file.read()
    finally:
        status_file.close()
    if message:
        note(message)
    for line in status.splitlines():
        if not short:
            note(line)
        else:
            for field in _short_fields:
                if line.startswith(field):
                    note(line)
                    break
>>>>>>> ca07defc


def _dump_memory_usage(err_file):
    import tempfile

    try:
        try:
            fd, name = tempfile.mkstemp(prefix="brz_memdump", suffix=".json")
            dump_file = os.fdopen(fd, "w")
            from meliae import scanner

            scanner.dump_gc_objects(dump_file)
<<<<<<< HEAD
            err_file.write(f"Memory dumped to {name}\n")
=======
            err_file.write("Memory dumped to {}\n".format(name))
>>>>>>> ca07defc
        except ImportError:
            err_file.write("Dumping memory requires meliae module.\n")
            log_exception_quietly()
        except BaseException:
            err_file.write("Exception while dumping memory.\n")
            log_exception_quietly()
    finally:
        if dump_file is not None:
            dump_file.close()
        elif fd is not None:
            os.close(fd)


def _qualified_exception_name(eclass, unqualified_breezy_errors=False):
    """Give name of error class including module for non-builtin exceptions.

    If `unqualified_breezy_errors` is True, errors specific to breezy will
    also omit the module prefix.
    """
    class_name = eclass.__name__
    module_name = eclass.__module__
    if module_name in ("builtins", "exceptions", "__main__") or (
        unqualified_breezy_errors and module_name == "breezy.errors"
    ):
        return class_name
    return f"{module_name}.{class_name}"


def report_exception(exc_info, err_file):
    """Report an exception to err_file (typically stderr) and to brz.log.

    This will show either a full traceback or a short message as appropriate.

    :return: The appropriate exit code for this error.
    """
    # Log the full traceback to brz.log
    log_exception_quietly()
<<<<<<< HEAD
    if debug.debug_flag_enabled("error"):
=======
    if "error" in debug.debug_flags:
>>>>>>> ca07defc
        print_exception(exc_info, err_file)
        return errors.EXIT_ERROR
    exc_type, exc_object, exc_tb = exc_info
    if isinstance(exc_object, KeyboardInterrupt):
        err_file.write("brz: interrupted\n")
        return errors.EXIT_ERROR
    elif isinstance(exc_object, MemoryError):
        err_file.write("brz: out of memory\n")
<<<<<<< HEAD
        if debug.debug_flag_enabled("mem_dump"):
=======
        if "mem_dump" in debug.debug_flags:
>>>>>>> ca07defc
            _dump_memory_usage(err_file)
        else:
            err_file.write("Use -Dmem_dump to dump memory to a file.\n")
        return errors.EXIT_ERROR
    elif isinstance(exc_object, ImportError) and str(exc_object).startswith(
        "No module named "
    ):
        report_user_error(
            exc_info,
            err_file,
            "You may need to install this Python library separately.",
        )
        return errors.EXIT_ERROR
    elif not getattr(exc_object, "internal_error", True):
        report_user_error(exc_info, err_file)
        return errors.EXIT_ERROR
    elif isinstance(exc_object, EnvironmentError):
        if getattr(exc_object, "errno", None) == errno.EPIPE:
            err_file.write("brz: broken pipe\n")
            return errors.EXIT_ERROR
        # Might be nice to catch all of these and show them as something more
        # specific, but there are too many cases at the moment.
        report_user_error(exc_info, err_file)
        return errors.EXIT_ERROR
    else:
        report_bug(exc_info, err_file)
        return errors.EXIT_INTERNAL_ERROR


def print_exception(exc_info, err_file):
    import traceback

    exc_type, exc_object, exc_tb = exc_info
<<<<<<< HEAD
    err_file.write(f"brz: ERROR: {_qualified_exception_name(exc_type)}: {exc_object}\n")
=======
    err_file.write(
        "brz: ERROR: {}: {}\n".format(_qualified_exception_name(exc_type), exc_object)
    )
>>>>>>> ca07defc
    err_file.write("\n")
    traceback.print_exception(exc_type, exc_object, exc_tb, file=err_file)


# TODO: Should these be specially encoding the output?
def report_user_error(exc_info, err_file, advice=None):
    """Report to err_file an error that's not an internal error.

    These don't get a traceback unless -Derror was given.

    :param exc_info: 3-tuple from sys.exc_info()
    :param advice: Extra advice to the user to be printed following the
        exception.
    """
    err_file.write(f"brz: ERROR: {exc_info[1]!s}\n")
    if advice:
<<<<<<< HEAD
        err_file.write(f"{advice}\n")
=======
        err_file.write("{}\n".format(advice))
>>>>>>> ca07defc


def report_bug(exc_info, err_file):
    """Report an exception that probably indicates a bug in brz."""
<<<<<<< HEAD
    from .crash import report_bug
=======
    from breezy.crash import report_bug
>>>>>>> ca07defc

    report_bug(exc_info, err_file)


def _flush_stdout_stderr():
    # called from the breezy library finalizer returned by breezy.initialize()
    try:
        sys.stdout.flush()
        sys.stderr.flush()
    except ValueError:
        # On Windows, I get ValueError calling stdout.flush() on a closed
        # handle
        pass
    except OSError as e:
        import errno

        if e.errno in [errno.EINVAL, errno.EPIPE]:
            pass
        else:
            raise


def _flush_trace():
    # called from the breezy library finalizer returned by breezy.initialize()
<<<<<<< HEAD
    global _trace_handler
    if _trace_handler:
        _trace_handler.flush()
=======
    global _trace_file
    if _trace_file:
        _trace_file.flush()


class EncodedStreamHandler(logging.Handler):
    """Robustly write logging events to a stream using the specified encoding.

    Messages are expected to be formatted to unicode, but UTF-8 byte strings
    are also accepted. An error during formatting or a str message in another
    encoding will be quitely noted as an error in the Bazaar log file.

    The stream is not closed so sys.stdout or sys.stderr may be passed.
    """

    def __init__(self, stream, encoding=None, errors="strict", level=0):
        logging.Handler.__init__(self, level)
        self.stream = stream
        if encoding is None:
            encoding = getattr(stream, "encoding", "ascii")
        self.encoding = encoding
        self.errors = errors

    def flush(self):
        flush = getattr(self.stream, "flush", None)
        if flush is not None:
            flush()

    def emit(self, record):
        try:
            if not isinstance(record.msg, str):
                msg = record.msg.decode("utf-8")
                record.msg = msg
            line = self.format(record)
            if not isinstance(line, str):
                line = line.decode("utf-8")
            self.stream.write(line.encode(self.encoding, self.errors) + b"\n")
        except Exception:
            log_exception_quietly()
            # Try saving the details that would have been logged in some form
            msg = args = "<Unformattable>"
            try:
                msg = repr(record.msg)
                args = repr(record.args)
            except Exception:
                pass
            # Using mutter() bypasses the logging module and writes directly
            # to the file so there's no danger of getting into a loop here.
            mutter("Logging record unformattable: %s %% %s", msg, args)
>>>>>>> ca07defc


class Config:
    """Configuration of message tracing in breezy.

    This implements the context manager protocol and should manage any global
    variables still used. The default config used is DefaultConfig, but
    embedded uses of breezy may wish to use a custom manager.
    """

    def __enter__(self):
        return self  # This is bound to the 'as' clause in a with statement.

    def __exit__(self, exc_type, exc_val, exc_tb):
        return False  # propogate exceptions.


class DefaultConfig(Config):
    """A default configuration for tracing of messages in breezy.

    This implements the context manager protocol.
    """

    def __enter__(self):
        self._original_filename = get_brz_log_filename()
        self._original_state = enable_default_logging()
        return self  # This is bound to the 'as' clause in a with statement.

    def __exit__(self, exc_type, exc_val, exc_tb):
        pop_log_file(self._original_state)
        _cmd_rs.set_brz_log_filename(self._original_filename)
        return False  # propogate exceptions.<|MERGE_RESOLUTION|>--- conflicted
+++ resolved
@@ -70,11 +70,7 @@
     )
 """,
 )
-<<<<<<< HEAD
 from . import _cmd_rs, debug, errors
-=======
-from . import errors
->>>>>>> ca07defc
 
 # global verbosity for breezy; controls the log level for stderr; 0=normal; <0
 # is quiet; >0 is verbose.
@@ -82,11 +78,8 @@
 
 # held in a global for quick reference
 _brz_logger = logging.getLogger("brz")
-<<<<<<< HEAD
 
 _trace_handler = None
-=======
->>>>>>> ca07defc
 
 
 def note(*args, **kwargs):
@@ -116,48 +109,18 @@
     _brz_logger.error(*args, **kwargs)
 
 
-<<<<<<< HEAD
 def mutter(fmt, *args):
     global _trace_handler
     if _trace_handler is None:
-=======
-class _Bytes(str):
-    """Compat class for displaying bytes on Python 2."""
-
-    def __repr__(self):
-        return "b" + str.__repr__(self)
-
-    def __unicode__(self):
-        return self.decode("ascii", "replace")
-
-
-def mutter(fmt, *args):
-    if _trace_file is None:
-        return
-    # XXX: Don't check this every time; instead anyone who closes the file
-    # ought to deregister it.  We can tolerate None.
-    if (getattr(_trace_file, "closed", None) is not None) and _trace_file.closed:
->>>>>>> ca07defc
         return
 
     # Let format strings be specified as ascii bytes to help Python 2
     if isinstance(fmt, bytes):
         fmt = fmt.decode("ascii", "replace")
 
-<<<<<<< HEAD
     out = fmt % args if args else fmt
 
     _trace_handler.mutter(out)
-=======
-    if args:
-        out = fmt % args
-    else:
-        out = fmt
-    now = time.time()
-    out = "{:0.3f}  {}\n".format(now - _brz_log_start_time, out)
-    _trace_file.write(out.encode("utf-8"))
-    # there's no explicit flushing; the file is typically line buffered.
->>>>>>> ca07defc
 
 
 def mutter_callsite(stacklevel, fmt, *args):
@@ -178,105 +141,11 @@
     mutter(fmt + "\nCalled from:\n%s", *(args + (formatted_stack,)))
 
 
-<<<<<<< HEAD
 _rollover_trace_maybe = _cmd_rs.rollover_trace_maybe
 _initialize_brz_log_filename = _cmd_rs.initialize_brz_log_filename
 _open_brz_log = _cmd_rs.open_brz_log
 get_brz_log_filename = _cmd_rs.get_brz_log_filename
 set_brz_log_filename = _cmd_rs.set_brz_log_filename
-=======
-def _rollover_trace_maybe(trace_fname):
-    import stat
-
-    try:
-        size = os.stat(trace_fname)[stat.ST_SIZE]
-        if size <= 4 << 20:
-            return
-        old_fname = trace_fname + ".old"
-        osutils.rename(trace_fname, old_fname)
-    except OSError:
-        return
-
-
-def _get_brz_log_filename():
-    """Return the brz log filename.
-
-    :return: A path to the log file
-    :raise EnvironmentError: If the cache directory could not be created
-    """
-    brz_log = os.environ.get("BRZ_LOG")
-    if brz_log:
-        return brz_log
-    return os.path.join(bedding.cache_dir(), "brz.log")
-
-
-def _open_brz_log():
-    """Open the brz.log trace file.
-
-    If the log is more than a particular length, the old file is renamed to
-    brz.log.old and a new file is started.  Otherwise, we append to the
-    existing file.
-
-    This sets the global _brz_log_filename.
-    """
-    global _brz_log_filename
-
-    def _open_or_create_log_file(filename):
-        """Open existing log file, or create with ownership and permissions.
-
-        It inherits the ownership and permissions (masked by umask) from
-        the containing directory to cope better with being run under sudo
-        with $HOME still set to the user's homedir.
-        """
-        flags = os.O_WRONLY | os.O_APPEND | osutils.O_TEXT
-        while True:
-            try:
-                fd = os.open(filename, flags)
-                break
-            except OSError as e:
-                if e.errno != errno.ENOENT:
-                    raise
-            try:
-                fd = os.open(filename, flags | os.O_CREAT | os.O_EXCL, 0o666)
-            except OSError as e:
-                if e.errno != errno.EEXIST:
-                    raise
-            else:
-                osutils.copy_ownership_from_path(filename)
-                break
-        return os.fdopen(fd, "ab", 0)  # unbuffered
-
-    try:
-        _brz_log_filename = _get_brz_log_filename()
-        _rollover_trace_maybe(_brz_log_filename)
-
-        brz_log_file = _open_or_create_log_file(_brz_log_filename)
-        brz_log_file.write(b"\n")
-        if brz_log_file.tell() <= 2:
-            brz_log_file.write(
-                b"this is a debug log for diagnosing/reporting problems in brz\n"
-            )
-            brz_log_file.write(
-                b"you can delete or truncate this file, or include sections in\n"
-            )
-            brz_log_file.write(
-                b"bug reports to https://bugs.launchpad.net/brz/+filebug\n\n"
-            )
-
-        return brz_log_file
-
-    except OSError as e:
-        # If we are failing to open the log, then most likely logging has not
-        # been set up yet. So we just write to stderr rather than using
-        # 'warning()'. If we using warning(), users get the unhelpful 'no
-        # handlers registered for "brz"' when something goes wrong on the
-        # server. (bug #503886)
-        sys.stderr.write("failed to open trace file: {}\n".format(e))
-    # TODO: What should happen if we fail to open the trace file?  Maybe the
-    # objects should be pointed at /dev/null or the equivalent?  Currently
-    # returns None which will cause failures later.
-    return None
->>>>>>> ca07defc
 
 
 def enable_default_logging():
@@ -292,7 +161,6 @@
 
     :return: A memento from push_log_file for restoring the log state.
     """
-<<<<<<< HEAD
     brz_log_file = _open_brz_log()
     # TODO: What should happen if we fail to open the trace file?  Maybe the
     # objects should be pointed at /dev/null or the equivalent?  Currently
@@ -300,17 +168,6 @@
     if brz_log_file is None:
         return None
     memento = push_log_file(brz_log_file, short=False)
-=======
-    start_time = osutils.format_local_date(_brz_log_start_time, timezone="local")
-    brz_log_file = _open_brz_log()
-    if brz_log_file is not None:
-        brz_log_file.write(start_time.encode("utf-8") + b"\n")
-    memento = push_log_file(
-        brz_log_file,
-        r"[%(process)5d] %(asctime)s.%(msecs)03d %(levelname)s: %(message)s",
-        r"%Y-%m-%d %H:%M:%S",
-    )
->>>>>>> ca07defc
     # after hooking output into brz_log, we also need to attach a stderr
     # handler, writing only at level info and with encoding
     stderr_handler = logging.StreamHandler(stream=sys.stderr)
@@ -328,15 +185,8 @@
     """
     global _trace_handler
     # make a new handler
-<<<<<<< HEAD
     old_trace_handler = _trace_handler
     _trace_handler = new_handler = _cmd_rs.BreezyTraceHandler(to_file, short=short)
-=======
-    new_handler = EncodedStreamHandler(to_file, "utf-8", level=logging.DEBUG)
-    if log_format is None:
-        log_format = "%(levelname)8s  %(message)s"
-    new_handler.setFormatter(logging.Formatter(log_format, date_format))
->>>>>>> ca07defc
     # save and remove any existing log handlers
     brz_logger = logging.getLogger("brz")
     old_handlers = brz_logger.handlers[:]
@@ -349,16 +199,7 @@
     # TODO: also probably need to save and restore the level on brz_logger.
     # but maybe we can avoid setting the logger level altogether, and just set
     # the level on the handler?
-<<<<<<< HEAD
     return ("log_memento", old_handlers, new_handler, old_trace_handler)
-=======
-    #
-    # save the old trace file
-    old_trace_file = _trace_file
-    # send traces to the new one
-    _trace_file = to_file
-    return ("log_memento", old_handlers, new_handler, old_trace_file, to_file)
->>>>>>> ca07defc
 
 
 def pop_log_file(entry):
@@ -369,15 +210,9 @@
 
     Takes the memento returned from _push_log_file.
     """
-<<<<<<< HEAD
     (magic, old_handlers, new_handler, old_trace_handler) = entry
     global _trace_handler
     _trace_handler = old_trace_handler
-=======
-    (magic, old_handlers, new_handler, old_trace_file, new_trace_file) = entry
-    global _trace_file
-    _trace_file = old_trace_file
->>>>>>> ca07defc
     brz_logger = logging.getLogger("brz")
     brz_logger.removeHandler(new_handler)
     # must be closed, otherwise logging will try to close it at exit, and the
@@ -452,32 +287,7 @@
         _debug_memory_proc(message=message, short=short)
 
 
-<<<<<<< HEAD
 _debug_memory_proc = _cmd_rs.debug_memory_proc
-=======
-_short_fields = ("VmPeak", "VmSize", "VmRSS")
-
-
-def _debug_memory_proc(message="", short=True):
-    try:
-        status_file = open("/proc/{}/status".format(os.getpid()), "rb")
-    except OSError:
-        return
-    try:
-        status = status_file.read()
-    finally:
-        status_file.close()
-    if message:
-        note(message)
-    for line in status.splitlines():
-        if not short:
-            note(line)
-        else:
-            for field in _short_fields:
-                if line.startswith(field):
-                    note(line)
-                    break
->>>>>>> ca07defc
 
 
 def _dump_memory_usage(err_file):
@@ -490,12 +300,8 @@
             from meliae import scanner
 
             scanner.dump_gc_objects(dump_file)
-<<<<<<< HEAD
             err_file.write(f"Memory dumped to {name}\n")
-=======
-            err_file.write("Memory dumped to {}\n".format(name))
->>>>>>> ca07defc
-        except ImportError:
+        except ModuleNotFoundError:
             err_file.write("Dumping memory requires meliae module.\n")
             log_exception_quietly()
         except BaseException:
@@ -532,11 +338,7 @@
     """
     # Log the full traceback to brz.log
     log_exception_quietly()
-<<<<<<< HEAD
     if debug.debug_flag_enabled("error"):
-=======
-    if "error" in debug.debug_flags:
->>>>>>> ca07defc
         print_exception(exc_info, err_file)
         return errors.EXIT_ERROR
     exc_type, exc_object, exc_tb = exc_info
@@ -545,18 +347,12 @@
         return errors.EXIT_ERROR
     elif isinstance(exc_object, MemoryError):
         err_file.write("brz: out of memory\n")
-<<<<<<< HEAD
         if debug.debug_flag_enabled("mem_dump"):
-=======
-        if "mem_dump" in debug.debug_flags:
->>>>>>> ca07defc
             _dump_memory_usage(err_file)
         else:
             err_file.write("Use -Dmem_dump to dump memory to a file.\n")
         return errors.EXIT_ERROR
-    elif isinstance(exc_object, ImportError) and str(exc_object).startswith(
-        "No module named "
-    ):
+    elif isinstance(exc_object, ModuleNotFoundError):
         report_user_error(
             exc_info,
             err_file,
@@ -583,13 +379,7 @@
     import traceback
 
     exc_type, exc_object, exc_tb = exc_info
-<<<<<<< HEAD
     err_file.write(f"brz: ERROR: {_qualified_exception_name(exc_type)}: {exc_object}\n")
-=======
-    err_file.write(
-        "brz: ERROR: {}: {}\n".format(_qualified_exception_name(exc_type), exc_object)
-    )
->>>>>>> ca07defc
     err_file.write("\n")
     traceback.print_exception(exc_type, exc_object, exc_tb, file=err_file)
 
@@ -606,20 +396,12 @@
     """
     err_file.write(f"brz: ERROR: {exc_info[1]!s}\n")
     if advice:
-<<<<<<< HEAD
         err_file.write(f"{advice}\n")
-=======
-        err_file.write("{}\n".format(advice))
->>>>>>> ca07defc
 
 
 def report_bug(exc_info, err_file):
     """Report an exception that probably indicates a bug in brz."""
-<<<<<<< HEAD
     from .crash import report_bug
-=======
-    from breezy.crash import report_bug
->>>>>>> ca07defc
 
     report_bug(exc_info, err_file)
 
@@ -644,61 +426,9 @@
 
 def _flush_trace():
     # called from the breezy library finalizer returned by breezy.initialize()
-<<<<<<< HEAD
     global _trace_handler
     if _trace_handler:
         _trace_handler.flush()
-=======
-    global _trace_file
-    if _trace_file:
-        _trace_file.flush()
-
-
-class EncodedStreamHandler(logging.Handler):
-    """Robustly write logging events to a stream using the specified encoding.
-
-    Messages are expected to be formatted to unicode, but UTF-8 byte strings
-    are also accepted. An error during formatting or a str message in another
-    encoding will be quitely noted as an error in the Bazaar log file.
-
-    The stream is not closed so sys.stdout or sys.stderr may be passed.
-    """
-
-    def __init__(self, stream, encoding=None, errors="strict", level=0):
-        logging.Handler.__init__(self, level)
-        self.stream = stream
-        if encoding is None:
-            encoding = getattr(stream, "encoding", "ascii")
-        self.encoding = encoding
-        self.errors = errors
-
-    def flush(self):
-        flush = getattr(self.stream, "flush", None)
-        if flush is not None:
-            flush()
-
-    def emit(self, record):
-        try:
-            if not isinstance(record.msg, str):
-                msg = record.msg.decode("utf-8")
-                record.msg = msg
-            line = self.format(record)
-            if not isinstance(line, str):
-                line = line.decode("utf-8")
-            self.stream.write(line.encode(self.encoding, self.errors) + b"\n")
-        except Exception:
-            log_exception_quietly()
-            # Try saving the details that would have been logged in some form
-            msg = args = "<Unformattable>"
-            try:
-                msg = repr(record.msg)
-                args = repr(record.args)
-            except Exception:
-                pass
-            # Using mutter() bypasses the logging module and writes directly
-            # to the file so there's no danger of getting into a loop here.
-            mutter("Logging record unformattable: %s %% %s", msg, args)
->>>>>>> ca07defc
 
 
 class Config:
