--- conflicted
+++ resolved
@@ -9,11 +9,7 @@
 import pywintypes  # from pywin32 (http://pywin32.sf.net)
 import win32api  # from pywin32 (http://pywin32.sf.net)
 
-<<<<<<< HEAD
-__all__ = ["get_file_version", "FileNotFound", "VersionNotAvailable"]
-=======
 __all__ = ["FileNotFound", "VersionNotAvailable", "get_file_version"]
->>>>>>> ca07defc
 __docformat__ = "restructuredtext"
 
 
@@ -35,13 +31,8 @@
 
     try:
         version_info = win32api.GetFileVersionInfo(filename, "\\")
-<<<<<<< HEAD
     except pywintypes.error as err:
         raise VersionNotAvailable from err
-=======
-    except pywintypes.error:
-        raise VersionNotAvailable
->>>>>>> ca07defc
 
     return divmod(version_info["FileVersionMS"], 65536) + divmod(
         version_info["FileVersionLS"], 65536
