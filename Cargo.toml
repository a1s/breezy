[package]
name = "breezy"
version = { workspace = true }
authors = [ "Martin Packman <gzlist@googlemail.com>", "Jelmer Vernooij <jelmer@jelmer.uk>"]
edition = "2021"
default-run = "brz"
license = "GPL-2.0+"
description = "Friendly distributed version control system"
repository = "https://github.com/breezy-team/breezy"
homepage = "https://www.breezy-vcs.org/"
documentation = "https://www.breezy-vcs.org/doc/"
include = [
	"src/*.rs",
	"breezy/main.rs",
	"README.rst",
]

[workspace]
members = ["crates/*"]

[workspace.package]
version = "3.4.0"

[workspace.package]
version = "3.3.11"

[[bin]]
name = "brz"
path = "breezy/main.rs"

[lib]

[features]
default = ["i18n", "pyo3"]
i18n = ["dep:gettext-rs"]
pyo3 = []

[dependencies]
<<<<<<< HEAD
pyo3 = { workspace = true, features = ["abi3"] }
gettext-rs = { workspace = true, optional = true }
log = { workspace = true }
breezy-osutils = { path = "crates/osutils", version = ">=3.3.4" }
chrono = { workspace = true }
bazaar = { path = "crates/bazaar" }
breezy-graph = { path = "crates/graph" }
percent-encoding = "2"
url = { workspace = true }
regex = "1"
inventory = "0.3"
lazy_static = "1.4"
once_cell = "1"
textwrap = ">=0.13"
serde_yaml = "0.9"
serde = { version = "1", features = ["derive"]}

[target.'cfg(unix)'.dependencies]
nix = { workspace = true, features = ["fs"] }

[workspace.dependencies]
nix = ">=0.26"
pyo3 = "=0.21"
pyo3-filelike = "0.2.0"
chrono = { version = "0.4", default-features = false, features = ["std", "clock"] }
url = "2"
log = "0.4"
whoami = { version = "1", default-features = false }
gettext-rs = { version = "0.7" }
=======
pyo3 = { workspace = true }

[workspace.dependencies]
pyo3 = ">=0.23,<0.24"
>>>>>>> ca07defc
<|MERGE_RESOLUTION|>--- conflicted
+++ resolved
@@ -21,9 +21,6 @@
 [workspace.package]
 version = "3.4.0"
 
-[workspace.package]
-version = "3.3.11"
-
 [[bin]]
 name = "brz"
 path = "breezy/main.rs"
@@ -36,7 +33,6 @@
 pyo3 = []
 
 [dependencies]
-<<<<<<< HEAD
 pyo3 = { workspace = true, features = ["abi3"] }
 gettext-rs = { workspace = true, optional = true }
 log = { workspace = true }
@@ -65,10 +61,4 @@
 url = "2"
 log = "0.4"
 whoami = { version = "1", default-features = false }
-gettext-rs = { version = "0.7" }
-=======
-pyo3 = { workspace = true }
-
-[workspace.dependencies]
-pyo3 = ">=0.23,<0.24"
->>>>>>> ca07defc
+gettext-rs = { version = "0.7" }