--- conflicted
+++ resolved
@@ -59,11 +59,7 @@
     needs: define-matrix
     strategy:
       matrix:
-<<<<<<< HEAD
         os: [ubuntu-latest]
-=======
-        include: ${{ fromJSON(needs.define-matrix.outputs.matrix ) }}
->>>>>>> ca07defc
       fail-fast: true
 
     steps:
@@ -103,13 +99,8 @@
         run: python -m cibuildwheel --output-dir wheelhouse
         env:
           CIBW_ARCHS_MACOS: x86_64 arm64 universal2
-<<<<<<< HEAD
           CIBW_SKIP: '*-win32'
           CIBW_ENVIRONMENT: 'PATH="$HOME/.cargo/bin:$PATH" PYO3_USE_ABI3_FORWARD_COMPATIBILITY="1"'
-=======
-          CIBW_BUILD: "${{ matrix.build-identifier }}*"
-          CIBW_ENVIRONMENT: 'PATH="$HOME/.cargo/bin:$PATH" PYO3_USE_ABI3_FORWARD_COMPATIBILITY="1" MACOSX_DEPLOYMENT_TARGET="10.12"'
->>>>>>> ca07defc
           CIBW_BEFORE_BUILD: >
             pip install -U setuptools-rust &&
             curl https://sh.rustup.rs -sSf | sh -s -- --default-toolchain=nightly --profile=minimal -y &&
@@ -141,7 +132,6 @@
       name: pypi
       url: https://pypi.org/p/breezy
     steps:
-<<<<<<< HEAD
       - uses: actions/setup-python@v5
 
       - name: Install twine
@@ -154,14 +144,4 @@
         env:
           TWINE_USERNAME: ${{ secrets.PYPI_USERNAME }}
           TWINE_PASSWORD: ${{ secrets.PYPI_PASSWORD }}
-        run: twine upload artifact/*.whl
-=======
-      - name: Download distributions
-        uses: actions/download-artifact@v4
-        with:
-          merge-multiple: true
-          pattern: artifact-*
-          path: dist
-      - name: Publish package distributions to PyPI
-        uses: pypa/gh-action-pypi-publish@release/v1
->>>>>>> ca07defc
+        run: twine upload artifact/*.whl