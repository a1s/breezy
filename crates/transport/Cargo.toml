--- conflicted
+++ resolved
@@ -12,7 +12,6 @@
 [lib]
 
 [dependencies]
-<<<<<<< TREE
 breezy-osutils = { path = "../osutils" }
 url = "2.2.2"
 atomicwrites = "0.4"
@@ -20,29 +19,14 @@
 pyo3-file = { git = "https://github.com/omerbenamram/pyo3-file", optional = true }
 breezy-urlutils = { path = "../urlutils" }
 path-clean = "1"
-#[cfg(unix)]
-nix = { version = "0.22" }
 walkdir = "2.3"
-#[cfg(unix)]
-libc = "0.2"
+lazy_static = "1"
+sftp = { version = ">=0.2", optional = true }
 log = "0.4"
-lazy_static = "1.4"
-byteorder = { version = "1", optional = true }
 
 [features]
 default = ["pyo3", "sftp"]
 pyo3 = ["dep:pyo3", "dep:pyo3-file"]
-sftp = ["dep:byteorder"]
-=======
-byteorder = "1.3.2"
-sftp = "0.2.0"
-<<<<<<< HEAD
->>>>>>> MERGE-SOURCE
-=======
-lazy_static = "1"
-log = "0.4"
-breezy-osutils = { path = "../osutils" }
 
 [target.'cfg(unix)'.dependencies]
-nix = ">=0.26"
->>>>>>> 2d38b304
+nix = ">=0.26"