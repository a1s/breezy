use crate::lock::Lock;
<<<<<<< HEAD
use std::collections::HashMap;
use std::fs::{Metadata, Permissions};
use std::io::{Read, Seek};
use std::os::unix::fs::PermissionsExt;
use std::time::UNIX_EPOCH;
use url::Url;

pub enum Error {
    InProcessTransport,

    NoSmartMedium,

    NotLocalUrl(String),

    NoSuchFile(Option<String>),

    FileExists(Option<String>),

    TransportNotPossible,

    UrlError(url::ParseError),

    UrlutilsError(breezy_urlutils::Error),

    PermissionDenied(Option<String>),

    Io(std::io::Error),

    PathNotChild,

    UnexpectedEof,

    ShortReadvError(String, u64, u64, u64),

    LockContention(std::path::PathBuf),

    LockFailed(std::path::PathBuf, String),

    IsADirectoryError(Option<String>),

    NotADirectoryError(Option<String>),

    DirectoryNotEmptyError(Option<String>),
}

pub type Result<T> = std::result::Result<T, Error>;

pub type UrlFragment = str;

pub fn map_io_err_to_transport_err(err: std::io::Error, path: Option<&str>) -> Error {
    match err.kind() {
        std::io::ErrorKind::NotFound => Error::NoSuchFile(path.map(|p| p.to_string())),
        std::io::ErrorKind::AlreadyExists => Error::FileExists(path.map(|p| p.to_string())),
        std::io::ErrorKind::PermissionDenied => {
            Error::PermissionDenied(path.map(|p| p.to_string()))
        }
        // use of unstable library feature 'io_error_more'
        // https://github.com/rust-lang/rust/issues/86442
        //
        // std::io::ErrorKind::NotADirectoryError => Error::NotADirectoryError(None),
        // std::io::ErrorKind::IsADirectoryError => Error::IsADirectoryError(None),
        _ => match err.raw_os_error() {
            Some(libc::ENOTDIR) => Error::NotADirectoryError(path.map(|p| p.to_string())),
            Some(libc::EISDIR) => Error::IsADirectoryError(path.map(|p| p.to_string())),
            Some(libc::ENOTEMPTY) => Error::DirectoryNotEmptyError(path.map(|p| p.to_string())),
            _ => Error::Io(err),
        },
    }
}

fn map_atomic_err_to_transport_err(
    err: atomicwrites::Error<std::io::Error>,
    path: Option<&str>,
) -> Error {
    match err {
        atomicwrites::Error::Internal(err) => map_io_err_to_transport_err(err, path),
        atomicwrites::Error::User(err) => map_io_err_to_transport_err(err, path),
    }
}

impl From<url::ParseError> for Error {
    fn from(err: url::ParseError) -> Self {
        Error::UrlError(err)
    }
}

impl From<breezy_urlutils::Error> for Error {
    fn from(err: breezy_urlutils::Error) -> Self {
        Error::UrlutilsError(err)
    }
}

impl From<atomicwrites::Error<std::io::Error>> for Error {
    fn from(err: atomicwrites::Error<std::io::Error>) -> Self {
        map_atomic_err_to_transport_err(err, None)
    }
}

pub struct Stat {
    pub size: usize,
    pub mode: u32,
    pub mtime: Option<f64>,
}

impl From<Metadata> for Stat {
    fn from(metadata: Metadata) -> Self {
        Stat {
            size: metadata.len() as usize,
            mode: metadata.permissions().mode(),
            mtime: metadata.modified().map_or(None, |t| {
                Some(t.duration_since(UNIX_EPOCH).unwrap().as_secs_f64())
            }),
        }
    }
}

impl Stat {
    pub fn is_dir(&self) -> bool {
        self.mode & libc::S_IFMT == libc::S_IFDIR
    }

    pub fn is_file(&self) -> bool {
        self.mode & libc::S_IFMT == libc::S_IFREG
    }
}

pub trait WriteStream: std::io::Write {
    fn sync_all(&self) -> std::io::Result<()>;
}

pub trait ReadStream: Read + Seek {}

pub trait Transport: std::fmt::Debug + 'static + Send + Sync {
    /// Return a URL for self that can be given to an external process.
    ///
    /// There is no guarantee that the URL can be accessed from a different
    /// machine - e.g. file:/// urls are only usable on the local machine,
    /// sftp:/// urls when the server is only bound to localhost are only
    /// usable from localhost etc.
    ///
    /// NOTE: This method may remove security wrappers (e.g. on chroot
    /// transports) and thus should *only* be used when the result will not
    /// be used to obtain a new transport within breezy. Ideally chroot
    /// transports would know enough to cause the external url to be the exact
    /// one used that caused the chrooting in the first place, but that is not
    /// currently the case.
    ///
    /// Returns: A URL that can be given to another process.
    /// Raises:InProcessTransport: If the transport is one that cannot be
    ///     accessed out of the current process (e.g. a MemoryTransport)
    ///     then InProcessTransport is raised.
    fn external_url(&self) -> Result<Url>;

    fn can_roundtrip_unix_modebits(&self) -> bool;

    fn get_bytes(&self, relpath: &UrlFragment) -> Result<Vec<u8>> {
        let mut file = self.get(relpath)?;
        let mut result = Vec::new();
        file.read_to_end(&mut result)
            .map_err(|err| map_io_err_to_transport_err(err, Some(relpath)))?;
        Ok(result)
    }

    fn get(&self, relpath: &UrlFragment) -> Result<Box<dyn ReadStream + Send + Sync>>;

    fn base(&self) -> Url;

    /// Ensure that the directory this transport references exists.
    ///
    /// This will create a directory if it doesn't exist.
    /// Returns: True if the directory was created, False otherwise.
    fn ensure_base(&self, permissions: Option<Permissions>) -> Result<bool> {
        if let Err(err) = self.mkdir(".", permissions) {
            match err {
                Error::FileExists(_) => Ok(false),
                Error::PermissionDenied(_) => Ok(false),
                Error::TransportNotPossible => {
                    if self.has(".")? {
                        Ok(false)
                    } else {
                        Err(err)
                    }
                }
                _ => Err(err),
            }
        } else {
            Ok(true)
        }
    }

    fn create_prefix(&self, permissions: Option<Permissions>) -> Result<()> {
        let mut cur_transport = self.clone(None)?;
        let mut needed = vec![];
        loop {
            match cur_transport.mkdir(".", permissions.clone()) {
                Err(Error::NoSuchFile(_)) => {
                    let new_transport = Transport::clone(cur_transport.as_ref(), Some(".."))?;
                    assert_ne!(
                        new_transport.base(),
                        cur_transport.base(),
                        "Failed to create path prefix for {}",
                        cur_transport.base()
                    );
                    needed.push(cur_transport);
                    cur_transport = new_transport;
                }
                Err(Error::FileExists(_)) | Ok(()) => {
                    break;
                }
                Err(err) => {
                    return Err(err);
                }
            }
        }

        while let Some(transport) = needed.pop() {
            transport.ensure_base(permissions.clone())?;
        }

        Ok(())
    }

    fn has(&self, relpath: &UrlFragment) -> Result<bool>;

    fn has_any(&self, relpaths: &[&UrlFragment]) -> Result<bool> {
        for relpath in relpaths {
            if self.has(relpath)? {
                return Ok(true);
            }
        }
        Ok(false)
    }

    fn mkdir(&self, relpath: &UrlFragment, permissions: Option<Permissions>) -> Result<()>;

    fn stat(&self, relpath: &UrlFragment) -> Result<Stat>;

    fn clone(&self, offset: Option<&UrlFragment>) -> Result<Box<dyn Transport>>;

    fn abspath(&self, relpath: &UrlFragment) -> Result<Url>;

    fn relpath(&self, abspath: &Url) -> Result<String>;

    fn put_file(
        &self,
        relpath: &UrlFragment,
        f: &mut dyn Read,
        permissions: Option<Permissions>,
    ) -> Result<u64>;

    fn put_bytes(
        &self,
        relpath: &UrlFragment,
        data: &[u8],
        permissions: Option<Permissions>,
    ) -> Result<()> {
        let mut f = std::io::Cursor::new(data);
        self.put_file(relpath, &mut f, permissions)?;
        Ok(())
    }

    fn put_file_non_atomic(
        &self,
        relpath: &UrlFragment,
        f: &mut dyn Read,
        permissions: Option<Permissions>,
        create_parent_dir: Option<bool>,
        dir_permissions: Option<Permissions>,
    ) -> Result<()> {
        match self.put_file(relpath, f, permissions.clone()) {
            Ok(_) => Ok(()),
            Err(Error::NoSuchFile(filename)) => {
                if create_parent_dir.unwrap_or(false) {
                    if let Some(parent) = relpath.rsplitn(2, '/').nth(1) {
                        self.mkdir(parent, dir_permissions)?;
                        self.put_file(relpath, f, permissions.clone())?;
                        Ok(())
                    } else {
                        Err(Error::NoSuchFile(filename))
                    }
                } else {
                    Err(Error::NoSuchFile(filename))
                }
            }
            Err(err) => Err(err),
        }
    }

    fn put_bytes_non_atomic(
        &self,
        relpath: &UrlFragment,
        data: &[u8],
        permissions: Option<Permissions>,
        create_parent_dir: Option<bool>,
        dir_permissions: Option<Permissions>,
    ) -> Result<()> {
        let mut f = std::io::Cursor::new(data);
        self.put_file_non_atomic(
            relpath,
            &mut f,
            permissions,
            create_parent_dir,
            dir_permissions,
        )
    }

    fn delete(&self, relpath: &UrlFragment) -> Result<()>;

    fn rmdir(&self, relpath: &UrlFragment) -> Result<()>;

    fn rename(&self, rel_from: &UrlFragment, rel_to: &UrlFragment) -> Result<()>;

    fn set_segment_parameter(&mut self, key: &str, value: Option<&str>) -> Result<()>;

    fn get_segment_parameters(&self) -> Result<HashMap<String, String>>;

    /// Return the recommended page size for this transport.
    ///
    /// This is potentially different for every path in a given namespace.
    /// For example, local transports might use an operating system call to
    /// get the block size for a given path, which can vary due to mount
    /// points.
    ///
    /// Returns: The page size in bytes.
    fn recommended_page_size(&self) -> usize {
        4 * 1024
    }

    fn is_readonly(&self) -> bool {
        false
    }

    fn readv<'a>(
        &self,
        relpath: &'a UrlFragment,
        offsets: Vec<(u64, usize)>,
        adjust_for_latency: bool,
        upper_limit: Option<u64>,
    ) -> Box<dyn Iterator<Item = Result<(u64, Vec<u8>)>> + Send + 'a> {
        let offsets = if adjust_for_latency {
            crate::readv::sort_expand_and_combine(
                offsets,
                upper_limit,
                self.recommended_page_size(),
            )
        } else {
            offsets
        };
        let buf = match self.get_bytes(relpath) {
            Err(err) => return Box::new(std::iter::once(Err(err))),
            Ok(file) => file,
        };
        let mut file = std::io::Cursor::new(buf);
        Box::new(
            offsets
                .into_iter()
                .map(move |(offset, length)| -> Result<(u64, Vec<u8>)> {
                    let mut buf = vec![0; length];
                    match file.seek(std::io::SeekFrom::Start(offset)) {
                        Ok(_) => {}
                        Err(err) => match err.kind() {
                            std::io::ErrorKind::UnexpectedEof => {
                                return Err(Error::ShortReadvError(
                                    relpath.to_owned(),
                                    offset,
                                    length as u64,
                                    file.position() - offset,
                                ))
                            }
                            _ => return Err(map_io_err_to_transport_err(err, Some(relpath))),
                        },
                    }
                    match file.read_exact(&mut buf) {
                        Ok(_) => Ok((offset, buf)),
                        Err(err) => match err.kind() {
                            std::io::ErrorKind::UnexpectedEof => Err(Error::ShortReadvError(
                                relpath.to_owned(),
                                offset,
                                length as u64,
                                file.position() - offset,
                            )),
                            _ => Err(map_io_err_to_transport_err(err, Some(relpath))),
                        },
                    }
                }),
        )
    }

    fn append_bytes(
        &self,
        relpath: &UrlFragment,
        data: &[u8],
        permissions: Option<Permissions>,
    ) -> Result<u64> {
        let mut f = std::io::Cursor::new(data);
        self.append_file(relpath, &mut f, permissions)
    }

    fn append_file(
        &self,
        relpath: &UrlFragment,
        f: &mut dyn std::io::Read,
        permissions: Option<Permissions>,
    ) -> Result<u64>;

    fn readlink(&self, relpath: &UrlFragment) -> Result<String>;

    fn hardlink(&self, rel_from: &UrlFragment, rel_to: &UrlFragment) -> Result<()>;

    fn symlink(&self, rel_from: &UrlFragment, rel_to: &UrlFragment) -> Result<()>;

    fn iter_files_recursive(&self) -> Box<dyn Iterator<Item = Result<String>>>;

    fn open_write_stream(
        &self,
        relpath: &UrlFragment,
        permissions: Option<Permissions>,
    ) -> Result<Box<dyn WriteStream + Send + Sync>>;

    fn delete_tree(&self, relpath: &UrlFragment) -> Result<()>;

    fn r#move(&self, rel_from: &UrlFragment, rel_to: &UrlFragment) -> Result<()>;

    fn copy_tree(&self, from_relpath: &UrlFragment, to_relpath: &UrlFragment) -> Result<()> {
        let source = self.clone(Some(from_relpath))?;
        let target = self.clone(Some(to_relpath))?;

        // create target directory with the same rwx bits as source
        // use umask to ensure bits other than rwx are ignored
        let stat = self.stat(from_relpath)?;
        target.mkdir(".", Some(Permissions::from_mode(stat.mode)))?;
        source.copy_tree_to_transport(target.as_ref())?;
        Ok(())
    }

    fn copy_tree_to_transport(&self, to_transport: &dyn Transport) -> Result<()> {
        let mut files = Vec::new();
        let mut directories = vec![".".to_string()];
        while let Some(dir) = directories.pop() {
            if dir != "." {
                to_transport.mkdir(dir.as_str(), None)?;
            }
            for entry in self.list_dir(dir.as_str()) {
                let entry = entry?;
                let full_path = format!("{}/{}", dir, entry);
                let stat = self.stat(&full_path)?;
                if stat.is_dir() {
                    directories.push(full_path);
                } else {
                    files.push(full_path);
                }
            }
        }
        self.copy_to(
            files
                .iter()
                .map(|x| x.as_str())
                .collect::<Vec<_>>()
                .as_slice(),
            to_transport,
            None,
        )?;
        Ok(())
    }

    fn copy_to(
        &self,
        relpaths: &[&UrlFragment],
        to_transport: &dyn Transport,
        permissions: Option<Permissions>,
    ) -> Result<usize> {
        copy_to(self, to_transport, relpaths, permissions)
    }

    fn list_dir(&self, relpath: &UrlFragment) -> Box<dyn Iterator<Item = Result<String>>>;

    fn listable(&self) -> bool {
        true
    }

    fn lock_read(&self, relpath: &UrlFragment) -> Result<Box<dyn Lock + Send + Sync>>;

    fn lock_write(&self, relpath: &UrlFragment) -> Result<Box<dyn Lock + Send + Sync>>;

    fn local_abspath(&self, relpath: &UrlFragment) -> Result<std::path::PathBuf>;

    fn get_smart_medium(&self) -> Result<Box<dyn SmartMedium>>;

    fn copy(&self, rel_from: &UrlFragment, rel_to: &UrlFragment) -> Result<()>;
}

pub fn copy_to<T: Transport + ?Sized>(
    from_transport: &T,
    to_transport: &dyn Transport,
    relpaths: &[&UrlFragment],
    permissions: Option<Permissions>,
) -> Result<usize> {
    let mut count = 0;
    relpaths.iter().try_for_each(|relpath| -> Result<()> {
        let mut src = from_transport.get(relpath)?;
        let mut target = to_transport.open_write_stream(relpath, permissions.clone())?;
        std::io::copy(&mut src, &mut target)
            .map_err(|e| map_io_err_to_transport_err(e, Some(relpath)))?;
        count += 1;
        Ok(())
    })?;
    Ok(count)
}

pub trait SmartMedium {}

pub mod local;

#[cfg(feature = "pyo3")]
pub mod pyo3;
=======

pub mod readv;
>>>>>>> 2d38b304

#[cfg(unix)]
#[path = "fcntl-locks.rs"]
pub mod filelock;

#[cfg(win32)]
#[path = "win32-locks.rs"]
pub mod filelock;

<<<<<<< HEAD
pub mod lock;

pub mod readv;

pub mod sftp;
=======
pub mod lock;
>>>>>>> 2d38b304
<|MERGE_RESOLUTION|>--- conflicted
+++ resolved
@@ -1,5 +1,4 @@
-use crate::lock::Lock;
-<<<<<<< HEAD
+use crate::lock::{Lock, LockError};
 use std::collections::HashMap;
 use std::fs::{Metadata, Permissions};
 use std::io::{Read, Seek};
@@ -62,9 +61,11 @@
         // std::io::ErrorKind::NotADirectoryError => Error::NotADirectoryError(None),
         // std::io::ErrorKind::IsADirectoryError => Error::IsADirectoryError(None),
         _ => match err.raw_os_error() {
-            Some(libc::ENOTDIR) => Error::NotADirectoryError(path.map(|p| p.to_string())),
-            Some(libc::EISDIR) => Error::IsADirectoryError(path.map(|p| p.to_string())),
-            Some(libc::ENOTEMPTY) => Error::DirectoryNotEmptyError(path.map(|p| p.to_string())),
+            Some(nix::libc::ENOTDIR) => Error::NotADirectoryError(path.map(|p| p.to_string())),
+            Some(nix::libc::EISDIR) => Error::IsADirectoryError(path.map(|p| p.to_string())),
+            Some(nix::libc::ENOTEMPTY) => {
+                Error::DirectoryNotEmptyError(path.map(|p| p.to_string()))
+            }
             _ => Error::Io(err),
         },
     }
@@ -118,11 +119,11 @@
 
 impl Stat {
     pub fn is_dir(&self) -> bool {
-        self.mode & libc::S_IFMT == libc::S_IFDIR
+        self.mode & nix::libc::S_IFMT == nix::libc::S_IFDIR
     }
 
     pub fn is_file(&self) -> bool {
-        self.mode & libc::S_IFMT == libc::S_IFREG
+        self.mode & nix::libc::S_IFMT == nix::libc::S_IFREG
     }
 }
 
@@ -515,10 +516,6 @@
 
 #[cfg(feature = "pyo3")]
 pub mod pyo3;
-=======
-
-pub mod readv;
->>>>>>> 2d38b304
 
 #[cfg(unix)]
 #[path = "fcntl-locks.rs"]
@@ -528,12 +525,6 @@
 #[path = "win32-locks.rs"]
 pub mod filelock;
 
-<<<<<<< HEAD
 pub mod lock;
 
-pub mod readv;
-
-pub mod sftp;
-=======
-pub mod lock;
->>>>>>> 2d38b304
+pub mod readv;