--- conflicted
+++ resolved
@@ -17,11 +17,8 @@
 import_exception!(breezy.bzr.inventory, InvalidEntryName);
 import_exception!(breezy.errors, NoSuchId);
 import_exception!(breezy.errors, BzrCheckError);
-<<<<<<< HEAD
 import_exception!(breezy.errors, InvalidNormalization);
-=======
 import_exception!(breezy.errors, InconsistentDelta);
->>>>>>> dd4584ce
 
 fn kind_from_str(kind: &str) -> Option<Kind> {
     match kind {
@@ -814,11 +811,12 @@
 }
 
 #[pyfunction]
-<<<<<<< HEAD
 fn ensure_normalized_name(name: std::path::PathBuf) -> PyResult<std::path::PathBuf> {
     bazaar::inventory::ensure_normalized_name(name.as_path())
         .map_err(|_e| InvalidNormalization::new_err(name))
-=======
+}
+
+#[pyfunction]
 fn check_delta(
     delta: Vec<(
         Option<String>,
@@ -909,7 +907,6 @@
             ))
         })
         .collect::<PyResult<Vec<_>>>()
->>>>>>> dd4584ce
 }
 
 pub fn _inventory_rs(py: Python) -> PyResult<&PyModule> {
@@ -922,12 +919,9 @@
     m.add_class::<TreeReference>()?;
     m.add_wrapped(wrap_pyfunction!(make_entry))?;
     m.add_wrapped(wrap_pyfunction!(is_valid_name))?;
-<<<<<<< HEAD
     m.add_wrapped(wrap_pyfunction!(ensure_normalized_name))?;
-=======
     m.add_wrapped(wrap_pyfunction!(check_delta))?;
     m.add_wrapped(wrap_pyfunction!(sort_inventory_delta))?;
->>>>>>> dd4584ce
 
     Ok(m)
 }