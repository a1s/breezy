--- conflicted
+++ resolved
@@ -1,5 +1,4 @@
 use bazaar::inventory::{describe_change, detect_changes, Entry};
-<<<<<<< HEAD
 use bazaar::inventory_delta::{
     InventoryDeltaEntry, InventoryDeltaInconsistency, InventoryDeltaParseError,
     InventoryDeltaSerializeError,
@@ -8,13 +7,6 @@
 use breezy_osutils::Kind;
 use pyo3::class::basic::CompareOp;
 use pyo3::exceptions::{PyIndexError, PyKeyError, PyNotImplementedError};
-=======
-use bazaar::inventory_delta::{InventoryDeltaEntry, InventoryDeltaInconsistency};
-use bazaar::{FileId, RevisionId};
-use breezy_osutils::Kind;
-use pyo3::class::basic::CompareOp;
-use pyo3::exceptions::{PyIndexError, PyNotImplementedError};
->>>>>>> 2b350a62
 use pyo3::prelude::*;
 use pyo3::pyclass_init::PyClassInitializer;
 use pyo3::types::{PyBytes, PyDict};
@@ -880,8 +872,9 @@
         match op {
             CompareOp::Eq => Ok(Some(self.0 == other.0)),
             CompareOp::Ne => Ok(Some(self.0 != other.0)),
-<<<<<<< HEAD
-            _ => Ok(None),
+            _ => Err(PyNotImplementedError::new_err(
+                "Only == and != are supported",
+            )),
         }
     }
 
@@ -1029,72 +1022,6 @@
     .into_iter()
     .map(|x| PyBytes::new(py, x.as_slice()).to_object(py))
     .collect())
-=======
-            _ => Err(PyNotImplementedError::new_err(
-                "Only == and != are supported",
-            )),
-        }
-    }
-
-    fn __getitem__(
-        &self,
-        py: Python,
-        index: isize,
-    ) -> PyResult<(Option<String>, Option<String>, PyObject, PyObject)> {
-        let index: usize = if index < 0 {
-            (self.0.len() as isize + index) as usize
-        } else {
-            index as usize
-        };
-        let entry = self
-            .0
-            .get(index)
-            .ok_or(PyIndexError::new_err("Index out of bounds"))?;
-        Ok((
-            entry.old_path.clone(),
-            entry.new_path.clone(),
-            PyBytes::new(py, entry.file_id.bytes()).to_object(py),
-            entry
-                .new_entry
-                .as_ref()
-                .map_or_else(|| Ok(py.None()), |e| entry_to_py(py, e.clone()))?,
-        ))
-    }
-
-    fn check(&self) -> PyResult<()> {
-        self.0.check().map_err(|e| match e {
-            InventoryDeltaInconsistency::NoPath => {
-                InconsistentDelta::new_err(("", "", "No path in entry"))
-            }
-            InventoryDeltaInconsistency::DuplicateFileId(ref path, ref fid) => {
-                InconsistentDelta::new_err((path.clone(), fid.bytes().to_vec(), "repeated file_id"))
-            }
-            InventoryDeltaInconsistency::DuplicateOldPath(path, fid) => {
-                InconsistentDelta::new_err((path, fid.bytes().to_vec(), "repeated path"))
-            }
-            InventoryDeltaInconsistency::DuplicateNewPath(path, fid) => {
-                InconsistentDelta::new_err((path, fid.bytes().to_vec(), "repeated path"))
-            }
-            InventoryDeltaInconsistency::MismatchedId(path, fid1, fid2) => {
-                InconsistentDelta::new_err((
-                    path,
-                    fid1.bytes().to_vec(),
-                    format!("mismatched id with entry {}", fid2),
-                ))
-            }
-            InventoryDeltaInconsistency::EntryWithoutPath(path, fid) => {
-                InconsistentDelta::new_err((path, fid.bytes().to_vec(), "Entry with no new_path"))
-            }
-            InventoryDeltaInconsistency::PathWithoutEntry(path, fid) => {
-                InconsistentDelta::new_err((path, fid.bytes().to_vec(), "new_path with no entry"))
-            }
-        })
-    }
-
-    fn __repr__(&self) -> String {
-        format!("{:?}", self.0)
-    }
->>>>>>> 2b350a62
 }
 
 pub fn _inventory_rs(py: Python) -> PyResult<&PyModule> {
@@ -1109,7 +1036,6 @@
     m.add_wrapped(wrap_pyfunction!(is_valid_name))?;
     m.add_wrapped(wrap_pyfunction!(ensure_normalized_name))?;
     m.add_class::<InventoryDelta>()?;
-<<<<<<< HEAD
     m.add_wrapped(wrap_pyfunction!(parse_inventory_delta))?;
     m.add_wrapped(wrap_pyfunction!(parse_inventory_entry))?;
     m.add_wrapped(wrap_pyfunction!(serialize_inventory_delta))?;
@@ -1120,7 +1046,5 @@
         py.get_type::<IncompatibleInventoryDelta>(),
     )?;
 
-=======
->>>>>>> 2b350a62
     Ok(m)
 }