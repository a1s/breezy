--- conflicted
+++ resolved
@@ -4,11 +4,7 @@
 use std::path::{Path,PathBuf};
 use pyo3_file::PyFileLikeObject;
 use pyo3::types::{PyBytes, PyIterator, PyList};
-<<<<<<< HEAD
 use pyo3::exceptions::{PyTypeError,PyIOError};
-=======
-use pyo3::exceptions::PyTypeError;
->>>>>>> da4da559
 use std::collections::HashSet;
 use std::iter::Iterator;
 use std::ffi::OsString;
@@ -157,15 +153,9 @@
 }
 
 #[pyfunction]
-<<<<<<< HEAD
-fn normalized_filename(py: Python, filename: &PyAny) -> PyResult<(PathBuf, bool)> {
-    if breezy_osutils::path::normalizes_filenames() {
-        _accessible_normalized_filename(py, filename)
-=======
 fn normalized_filename(filename: &PyAny) -> PyResult<(PathBuf, bool)> {
     if breezy_osutils::path::normalizes_filenames() {
         _accessible_normalized_filename(filename)
->>>>>>> da4da559
     } else {
         _inaccessible_normalized_filename(filename)
     }
@@ -269,7 +259,6 @@
     Ok(breezy_osutils::rand_chars(len))
 }
 
-<<<<<<< HEAD
 #[pyclass]
 struct PyIterableFile {
     inner: breezy_osutils::iterablefile::IterableFile<Box<dyn Iterator<Item=std::io::Result<Vec<u8>>> + Send>>,
@@ -373,7 +362,8 @@
 
         Ok(PyIterableFile { inner: f, closed: false }.into_py(py))
     })
-=======
+}
+
 #[pyfunction]
 fn check_text_path(path: &PyAny) -> PyResult<bool> {
     let path = extract_path(path)?;
@@ -397,7 +387,6 @@
         return Err(PyErr::fetch(py));
     }
     Ok(result)
->>>>>>> da4da559
 }
 
 #[pymodule]
@@ -421,11 +410,8 @@
     m.add_wrapped(wrap_pyfunction!(find_executable_on_path))?;
     m.add_wrapped(wrap_pyfunction!(legal_path))?;
     m.add_wrapped(wrap_pyfunction!(rand_chars))?;
-<<<<<<< HEAD
     m.add_wrapped(wrap_pyfunction!(IterableFile))?;
-=======
     m.add_wrapped(wrap_pyfunction!(check_text_path))?;
     m.add_wrapped(wrap_pyfunction!(check_text_lines))?;
->>>>>>> da4da559
     Ok(())
 }