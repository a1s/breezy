--- conflicted
+++ resolved
@@ -151,7 +151,7 @@
 
 #[pyfunction]
 fn normalized_filename(filename: &PyAny) -> PyResult<(PathBuf, bool)> {
-    if (breezy_osutils::path::normalizes_filenames()) {
+    if breezy_osutils::path::normalizes_filenames() {
         _accessible_normalized_filename(filename)
     } else {
         _inaccessible_normalized_filename(filename)
@@ -241,7 +241,6 @@
 }
 
 #[pyfunction]
-<<<<<<< HEAD
 fn parent_directories(py: Python, path: &PyAny) -> PyResult<PyObject> {
     let path = extract_path(path)?;
     let parents: Vec<&Path> = breezy_osutils::path::parent_directories(&path).collect();
@@ -257,10 +256,11 @@
     };
 
     breezy_osutils::path::available_backup_name(path.as_path(), &exists)
-=======
+}
+
+#[pyfunction]
 fn find_executable_on_path(executable: &str) -> PyResult<Option<String>> {
     Ok(breezy_osutils::path::find_executable_on_path(executable))
->>>>>>> 98cb6cc4
 }
 
 #[pyfunction]
@@ -287,12 +287,9 @@
     m.add_wrapped(wrap_pyfunction!(is_inside_or_parent_of_any))?;
     m.add_wrapped(wrap_pyfunction!(minimum_path_selection))?;
     m.add_wrapped(wrap_pyfunction!(set_or_unset_env))?;
-<<<<<<< HEAD
     m.add_wrapped(wrap_pyfunction!(parent_directories))?;
     m.add_wrapped(wrap_pyfunction!(available_backup_name))?;
-=======
     m.add_wrapped(wrap_pyfunction!(find_executable_on_path))?;
->>>>>>> 98cb6cc4
     m.add_wrapped(wrap_pyfunction!(legal_path))?;
     Ok(())
 }