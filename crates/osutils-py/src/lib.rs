#![allow(non_snake_case)]
use pyo3::create_exception;
use pyo3::exceptions::{PyIOError, PyTypeError, PyValueError};
use pyo3::import_exception;
use pyo3::prelude::*;
use pyo3::types::{PyBytes, PyIterator, PyList, PyTuple};
use pyo3::wrap_pyfunction;
use pyo3::PyErr;
use pyo3_file::PyFileLikeObject;
use std::collections::HashSet;
use std::ffi::OsString;
use std::fs::Permissions;
use std::io::{BufRead, Read, Write};
use std::iter::Iterator;
use std::os::unix::ffi::OsStringExt;
use std::path::{Path, PathBuf};

create_exception!(
    breezy_osutils,
    UnsupportedTimezoneFormat,
    pyo3::exceptions::PyException
);

import_exception!(breezy.errors, IllegalPath);
import_exception!(breezy.errors, PathNotChild);

#[pyclass]
struct PyChunksToLinesIterator {
    chunk_iter: PyObject,
    tail: Option<Vec<u8>>,
}

#[pymethods]
impl PyChunksToLinesIterator {
    #[new]
    fn new(chunk_iter: PyObject) -> PyResult<Self> {
        Ok(PyChunksToLinesIterator {
            chunk_iter,
            tail: None,
        })
    }

    fn __iter__(slf: PyRef<Self>) -> Py<Self> {
        slf.into()
    }

    fn __next__(&mut self) -> PyResult<Option<Py<PyAny>>> {
        Python::with_gil(move |py| loop {
            if let Some(mut chunk) = self.tail.take() {
                if let Some(newline) = memchr::memchr(b'\n', &chunk) {
                    if newline == chunk.len() - 1 {
                        assert!(!chunk.is_empty());
                        return Ok(Some(PyBytes::new(py, chunk.as_slice()).to_object(py)));
                    } else {
                        assert!(!chunk.is_empty());
                        self.tail = Some(chunk[newline + 1..].to_vec());
                        let bytes = PyBytes::new(py, &chunk[..=newline]);
                        return Ok(Some(bytes.to_object(py)));
                    }
                } else {
                    if let Some(next_chunk) = self.chunk_iter.cast_as::<PyIterator>(py)?.next() {
                        if let Err(e) = next_chunk {
                            return Err(e);
                        }
                        let next_chunk = next_chunk.unwrap();
                        let next_chunk = next_chunk.extract::<&[u8]>()?;
                        chunk.extend_from_slice(next_chunk);
                    } else {
                        assert!(!chunk.is_empty());
                        return Ok(Some(PyBytes::new(py, &chunk).to_object(py)));
                    }
                    if !chunk.is_empty() {
                        self.tail = Some(chunk);
                    }
                }
            } else {
                if let Some(next_chunk) = self.chunk_iter.cast_as::<PyIterator>(py)?.next() {
                    if let Err(e) = next_chunk {
                        return Err(e);
                    }
                    let next_chunk_py = next_chunk.unwrap();
                    let next_chunk = next_chunk_py.extract::<&[u8]>()?;
                    if let Some(newline) = memchr::memchr(b'\n', &next_chunk) {
                        if newline == next_chunk.len() - 1 {
                            let line = next_chunk_py.cast_as::<PyBytes>()?;
                            return Ok(Some(line.to_object(py)));
                        }
                    }

                    if !next_chunk.is_empty() {
                        self.tail = Some(next_chunk.to_vec());
                    }
                } else {
                    return Ok(None);
                }
            }
        })
    }
}

fn extract_path(object: &PyAny) -> PyResult<PathBuf> {
    if let Ok(path) = object.extract::<Vec<u8>>() {
        Ok(PathBuf::from(OsString::from_vec(path)))
    } else if let Ok(path) = object.extract::<PathBuf>() {
        Ok(path)
    } else {
        Err(PyTypeError::new_err("path must be a string or bytes"))
    }
}

#[pyfunction]
fn chunks_to_lines(py: Python, chunks: PyObject) -> PyResult<PyObject> {
    let ret = PyList::empty(py);
    let chunk_iter = chunks.call_method0(py, "__iter__");
    if chunk_iter.is_err() {
        return Err(PyTypeError::new_err("chunks must be iterable"));
    }
    let iter = PyChunksToLinesIterator::new(chunk_iter?)?;
    let iter = iter.into_py(py);
    ret.call_method1("extend", (iter,))?;
    Ok(ret.into_py(py))
}

#[pyfunction]
fn split_lines(py: Python, mut chunks: PyObject) -> PyResult<PyObject> {
    let ret = PyList::empty(py);
    if let Ok(chunk) = chunks.extract::<&PyBytes>(py) {
        chunks = PyList::new(py, &[chunk]).into_py(py);
    }

    let chunk_iter = chunks.call_method0(py, "__iter__");
    if chunk_iter.is_err() {
        return Err(PyTypeError::new_err("chunks must be iterable"));
    }
    let iter = PyChunksToLinesIterator::new(chunk_iter?)?;
    let iter = iter.into_py(py);
    ret.call_method1("extend", (iter,))?;
    Ok(ret.into_py(py))
}

#[pyfunction]
fn chunks_to_lines_iter(py: Python, chunk_iter: PyObject) -> PyResult<PyObject> {
    let iter = PyChunksToLinesIterator::new(chunk_iter)?;
    Ok(iter.into_py(py))
}

/// Calculate the SHA1 of a file by reading the full text
#[pyfunction]
fn sha_file_by_name(py: Python, object: &PyAny) -> PyResult<PyObject> {
    let pathbuf = extract_path(object)?;
    let digest = breezy_osutils::sha::sha_file_by_name(pathbuf.as_path()).map_err(PyErr::from)?;
    Ok(PyBytes::new(py, digest.as_bytes()).into_py(py))
}

#[pyfunction]
fn sha_string(py: Python, string: &[u8]) -> PyResult<PyObject> {
    let digest = breezy_osutils::sha::sha_string(string);
    Ok(PyBytes::new(py, digest.as_bytes()).into_py(py))
}

/// Return the sha-1 of concatenation of strings
#[pyfunction]
fn sha_strings(py: Python, strings: &PyAny) -> PyResult<PyObject> {
    let iter = strings.iter()?;
    let digest =
        breezy_osutils::sha::sha_chunks(iter.map(|x| x.unwrap().extract::<&[u8]>().unwrap()));
    Ok(PyBytes::new(py, digest.as_bytes()).into_py(py))
}

/// Calculate the hexdigest of an open file.
///
/// The file cursor should be already at the start.
#[pyfunction]
fn sha_file(py: Python, file: PyObject) -> PyResult<PyObject> {
    let mut file = PyFileLikeObject::with_requirements(file, true, false, false)?;
    let digest = breezy_osutils::sha::sha_file(&mut file).map_err(PyErr::from)?;
    Ok(PyBytes::new(py, digest.as_bytes()).into_py(py))
}

/// Calculate the size and hexdigest of an open file.
///
/// The file cursor should be already at the start and
/// the caller is responsible for closing the file afterwards.
#[pyfunction]
fn size_sha_file(py: Python, file: PyObject) -> PyResult<(usize, PyObject)> {
    let mut file = PyFileLikeObject::with_requirements(file, true, false, false)?;
    let (size, digest) = breezy_osutils::sha::size_sha_file(&mut file).map_err(PyErr::from)?;
    Ok((size, PyBytes::new(py, digest.as_bytes()).into_py(py)))
}

#[pyfunction]
fn normalized_filename(filename: &PyAny) -> PyResult<(PathBuf, bool)> {
    if breezy_osutils::path::normalizes_filenames() {
        _accessible_normalized_filename(filename)
    } else {
        _inaccessible_normalized_filename(filename)
    }
}

#[pyfunction]
fn _inaccessible_normalized_filename(filename: &PyAny) -> PyResult<(PathBuf, bool)> {
    let filename = extract_path(filename)?;
    if let Some(filename) =
        breezy_osutils::path::inaccessible_normalized_filename(filename.as_path())
    {
        Ok(filename)
    } else {
        Ok((filename, true))
    }
}

#[pyfunction]
fn _accessible_normalized_filename(filename: &PyAny) -> PyResult<(PathBuf, bool)> {
    let filename = extract_path(filename)?;
    if let Some(filename) = breezy_osutils::path::accessible_normalized_filename(filename.as_path())
    {
        Ok(filename)
    } else {
        Ok((filename, false))
    }
}

#[pyfunction]
fn normalizes_filenames() -> bool {
    breezy_osutils::path::normalizes_filenames()
}

#[pyfunction]
fn is_inside(path: &PyAny, parent: &PyAny) -> PyResult<bool> {
    let path = extract_path(path)?;
    let parent = extract_path(parent)?;
    Ok(breezy_osutils::path::is_inside(
        path.as_path(),
        parent.as_path(),
    ))
}

#[pyfunction]
fn is_inside_any(dir_list: &PyAny, path: &PyAny) -> PyResult<bool> {
    let path = extract_path(path)?;
    let mut c_dir_list: Vec<PathBuf> = Vec::new();
    for dir in dir_list.iter()? {
        c_dir_list.push(extract_path(dir?)?);
    }
    Ok(breezy_osutils::path::is_inside_any(
        &c_dir_list
            .iter()
            .map(|p| p.as_path())
            .collect::<Vec<&Path>>(),
        path.as_path(),
    ))
}

#[pyfunction]
fn is_inside_or_parent_of_any(dir_list: &PyAny, path: &PyAny) -> PyResult<bool> {
    let path = extract_path(path)?;
    let mut c_dir_list: Vec<PathBuf> = Vec::new();
    for dir in dir_list.iter()? {
        c_dir_list.push(extract_path(dir?)?);
    }
    Ok(breezy_osutils::path::is_inside_or_parent_of_any(
        &c_dir_list
            .iter()
            .map(|p| p.as_path())
            .collect::<Vec<&Path>>(),
        path.as_path(),
    ))
}

#[pyfunction]
pub fn minimum_path_selection(paths: &PyAny) -> PyResult<HashSet<String>> {
    let mut path_set: HashSet<PathBuf> = HashSet::new();
    for path in paths.iter()? {
        path_set.insert(extract_path(path?)?);
    }
    let paths = breezy_osutils::path::minimum_path_selection(
        path_set
            .iter()
            .map(|p| p.as_path())
            .collect::<HashSet<&Path>>(),
    );
    Ok(paths
        .iter()
        .map(|x| x.to_string_lossy().to_string())
        .collect())
}

#[pyfunction]
fn set_or_unset_env(key: &str, value: Option<&str>) -> PyResult<Py<PyAny>> {
    // Note that we're not calling out to breey_osutils::set_or_unset_env here, because it doesn't
    // change the environment in Python.
    Python::with_gil(|py| {
        let os = py.import("os")?;
        let environ = os.getattr("environ")?;
        let old = environ.call_method1("get", (key, py.None()))?;
        if let Some(value) = value {
            environ.set_item(key, value)?;
        } else {
            if old.is_none() {
                return Ok(py.None());
            }
            environ.del_item(key)?;
        }
        Ok(old.into_py(py))
    })
}

#[pyfunction]
fn parent_directories(py: Python, path: &PyAny) -> PyResult<PyObject> {
    let path = extract_path(path)?;
    let parents: Vec<&Path> = breezy_osutils::path::parent_directories(&path).collect();
    Ok(parents.into_py(py))
}

#[pyfunction]
fn available_backup_name(py: Python, path: &PyAny, exists: PyObject) -> PyResult<PathBuf> {
    let path = extract_path(path)?;
    let exists = |p: &Path| -> PyResult<bool> {
        let ret = exists.call1(py, (p,))?;
        ret.extract::<bool>(py)
    };

    breezy_osutils::path::available_backup_name(path.as_path(), &exists)
}

#[pyfunction]
fn find_executable_on_path(executable: &str) -> PyResult<Option<String>> {
    Ok(breezy_osutils::path::find_executable_on_path(executable))
}

#[pyfunction]
fn legal_path(path: &PyAny) -> PyResult<bool> {
    let path = extract_path(path)?;
    Ok(breezy_osutils::path::legal_path(path.as_path()))
}

#[pyfunction]
fn check_legal_path(path: &PyAny) -> PyResult<()> {
    let path = extract_path(path)?;
    if !breezy_osutils::path::legal_path(path.as_path()) {
        Err(IllegalPath::new_err((path,)))
    } else {
        Ok(())
    }
}

#[pyfunction]
fn local_time_offset(t: Option<&PyAny>) -> PyResult<i64> {
    if let Some(t) = t {
        let t = t.extract::<f64>()?;
        Ok(breezy_osutils::time::local_time_offset(Some(t as i64)))
    } else {
        Ok(breezy_osutils::time::local_time_offset(None))
    }
}

#[pyfunction]
fn format_local_date(
    py: Python,
    t: PyObject,
    offset: Option<i32>,
    timezone: Option<&str>,
    date_format: Option<&str>,
    show_offset: Option<bool>,
) -> PyResult<String> {
    let t = if let Ok(t) = t.extract::<f64>(py) {
        t as i64
    } else if let Ok(t) = t.extract::<i64>(py) {
        t
    } else {
        return Err(PyValueError::new_err("t must be a float"));
    };
    let timezone = breezy_osutils::time::Timezone::from(timezone.unwrap_or("original"));
    if timezone.is_none() {
        return Err(UnsupportedTimezoneFormat::new_err("Unsupported timezone"));
    }
    let timezone = timezone.unwrap();
    Ok(breezy_osutils::time::format_local_date(
        t,
        offset,
        timezone,
        date_format,
        show_offset.unwrap_or(true),
    ))
}

#[pyfunction]
fn rand_chars(len: usize) -> PyResult<String> {
    Ok(breezy_osutils::rand_chars(len))
}

#[pyclass]
struct PyIterableFile {
    inner: breezy_osutils::iterablefile::IterableFile<
        Box<dyn Iterator<Item = std::io::Result<Vec<u8>>> + Send>,
    >,
    closed: bool,
}

#[pymethods]
impl PyIterableFile {
    fn __enter__(slf: PyRef<Self>) -> Py<Self> {
        slf.into()
    }

    fn __exit__(
        &mut self,
        _py: Python,
        _exc_type: &PyAny,
        _exc_value: &PyAny,
        _traceback: &PyAny,
    ) -> PyResult<bool> {
        self.check_closed(_py)?;
        Ok(false)
    }

    fn check_closed(&self, _py: Python) -> PyResult<()> {
        if self.closed {
            Err(PyIOError::new_err("I/O operation on closed file"))
        } else {
            Ok(())
        }
    }

    fn read(&mut self, py: Python, size: Option<usize>) -> PyResult<PyObject> {
        self.check_closed(py)?;
        let mut buf = Vec::new();
        let read = if let Some(size) = size {
            let inner = &mut self.inner;
            let mut handle = inner.take(size as u64);
            handle.read_to_end(&mut buf)
        } else {
            self.inner.read_to_end(&mut buf)
        };
        if PyErr::occurred(py) {
            return Err(PyErr::fetch(py));
        }
        buf.truncate(read?);
        Ok(PyBytes::new(py, &buf).to_object(py))
    }

    fn close(&mut self, _py: Python) -> PyResult<()> {
        self.closed = true;
        Ok(())
    }

    fn readlines(&mut self, py: Python) -> PyResult<PyObject> {
        self.check_closed(py)?;
        let lines = PyList::empty(py);
        while let Some(line) = self.readline(py, None)? {
            lines.append(line)?;
        }
        Ok(lines.to_object(py))
    }

    fn __iter__(slf: PyRef<Self>) -> PyRef<Self> {
        slf
    }

    fn __next__(&mut self, py: Python) -> PyResult<Option<PyObject>> {
        self.readline(py, None)
    }

    fn readline(&mut self, py: Python, _size_hint: Option<usize>) -> PyResult<Option<PyObject>> {
        self.check_closed(py)?;
        let mut buf = Vec::new();
        let read = self.inner.read_until(b'\n', &mut buf);
        if PyErr::occurred(py) {
            return Err(PyErr::fetch(py));
        }
        let read = read?;
        if read == 0 {
            return Ok(None);
        }
        buf.truncate(read);
        Ok(Some(PyBytes::new(py, &buf).to_object(py)))
    }
}

#[pyfunction]
fn IterableFile(py_iterable: PyObject) -> PyResult<PyObject> {
    Python::with_gil(|py| {
        let py_iter = py_iterable.call_method0(py, "__iter__")?;
        let line_iter: Box<dyn Iterator<Item = std::io::Result<Vec<u8>>> + Send> = Box::new(
            std::iter::from_fn(move || -> Option<std::io::Result<Vec<u8>>> {
                Python::with_gil(
                    |py| match py_iter.cast_as::<PyIterator>(py).unwrap().next() {
                        None => None,
                        Some(Err(err)) => {
                            PyErr::restore(err.clone_ref(py), py);
                            Some(Err(std::io::Error::new(
                                std::io::ErrorKind::Other,
                                err.to_string(),
                            )))
                        }
                        Some(Ok(obj)) => match obj.cast_as::<PyBytes>() {
                            Err(err) => {
                                PyErr::restore(
                                    PyTypeError::new_err("unable to convert to bytes"),
                                    py,
                                );
                                Some(Err(std::io::Error::new(
                                    std::io::ErrorKind::Other,
                                    err.to_string(),
                                )))
                            }
                            Ok(bytes) => Some(Ok(bytes.as_bytes().to_vec())),
                        },
                    },
                )
            }),
        );

        let f = breezy_osutils::iterablefile::IterableFile::new(line_iter);

        Ok(PyIterableFile {
            inner: f,
            closed: false,
        }
        .into_py(py))
    })
}

#[pyfunction]
fn check_text_path(path: &PyAny) -> PyResult<bool> {
    let path = extract_path(path)?;
    Ok(breezy_osutils::textfile::check_text_path(path.as_path())?)
}

#[pyfunction]
fn check_text_lines(py: Python, lines: &PyAny) -> PyResult<bool> {
    let mut py_iter = lines.iter()?;
    let line_iter = std::iter::from_fn(|| {
        let line = py_iter.next();
        match line {
            Some(Ok(line)) => Some(line.extract::<Vec<u8>>().unwrap()),
            Some(Err(err)) => {
                PyErr::restore(err, py);
                None
            }
            None => None,
        }
    });

    let result = breezy_osutils::textfile::check_text_lines(line_iter);
    if PyErr::occurred(py) {
        return Err(PyErr::fetch(py));
    }
    Ok(result)
}

#[pyfunction]
fn format_delta(py: Python, delta: PyObject) -> PyResult<String> {
    let delta = if let Ok(delta) = delta.extract::<f64>(py) {
        delta as i64
    } else if let Ok(delta) = delta.extract::<i64>(py) {
        delta
    } else {
        return Err(PyValueError::new_err("delta must be a float or int"));
    };
    Ok(breezy_osutils::time::format_delta(delta))
}

#[pyfunction]
fn format_date_with_offset_in_original_timezone(
    py: Python,
    date: PyObject,
    offset: Option<PyObject>,
) -> PyResult<String> {
    let date = if let Ok(date) = date.extract::<f64>(py) {
        date as i64
    } else if let Ok(date) = date.extract::<i64>(py) {
        date
    } else {
        return Err(PyValueError::new_err("date must be a float or int"));
    };
    let offset = if let Some(offset) = offset {
        if let Ok(offset) = offset.extract::<f64>(py) {
            offset as i64
        } else if let Ok(offset) = offset.extract::<i64>(py) {
            offset
        } else {
            return Err(PyValueError::new_err("offset must be a float or int"));
        }
    } else {
        0
    };
    Ok(breezy_osutils::time::format_date_with_offset_in_original_timezone(date, offset))
}

#[pyfunction]
fn format_date(
    py: Python,
    t: PyObject,
    offset: Option<PyObject>,
    timezone: Option<&str>,
    date_fmt: Option<&str>,
    show_offset: Option<bool>,
) -> PyResult<String> {
    let t = if let Ok(t) = t.extract::<f64>(py) {
        t as i64
    } else if let Ok(t) = t.extract::<i64>(py) {
        t
    } else {
        return Err(PyValueError::new_err("t must be a float or int"));
    };
    let timezone = breezy_osutils::time::Timezone::from(timezone.unwrap_or("original"));
    if timezone.is_none() {
        return Err(UnsupportedTimezoneFormat::new_err("unsupported timezone"));
    }
    let offset = if let Some(offset) = offset {
        if let Ok(offset) = offset.extract::<f64>(py) {
            Some(offset as i64)
        } else if let Ok(offset) = offset.extract::<i64>(py) {
            Some(offset)
        } else {
            return Err(PyValueError::new_err("offset must be a float or int"));
        }
    } else {
        None
    };
    let timezone = timezone.unwrap();
    Ok(breezy_osutils::time::format_date(
        t,
        offset,
        timezone,
        date_fmt,
        show_offset.unwrap_or(true),
    ))
}

#[pyfunction]
fn format_highres_date(py: Python, t: PyObject, offset: Option<PyObject>) -> PyResult<String> {
    let t = if let Ok(t) = t.extract::<f64>(py) {
        t
    } else if let Ok(t) = t.extract::<i64>(py) {
        t as f64
    } else {
        return Err(PyValueError::new_err("t must be a float or int"));
    };
    let offset = if let Some(offset) = offset {
        if let Ok(offset) = offset.extract::<f64>(py) {
            Some(offset as i32)
        } else if let Ok(offset) = offset.extract::<i64>(py) {
            Some(offset as i32)
        } else {
            return Err(PyValueError::new_err("offset must be a float or int"));
        }
    } else {
        None
    };
    Ok(breezy_osutils::time::format_highres_date(t, offset))
}

#[pyfunction]
fn unpack_highres_date(date: &str) -> PyResult<(f64, i32)> {
    breezy_osutils::time::unpack_highres_date(date).map_err(PyValueError::new_err)
}

#[pyfunction]
#[cfg(unix)]
fn get_umask() -> PyResult<u32> {
    Ok(breezy_osutils::get_umask().bits())
}

#[pyfunction]
fn kind_marker(kind: &str) -> &str {
    breezy_osutils::kind_marker(kind)
}

#[pyfunction]
fn make_writable(path: PathBuf) -> PyResult<()> {
    Ok(breezy_osutils::file::make_writable(path)?)
}

#[pyfunction]
fn make_readonly(path: PathBuf) -> PyResult<()> {
    Ok(breezy_osutils::file::make_readonly(path)?)
}

#[pyfunction]
fn compact_date(py: Python, when: PyObject) -> PyResult<String> {
    let when = if let Ok(when) = when.extract::<f64>(py) {
        when as u64
    } else if let Ok(when) = when.extract::<i64>(py) {
        when as u64
    } else {
        return Err(PyValueError::new_err("when must be a float or int"));
    };
    Ok(breezy_osutils::time::compact_date(when))
}

#[pyfunction]
fn chmod_if_possible(path: PathBuf, mode: u32) -> PyResult<()> {
    use std::os::unix::fs::PermissionsExt;
    Ok(breezy_osutils::file::chmod_if_possible(
        path,
        Permissions::from_mode(mode),
    )?)
}

#[pyfunction]
fn quotefn(filename: &str) -> String {
    breezy_osutils::path::quotefn(filename)
}

/// Copy usr/grp ownership from src file/dir to dst file/dir.
///
/// If src is None, the containing directory is used as source. If chown
/// fails, the error is ignored and a warning is printed.
#[pyfunction]
fn copy_ownership_from_path(dst: PathBuf, src: Option<PathBuf>) -> PyResult<()> {
    Ok(breezy_osutils::file::copy_ownership_from_path(
        dst,
        src.as_deref(),
    )?)
}

#[pyfunction]
fn link_or_copy(src: PathBuf, dst: PathBuf) -> PyResult<()> {
    Ok(breezy_osutils::file::link_or_copy(src, dst)?)
}

/// Return if the filesystem at path supports the creation of hardlinks.
#[pyfunction]
fn supports_hardlinks(path: PathBuf) -> Option<bool> {
    breezy_osutils::mounts::supports_hardlinks(path)
}

/// Return if the filesystem at path supports the creation of symbolic links.
#[pyfunction]
fn supports_symlinks(path: PathBuf) -> Option<bool> {
    breezy_osutils::mounts::supports_symlinks(path)
}

#[pyfunction]
fn supports_posix_readonly() -> bool {
    breezy_osutils::mounts::supports_posix_readonly()
}

/// Return if filesystem at path supports executable bit.
///
/// Args:
///   path: Path for which to check the file system
/// Returns: boolean indicating whether executable bit can be stored/relied upon
#[pyfunction]
fn supports_executable(path: PathBuf) -> Option<bool> {
    breezy_osutils::mounts::supports_executable(path)
}

/// Read an fstab-style file and extract mountpoint+filesystem information.
///
/// Args:
///   path: Path to read from
/// Returns:
///   Tuples with mountpoints (as bytestrings) and filesystem names
#[pyfunction]
fn read_mtab(py: Python, path: PathBuf) -> PyResult<PyObject> {
    let it: Vec<(PathBuf, String)> = breezy_osutils::mounts::read_mtab(path).collect();
    let list = PyList::empty(py);
    for (path, fs_type) in it {
        let tuple = PyTuple::new(py, &[path.into_py(py), fs_type.into_py(py)]);
        list.append(tuple)?;
    }
    Ok(list.as_ref().iter()?.to_object(py))
}

#[pyfunction]
fn get_fs_type(path: PathBuf) -> PyResult<Option<String>> {
    Ok(breezy_osutils::mounts::get_fs_type(path))
}

#[pyfunction]
fn copy_tree(from_path: PathBuf, to_path: PathBuf) -> PyResult<()> {
    Ok(breezy_osutils::file::copy_tree(from_path, to_path)?)
}

#[pyfunction]
fn abspath(path: PathBuf) -> PyResult<PathBuf> {
    breezy_osutils::path::abspath(path.as_path()).map_err(|e| e.into())
}

#[pyfunction(name = "abspath")]
fn posix_abspath(path: PathBuf) -> PyResult<PathBuf> {
    breezy_osutils::path::posix::abspath(path.as_path()).map_err(|e| e.into())
}

#[pyfunction(name = "abspath")]
fn win32_abspath(path: PathBuf) -> PyResult<PathBuf> {
    breezy_osutils::path::win32::abspath(path.as_path()).map_err(|e| e.into())
}

#[cfg(unix)]
#[pyfunction]
fn kind_from_mode(mode: u32) -> &'static str {
    use nix::sys::stat::SFlag;
    breezy_osutils::file::kind_from_mode(SFlag::from_bits_truncate(mode))
}

#[pyfunction]
fn delete_any(path: PathBuf) -> PyResult<()> {
    Ok(breezy_osutils::file::delete_any(path)?)
}

#[pyfunction]
fn get_host_name() -> PyResult<String> {
    Ok(breezy_osutils::get_host_name()?)
}

#[pyfunction]
fn local_concurrency(use_cache: Option<bool>) -> usize {
    breezy_osutils::local_concurrency(use_cache.unwrap_or(true))
}

#[pyfunction]
fn pumpfile(from_file: PyObject, to_file: PyObject, read_size: Option<u64>) -> PyResult<u64> {
    let mut from_file = PyFileLikeObject::with_requirements(from_file, true, false, false)?;
    let mut to_file = PyFileLikeObject::with_requirements(to_file, false, true, false)?;

    Ok(breezy_osutils::pumpfile(
        &mut from_file,
        &mut to_file,
        read_size,
    )?)
}

#[pyfunction]
fn contains_whitespace(py: Python, text: PyObject) -> PyResult<bool> {
    if let Ok(s) = text.extract::<&str>(py) {
        Ok(breezy_osutils::contains_whitespace(s))
    } else if let Ok(s) = text.extract::<&[u8]>(py) {
        Ok(breezy_osutils::contains_whitespace_bytes(s))
    } else {
        Err(PyTypeError::new_err("text must be str or bytes"))
    }
}

#[pyfunction]
fn relpath(path: PathBuf, start: PathBuf) -> PyResult<PathBuf> {
    match breezy_osutils::path::relpath(path.as_path(), start.as_path()) {
        None => Err(PathNotChild::new_err((start, path))),
        Some(p) => Ok(p),
    }
}

#[pyfunction(name = "normpath")]
fn posix_normpath(path: PathBuf) -> PyResult<PathBuf> {
    Ok(breezy_osutils::path::posix::normpath(path.as_path()))
}

#[pyfunction(name = "normpath")]
fn win32_normpath(path: PathBuf) -> PyResult<PathBuf> {
    Ok(breezy_osutils::path::win32::normpath(path.as_path()))
}

#[pyfunction]
fn contains_linebreaks(text: &str) -> bool {
    breezy_osutils::contains_linebreaks(text)
}

#[pyfunction]
fn normpath(path: PathBuf) -> PyResult<PathBuf> {
    Ok(breezy_osutils::path::normpath(path.as_path()))
}

#[pyfunction]
fn realpath(path: PathBuf) -> PyResult<PathBuf> {
    Ok(breezy_osutils::path::realpath(path.as_path())?)
}

#[pyfunction]
fn normalizepath(path: PathBuf) -> PyResult<PathBuf> {
    Ok(breezy_osutils::path::normalizepath(path.as_path())?)
}

<<<<<<< HEAD
#[pyfunction]
fn pump_string_file(data: &[u8], file: PyObject, segment_size: Option<usize>) -> PyResult<()> {
    let mut file = PyFileLikeObject::with_requirements(file, false, true, false)?;
    Ok(breezy_osutils::pump_string_file(
        data,
        &mut file,
        segment_size,
    )?)
=======
/// Return path with directory separators changed to forward slashes
#[pyfunction(name = "fix_separators")]
fn win32_fix_separators(path: PathBuf) -> PathBuf {
    breezy_osutils::path::win32::fix_separators(path.as_path())
}

/// Force drive letters to be consistent.
///
/// win32 is inconsistent whether it returns lower or upper case
/// and even if it was consistent the user might type the other
/// so we force it to uppercase running python.exe under cmd.exe return capital C:\\ running win32
/// python inside a cygwin shell returns lowercase c:\\
#[pyfunction(name = "fixdrive")]
fn win32_fixdrive(path: PathBuf) -> PathBuf {
    breezy_osutils::path::win32::fixdrive(path.as_path())
}

#[pyfunction(name = "getcwd")]
fn win32_getcwd() -> PyResult<PathBuf> {
    Ok(breezy_osutils::path::win32::getcwd()?)
>>>>>>> 99b61667
}

#[pymodule]
fn _osutils_rs(py: Python, m: &PyModule) -> PyResult<()> {
    m.add_wrapped(wrap_pyfunction!(chunks_to_lines))?;
    m.add_wrapped(wrap_pyfunction!(chunks_to_lines_iter))?;
    m.add_wrapped(wrap_pyfunction!(sha_file_by_name))?;
    m.add_wrapped(wrap_pyfunction!(sha_string))?;
    m.add_wrapped(wrap_pyfunction!(sha_strings))?;
    m.add_wrapped(wrap_pyfunction!(sha_file))?;
    m.add_wrapped(wrap_pyfunction!(size_sha_file))?;
    m.add_wrapped(wrap_pyfunction!(normalized_filename))?;
    m.add_wrapped(wrap_pyfunction!(_inaccessible_normalized_filename))?;
    m.add_wrapped(wrap_pyfunction!(_accessible_normalized_filename))?;
    m.add_wrapped(wrap_pyfunction!(normalizes_filenames))?;
    m.add_wrapped(wrap_pyfunction!(is_inside))?;
    m.add_wrapped(wrap_pyfunction!(is_inside_any))?;
    m.add_wrapped(wrap_pyfunction!(is_inside_or_parent_of_any))?;
    m.add_wrapped(wrap_pyfunction!(minimum_path_selection))?;
    m.add_wrapped(wrap_pyfunction!(set_or_unset_env))?;
    m.add_wrapped(wrap_pyfunction!(parent_directories))?;
    m.add_wrapped(wrap_pyfunction!(available_backup_name))?;
    m.add_wrapped(wrap_pyfunction!(find_executable_on_path))?;
    m.add_wrapped(wrap_pyfunction!(legal_path))?;
    m.add_wrapped(wrap_pyfunction!(check_legal_path))?;
    m.add_wrapped(wrap_pyfunction!(local_time_offset))?;
    m.add_wrapped(wrap_pyfunction!(format_local_date))?;
    m.add_wrapped(wrap_pyfunction!(rand_chars))?;
    m.add_wrapped(wrap_pyfunction!(IterableFile))?;
    m.add_wrapped(wrap_pyfunction!(check_text_path))?;
    m.add_wrapped(wrap_pyfunction!(check_text_lines))?;
    m.add_wrapped(wrap_pyfunction!(format_delta))?;
    m.add_wrapped(wrap_pyfunction!(
        format_date_with_offset_in_original_timezone
    ))?;
    m.add_wrapped(wrap_pyfunction!(format_date))?;
    m.add_wrapped(wrap_pyfunction!(format_highres_date))?;
    m.add_wrapped(wrap_pyfunction!(unpack_highres_date))?;
    m.add_wrapped(wrap_pyfunction!(kind_marker))?;
    m.add_wrapped(wrap_pyfunction!(split_lines))?;
    m.add_wrapped(wrap_pyfunction!(make_writable))?;
    m.add_wrapped(wrap_pyfunction!(make_readonly))?;
    m.add_wrapped(wrap_pyfunction!(compact_date))?;
    m.add_wrapped(wrap_pyfunction!(chmod_if_possible))?;
    m.add_wrapped(wrap_pyfunction!(quotefn))?;
    m.add_wrapped(wrap_pyfunction!(copy_ownership_from_path))?;
    m.add_wrapped(wrap_pyfunction!(link_or_copy))?;
    m.add_wrapped(wrap_pyfunction!(supports_hardlinks))?;
    m.add_wrapped(wrap_pyfunction!(supports_symlinks))?;
    m.add_wrapped(wrap_pyfunction!(supports_executable))?;
    m.add_wrapped(wrap_pyfunction!(supports_posix_readonly))?;
    m.add_wrapped(wrap_pyfunction!(read_mtab))?;
    m.add_wrapped(wrap_pyfunction!(get_fs_type))?;
    m.add_wrapped(wrap_pyfunction!(copy_tree))?;
    m.add_wrapped(wrap_pyfunction!(abspath))?;
    let win32m = PyModule::new(py, "win32")?;
    win32m.add_wrapped(wrap_pyfunction!(win32_abspath))?;
    win32m.add_wrapped(wrap_pyfunction!(win32_normpath))?;
    win32m.add_wrapped(wrap_pyfunction!(win32_fix_separators))?;
    win32m.add_wrapped(wrap_pyfunction!(win32_fixdrive))?;
    win32m.add_wrapped(wrap_pyfunction!(win32_getcwd))?;
    m.add_submodule(win32m)?;
    let posixm = PyModule::new(py, "posix")?;
    posixm.add_wrapped(wrap_pyfunction!(posix_abspath))?;
    posixm.add_wrapped(wrap_pyfunction!(posix_normpath))?;
    m.add_submodule(posixm)?;
    #[cfg(unix)]
    m.add_wrapped(wrap_pyfunction!(get_umask))?;
    #[cfg(unix)]
    m.add_wrapped(wrap_pyfunction!(kind_from_mode))?;
    m.add_wrapped(wrap_pyfunction!(delete_any))?;
    m.add_wrapped(wrap_pyfunction!(get_host_name))?;
    m.add_wrapped(wrap_pyfunction!(local_concurrency))?;
    m.add_wrapped(wrap_pyfunction!(pumpfile))?;
    m.add_wrapped(wrap_pyfunction!(contains_whitespace))?;
    m.add_wrapped(wrap_pyfunction!(contains_linebreaks))?;
    m.add_wrapped(wrap_pyfunction!(relpath))?;
    m.add_wrapped(wrap_pyfunction!(normpath))?;
    m.add_wrapped(wrap_pyfunction!(pump_string_file))?;
    m.add_wrapped(wrap_pyfunction!(realpath))?;
    m.add_wrapped(wrap_pyfunction!(normalizepath))?;
    m.add(
        "MIN_ABS_PATHLENGTH",
        breezy_osutils::path::MIN_ABS_PATHLENGTH,
    )?;
    m.add(
        "UnsupportedTimezoneFormat",
        py.get_type::<UnsupportedTimezoneFormat>(),
    )?;
    Ok(())
}<|MERGE_RESOLUTION|>--- conflicted
+++ resolved
@@ -873,7 +873,6 @@
     Ok(breezy_osutils::path::normalizepath(path.as_path())?)
 }
 
-<<<<<<< HEAD
 #[pyfunction]
 fn pump_string_file(data: &[u8], file: PyObject, segment_size: Option<usize>) -> PyResult<()> {
     let mut file = PyFileLikeObject::with_requirements(file, false, true, false)?;
@@ -882,7 +881,8 @@
         &mut file,
         segment_size,
     )?)
-=======
+}
+
 /// Return path with directory separators changed to forward slashes
 #[pyfunction(name = "fix_separators")]
 fn win32_fix_separators(path: PathBuf) -> PathBuf {
@@ -903,7 +903,6 @@
 #[pyfunction(name = "getcwd")]
 fn win32_getcwd() -> PyResult<PathBuf> {
     Ok(breezy_osutils::path::win32::getcwd()?)
->>>>>>> 99b61667
 }
 
 #[pymodule]
