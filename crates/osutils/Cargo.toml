[package]
name = "breezy-osutils"
version = "3.3.3"
edition = "2018"
description = "Low level OS wrappers for Breezy"
license = "GPL-2.0+"

[lib]

[dependencies]
memchr = "2.3.3"
walkdir = "2"
sha1 = "0.10.1"
<<<<<<< HEAD
unicode-normalization = "0.1.19"
=======

[target.'cfg(target_os = "windows")'.dependencies]
lazy_static = "1.4.0"
>>>>>>> c7137afa
<|MERGE_RESOLUTION|>--- conflicted
+++ resolved
@@ -11,10 +11,7 @@
 memchr = "2.3.3"
 walkdir = "2"
 sha1 = "0.10.1"
-<<<<<<< HEAD
 unicode-normalization = "0.1.19"
-=======
 
 [target.'cfg(target_os = "windows")'.dependencies]
-lazy_static = "1.4.0"
->>>>>>> c7137afa
+lazy_static = "1.4.0"