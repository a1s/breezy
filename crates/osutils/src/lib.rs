use log::warn;
use memchr::memchr;
use rand::Rng;
use std::fs::File;
use std::io::Write;

pub fn chunks_to_lines<'a, I, E>(mut chunks: I) -> impl Iterator<Item = Result<Vec<u8>, E>>
where
    I: Iterator<Item = Result<&'a [u8], E>> + 'a,
    E: std::fmt::Debug,
{
    let mut tail: Option<Vec<u8>> = None;

    std::iter::from_fn(move || -> Option<Result<Vec<u8>, E>> {
        loop {
            // See if we can find a line in tail
            if let Some(mut chunk) = tail.take() {
                if let Some(newline) = memchr(b'\n', &chunk) {
                    if newline == chunk.len() - 1 {
                        assert!(!chunk.is_empty());
                        // The chunk ends with a newline, so it contains a single line
                        return Some(Ok(chunk));
                    } else {
                        // The chunk contains multiple lines, so split it into lines
                        let line = chunk[..=newline].to_vec();
                        assert!(!chunk.is_empty());
                        tail = Some(chunk[newline + 1..].to_vec());
                        return Some(Ok(line));
                    }
                } else {
                    if let Some(next_chunk) = chunks.next() {
                        if let Err(e) = next_chunk {
                            return Some(Err(e));
                        }
                        chunk.extend_from_slice(next_chunk.unwrap());
                    } else {
                        assert!(!chunk.is_empty());
                        // We've reached the end of the chunks, so return the last chunk
                        return Some(Ok(chunk));
                    }
                    if !chunk.is_empty() {
                        tail = Some(chunk);
                    }
                }
            } else if let Some(next_chunk) = chunks.next() {
                if let Err(e) = next_chunk {
                    return Some(Err(e));
                }
                let next_chunk = next_chunk.unwrap();
                if !next_chunk.is_empty() {
                    tail = Some(next_chunk.to_vec());
                }
            } else {
                // We've reached the end of the chunks, so return None
                return None;
            }
        }
    })
}

pub fn set_or_unset_env(
    env_variable: &str,
    value: Option<&str>,
) -> Result<Option<String>, std::env::VarError> {
    let orig_val = std::env::var(env_variable);
    let ret: Option<String>;
    if let Err(std::env::VarError::NotPresent) = orig_val {
        ret = None;
        if let Some(value) = value {
            std::env::set_var(env_variable, value);
        }
    } else if let Err(e) = orig_val {
        return Err(e);
    } else {
        assert!(orig_val.is_ok());
        ret = Some(orig_val.unwrap());
        match value {
            None => std::env::remove_var(env_variable),
            Some(val) => std::env::set_var(env_variable, val),
        }
    }
    Ok(ret)
}

const ALNUM: &str = "0123456789abcdefghijklmnopqrstuvwxyz";

pub fn rand_chars(num: usize) -> String {
    let mut rng = rand::thread_rng();
    let mut s = String::new();
    for _ in 0..num {
        let raw_byte = rng.gen_range(0..256);
        s.push(ALNUM.chars().nth(raw_byte % 36).unwrap());
    }
    s
}

#[cfg(unix)]
use nix::sys::stat::{umask, Mode};

#[cfg(unix)]
pub fn get_umask() -> Mode {
    // Assume that people aren't messing with the umask while running
    // XXX: This is not thread safe, but there is no way to get the
    //      umask without setting it
    let mask = umask(Mode::empty());
    umask(mask);
    mask
}

pub enum Kind {
    File,
    Directory,
    Symlink,
    TreeReference,
}

pub fn kind_marker(kind: Kind) -> &'static str {
    match kind {
        Kind::File => "",
        Kind::Directory => "/",
        Kind::Symlink => "@",
        Kind::TreeReference => "+",
    }
}

pub fn get_host_name() -> std::io::Result<String> {
    hostname::get().map(|h| h.to_string_lossy().to_string())
}

pub fn local_concurrency(use_cache: bool) -> usize {
    unsafe {
        static mut _CACHED_LOCAL_CONCURRENCY: Option<usize> = None;

        if use_cache {
            if let Some(concurrency) = _CACHED_LOCAL_CONCURRENCY {
                return concurrency;
            }
        }

        let concurrency = std::env::var("BRZ_CONCURRENCY")
            .map(|s| s.parse::<usize>().unwrap_or(1))
            .unwrap_or_else(|_| num_cpus::get());

        if use_cache {
            _CACHED_LOCAL_CONCURRENCY = Some(concurrency);
        }

        concurrency
    }
}

pub fn pumpfile(
    mut reader: impl std::io::Read,
    mut writer: impl std::io::Write,
    num_bytes: Option<u64>,
) -> std::io::Result<u64> {
    Ok(if let Some(num_bytes) = num_bytes {
        std::io::copy(&mut reader.take(num_bytes), &mut writer)?
    } else {
        std::io::copy(&mut reader, &mut writer)?
    })
}

pub fn pump_string_file(
    data: &[u8],
    mut file_handle: impl std::io::Write,
    segment_size: Option<usize>,
) -> std::io::Result<()> {
    // Write data in chunks rather than all at once, because very large
    // writes fail on some platforms (e.g. Windows with SMB mounted
    // drives).
    let segment_size = segment_size.unwrap_or(5_242_880); // 5MB
    let chunks = data.chunks(segment_size);

    for chunk in chunks {
        file_handle.write_all(chunk)?;
    }

    Ok(())
}

pub fn contains_whitespace(s: &str) -> bool {
    let ws = " \t\n\r\u{000B}\u{000C}";
    for ch in ws.chars() {
        if s.contains(ch) {
            return true;
        }
    }
    false
}

pub fn contains_whitespace_bytes(s: &[u8]) -> bool {
    let ws = b" \t\n\r\x0C\x0B";
    for ch in ws {
        if s.contains(ch) {
            return true;
        }
    }
    false
}

pub fn contains_linebreaks(s: &str) -> bool {
    for ch in "\n\r\x0C".chars() {
        if s.contains(ch) {
            return true;
        }
    }
    false
}

<<<<<<< HEAD
pub fn get_home_dir() -> Option<std::path::PathBuf> {
    dirs::home_dir()
=======
fn _get_user_encoding() -> Option<String> {
    unsafe {
        let codeset = nix::libc::nl_langinfo(nix::libc::CODESET);
        if codeset.is_null() {
            return None;
        }
        let codeset_str = std::ffi::CStr::from_ptr(codeset);
        Some(codeset_str.to_string_lossy().to_string())
    }
}

pub fn get_user_encoding() -> Option<String> {
    let encoding = _get_user_encoding()?;

    match encoding_rs::Encoding::for_label(encoding.as_bytes()) {
        Some(enc) => Some(enc.name().to_string()),
        _ => {
            warn!(
                "brz: warning: unknown encoding {}. Defaulting to ASCII.",
                encoding
            );
            Some("ASCII".to_string())
        }
    }
>>>>>>> 23a84369
}

pub mod file;
pub mod iterablefile;
pub mod path;
pub mod sha;
pub mod textfile;
pub mod time;

#[cfg(unix)]
#[path = "mounts-unix.rs"]
pub mod mounts;

#[cfg(windows)]
#[path = "mounts-win32.rs"]
pub mod mounts;

#[cfg(test)]
mod tests;

pub mod terminal;<|MERGE_RESOLUTION|>--- conflicted
+++ resolved
@@ -208,10 +208,10 @@
     false
 }
 
-<<<<<<< HEAD
 pub fn get_home_dir() -> Option<std::path::PathBuf> {
     dirs::home_dir()
-=======
+}
+
 fn _get_user_encoding() -> Option<String> {
     unsafe {
         let codeset = nix::libc::nl_langinfo(nix::libc::CODESET);
@@ -236,7 +236,6 @@
             Some("ASCII".to_string())
         }
     }
->>>>>>> 23a84369
 }
 
 pub mod file;
