--- conflicted
+++ resolved
@@ -91,11 +91,8 @@
 
 pub mod sha;
 pub mod path;
-<<<<<<< HEAD
 pub mod iterablefile;
-=======
 pub mod textfile;
->>>>>>> da4da559
 
 #[cfg(test)]
 mod tests;