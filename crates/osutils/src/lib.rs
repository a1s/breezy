use memchr::memchr;
use rand::Rng;

pub fn chunks_to_lines<'a, I, E>(mut chunks: I) -> impl Iterator<Item = Result<Vec<u8>, E>>
where
    I: Iterator<Item = Result<&'a [u8], E>> + 'a, E: std::fmt::Debug
{
    let mut tail: Option<Vec<u8>> = None;

    std::iter::from_fn(move || -> Option<Result<Vec<u8>, E>> {
        loop {
            // See if we can find a line in tail
            if let Some(mut chunk) = tail.take() {
                if let Some(newline) = memchr(b'\n', &chunk) {
                    if newline == chunk.len() - 1 {
                        assert!(!chunk.is_empty());
                        // The chunk ends with a newline, so it contains a single line
                        return Some(Ok(chunk));
                    } else {
                        // The chunk contains multiple lines, so split it into lines
                        let line = chunk[..=newline].to_vec();
                        assert!(!chunk.is_empty());
                        tail = Some(chunk[newline + 1..].to_vec());
                        return Some(Ok(line));
                    }
                } else {
                    if let Some(next_chunk) = chunks.next() {
                        if next_chunk.is_err() {
                            return Some(Err(next_chunk.unwrap_err()));
                        }
                        chunk.extend_from_slice(next_chunk.unwrap());
                    } else {
                        assert!(!chunk.is_empty());
                        // We've reached the end of the chunks, so return the last chunk
                        return Some(Ok(chunk));
                    }
                    if !chunk.is_empty() {
                        tail = Some(chunk);
                    }
                }
            } else {
                if let Some(next_chunk) = chunks.next() {
                    if next_chunk.is_err() {
                        return Some(Err(next_chunk.unwrap_err()));
                    }
                    let next_chunk = next_chunk.unwrap();
                    if !next_chunk.is_empty() {
                        tail = Some(next_chunk.to_vec());
                    }
                } else {
                    // We've reached the end of the chunks, so return None
                    return None;
                }
            }
        }
    })
}

pub fn set_or_unset_env(env_variable: &str, value: Option<&str>) -> Result<Option<String>, std::env::VarError> {
    let orig_val = std::env::var(env_variable);
    let ret: Option<String>;
    if let Err(std::env::VarError::NotPresent) = orig_val {
        ret = None;
        if value.is_some() {
            std::env::set_var(env_variable, value.unwrap());
        }
    } else if let Err(e) = orig_val {
        return Err(e);
    } else {
        assert!(orig_val.is_ok());
        ret = Some(orig_val.unwrap());
        match value {
            None => std::env::remove_var(env_variable),
            Some(val) => std::env::set_var(env_variable, val)
        }
    }
    Ok(ret)
}

const ALNUM: &str = "0123456789abcdefghijklmnopqrstuvwxyz";

pub fn rand_chars(num: usize) -> String {
    let mut rng = rand::thread_rng();
    let mut s = String::new();
    for _ in 0..num {
        let raw_byte = rng.gen_range(0..256);
        s.push(ALNUM.chars().nth(raw_byte % 36).unwrap());
    }
    s
}

pub mod sha;
pub mod path;
<<<<<<< HEAD
pub mod time;
=======
pub mod iterablefile;
pub mod textfile;
>>>>>>> 642e28c7

#[cfg(test)]
mod tests;<|MERGE_RESOLUTION|>--- conflicted
+++ resolved
@@ -91,12 +91,9 @@
 
 pub mod sha;
 pub mod path;
-<<<<<<< HEAD
 pub mod time;
-=======
 pub mod iterablefile;
 pub mod textfile;
->>>>>>> 642e28c7
 
 #[cfg(test)]
 mod tests;