use lazy_static::lazy_static;
use regex::Regex;
use std::collections::HashSet;
use std::ffi::OsStr;
use std::os::unix::fs::PermissionsExt;
use std::path::{Path, PathBuf};
use unicode_normalization::{is_nfc, UnicodeNormalization};

pub fn is_inside(dir: &Path, fname: &Path) -> bool {
    fname.starts_with(dir)
}

pub fn is_inside_any(dir_list: &[&Path], fname: &Path) -> bool {
    for dirname in dir_list {
        if is_inside(dirname, fname) {
            return true;
        }
    }
    false
}

pub fn is_inside_or_parent_of_any(dir_list: &[&Path], fname: &Path) -> bool {
    for dirname in dir_list {
        if is_inside(dirname, fname) || is_inside(fname, dirname) {
            return true;
        }
    }
    false
}

pub fn minimum_path_selection(paths: HashSet<&Path>) -> HashSet<&Path> {
    if paths.len() < 2 {
        return paths;
    }

    let mut sorted_paths: Vec<&Path> = paths.iter().copied().collect();
    sorted_paths.sort_by_key(|&path| path.components().collect::<Vec<_>>());

    let mut search_paths = vec![sorted_paths[0]];
    for &path in &sorted_paths[1..] {
        if !is_inside(search_paths.last().unwrap(), path) {
            search_paths.push(path);
        }
    }

    search_paths.into_iter().collect()
}

#[cfg(target_os = "windows")]
pub fn find_executable_on_path(name: &str) -> Option<String> {
    use std::env;
    use winreg::enums::{HKEY_LOCAL_MACHINE, KEY_QUERY_VALUE};
    use winreg::RegKey;
    let exts = env::var("PATHEXT").unwrap_or_default();
    let exts = exts
        .split(';')
        .map(|ext| ext.to_lowercase())
        .collect::<Vec<_>>();
    let (name, exts) = {
        let mut path = PathBuf::from(name);
        let ext = path
            .extension()
            .and_then(|ext| ext.to_str())
            .unwrap_or_default()
            .to_lowercase();
        if !exts.is_empty() && !exts.contains(&ext) {
            (
                path.file_stem()
                    .unwrap_or_default()
                    .to_str()
                    .unwrap_or_default(),
                vec![ext],
            )
        } else {
            (
                path.file_stem()
                    .unwrap_or_default()
                    .to_str()
                    .unwrap_or_default(),
                exts,
            )
        }
    };
    let paths = env::var("PATH").unwrap_or_default();
    let paths = paths.split(';').collect::<Vec<_>>();
    for ext in &exts {
        for path in &paths {
            let exe_path = PathBuf::from(path).join(format!("{}{}", name, ext));
            if exe_path.is_file() {
                return Some(exe_path.to_str().unwrap_or_default().to_owned());
            }
        }
    }
    if let Ok(reg_key) = RegKey::predef(HKEY_LOCAL_MACHINE)
        .open_subkey(r"SOFTWARE\Microsoft\Windows\CurrentVersion\App Paths")
    {
        if let Ok(value) = reg_key.get_value(name) {
            if let Some(value) = value.as_string() {
                return Some(value);
            }
        }
    }
    None
}

pub fn parent_directories(path: &Path) -> impl Iterator<Item = &Path> {
    let mut path = path;
    std::iter::from_fn(move || {
        if let Some(parent) = path.parent() {
            path = parent;
            if path.parent().is_none() {
                None
            } else {
                Some(path)
            }
        } else {
            None
        }
    })
}

pub fn available_backup_name<E>(
    path: &Path,
    exists: &dyn Fn(&Path) -> Result<bool, E>,
) -> Result<PathBuf, E> {
    let mut counter = 0;
    let mut next = || {
        counter += 1;
        PathBuf::from(format!("{}.~{}~", path.to_str().unwrap(), counter))
    };
    let mut ret = next();
    while exists(ret.as_path())? {
        ret = next();
    }
    Ok(ret)
}

#[cfg(not(target_os = "windows"))]
pub fn find_executable_on_path(name: &str) -> Option<String> {
    use std::env;

    let paths = env::var("PATH").unwrap_or_default();
    let paths = paths.split(':').collect::<Vec<_>>();
    for path in &paths {
        let exe_path = PathBuf::from(path).join(name);
        if let Ok(md) = exe_path.metadata() {
            if md.permissions().mode() & 0o111 != 0 {
                return Some(exe_path.to_str().unwrap_or_default().to_owned());
            }
        }
    }
    None
}

pub fn accessible_normalized_filename(path: &Path) -> Option<(PathBuf, bool)> {
    path.to_str().map(|path_str| {
        if is_nfc(path_str) {
            (path.to_path_buf(), true)
        } else {
            (PathBuf::from(path_str.nfc().collect::<String>()), true)
        }
    })
}

pub fn inaccessible_normalized_filename(path: &Path) -> Option<(PathBuf, bool)> {
    path.to_str().map(|path_str| {
        if is_nfc(path_str) {
            (path.to_path_buf(), true)
        } else {
            let normalized_path = path_str.nfc().collect::<String>();
            let accessible = normalized_path == path_str;
            (PathBuf::from(normalized_path), accessible)
        }
    })
}

/// Get the unicode normalized path, and if you can access the file.
///
/// On platforms where the system normalizes filenames (Mac OSX),
/// you can access a file by any path which will normalize correctly.
/// On platforms where the system does not normalize filenames
/// (everything else), you have to access a file by its exact path.
///
/// Internally, bzr only supports NFC normalization, since that is
/// the standard for XML documents.
///
/// So return the normalized path, and a flag indicating if the file
/// can be accessed by that path.
#[cfg(target_os = "macos")]
pub fn normalized_filename(path: &Path) -> (PathBuf, bool) {
    accessible_normalized_filename(path)
}

/// Get the unicode normalized path, and if you can access the file.
///
/// On platforms where the system normalizes filenames (Mac OSX),
/// you can access a file by any path which will normalize correctly.
/// On platforms where the system does not normalize filenames
/// (everything else), you have to access a file by its exact path.
///
/// Internally, bzr only supports NFC normalization, since that is
/// the standard for XML documents.
///
/// So return the normalized path, and a flag indicating if the file
/// can be accessed by that path.

#[cfg(not(target_os = "macos"))]
pub fn normalized_filename(path: &Path) -> Option<(PathBuf, bool)> {
    inaccessible_normalized_filename(path)
}

pub fn normalizes_filenames() -> bool {
    #[cfg(target_os = "macos")]
    return true;

    #[cfg(not(target_os = "macos"))]
    return false;
}

// Check whether the supplied path is legal.
// This is only required on Windows, so we don't test on other platforms
// right now.
//
#[cfg(not(windows))]
pub fn legal_path(_path: &Path) -> bool {
    true
}

#[cfg(windows)]
use lazy_static::lazy_static;
#[cfg(windows)]
lazy_static! {
use regex::Regex;
static ref VALID_WIN32_PATH_RE: Regex = Regex::new(r#"^([A-Za-z]:[/\\])?[^:<>*"?\|]*$"#).unwrap();
}

#[cfg(windows)]
pub fn legal_path(path: &Path) -> bool {
    VALID_WIN32_PATH_RE.is_match(path)
}

/// Return a quoted filename filename
///
/// This previously used backslash quoting, but that works poorly on
/// Windows.
pub fn quotefn(f: &str) -> String {
    lazy_static! {
        static ref QUOTE_RE: Regex = Regex::new(r#"([^a-zA-Z0-9.,:/\\_~-])"#).unwrap();
    }

    if QUOTE_RE.is_match(f) {
        format!(r#""{}""#, f)
    } else {
        f.to_string()
    }
}

pub mod win32 {
    use lazy_static::lazy_static;
    use regex::Regex;
    use std::ffi::OsStr;
    use std::path::{Path, PathBuf};

    /// Force drive letters to be consistent.

    /// win32 is inconsistent whether it returns lower or upper case
    /// and even if it was consistent the user might type the other
    /// so we force it to uppercase
    /// running python.exe under cmd.exe return capital C:\\
    /// running win32 python inside a cygwin shell returns lowercase c:\\
    pub fn fixdrive(path: &Path) -> PathBuf {
        if path.as_os_str().len() < 2 || path.to_str().unwrap().chars().nth(1).unwrap() != ':' {
            return path.into();
        }
        if let Some(drive) = path.as_os_str().to_str().unwrap().get(..2) {
            PathBuf::from(drive.to_uppercase() + path.to_str().unwrap().get(2..).unwrap())
        } else {
            path.into()
        }
    }

    /// Return path with directory separators changed to forward slashes
    pub fn fix_separators(path: &Path) -> PathBuf {
        if path.to_path_buf().to_str().unwrap().contains('\\') {
            path.to_path_buf()
                .to_str()
                .unwrap()
                .replace('\\', "/")
                .into()
        } else {
            path.into()
        }
    }

    lazy_static! {
        static ref ABS_WINDOWS_PATH_RE: Regex = Regex::new(r#"^[A-Za-z]:[/\\]"#).unwrap();
    }

    pub fn abspath(path: &Path) -> Result<PathBuf, std::io::Error> {
        #[cfg(not(windows))]
        if ABS_WINDOWS_PATH_RE.is_match(path.to_str().unwrap()) {
            return Ok(path.to_path_buf());
        }
        use path_clean::PathClean;
        let cwd = std::env::current_dir()?;
        let ap = cwd.join(path).clean();
        Ok(fixdrive(&fix_separators(ap.as_path())))
    }

    pub fn normpath<P: AsRef<Path>>(p: P) -> PathBuf {
        let mut parts = Vec::new();

        // Split the path into its components
        let p = p.as_ref().to_path_buf();
        for component in p.components() {
            match component {
                // Ignore empty components and "."
                std::path::Component::Normal(c) if c != "." => parts.push(c),
                // Pop the last component if ".." is encountered
                std::path::Component::Normal(c) if c == ".." => if parts.pop().is_some() {},
                // Ignore root components ("\" on Windows)
                std::path::Component::RootDir => {}
                // Ignore non-Unicode components
                _ => {
                    return p;
                }
            }
        }

        // If the path was empty or only contained root components, return the root component(s)
        if parts.is_empty() {
            return PathBuf::from(if p.to_str().unwrap().starts_with('\\') {
                "\\"
            } else {
                ""
            });
        }

        // Join the normalized components into a path string
        let mut path = PathBuf::new();
        for part in &parts {
            path.push(part);
        }

        fixdrive(&fix_separators(&path))
    }

    #[cfg(test)]
    mod test {
        #[test]
        fn test_abspath() {
            assert_eq!(
                super::abspath(std::path::Path::new("C:\\foo\\bar")).unwrap(),
                std::path::Path::new("C:/foo/bar")
            );
        }
    }

    pub fn getcwd() -> std::io::Result<PathBuf> {
        Ok(fixdrive(
            fix_separators(std::env::current_dir()?.as_path()).as_path(),
        ))
    }

    pub fn pathjoin(ps: &[&OsStr]) -> PathBuf {
        let mut p = PathBuf::from(ps[0]);
        for s in ps[1..].iter() {
            p.push(s);
        }
        fix_separators(&p)
    }
}

pub mod posix {
    use std::collections::HashMap;
    use std::ffi::OsStr;
    use std::path::{Component, Path, PathBuf};

    pub fn abspath(path: &Path) -> Result<PathBuf, std::io::Error> {
        use path_clean::PathClean;
        let cwd = std::env::current_dir()?;
        let ap = cwd.join(path).clean();
        Ok(ap.as_path().to_path_buf())
    }

    pub fn normpath(path: &Path) -> PathBuf {
        let mut stack = Vec::new();

        for component in path.components() {
            match component {
                Component::Prefix(_) => {
                    // skip the prefix, if any
                    stack.clear();
                    stack.push(component.as_os_str());
                }
                Component::RootDir => {
                    // keep the root
                    stack.clear();
                    stack.push(component.as_os_str());
                }
                Component::CurDir => {
                    // skip the current directory
                }
                Component::ParentDir => {
                    if stack.len() > 1 {
                        // pop the previous component if not the root
                        stack.pop();
                    }
                }
                Component::Normal(c) => {
                    stack.push(c);
                }
            }
        }

        // Join the path components back
        let mut result = PathBuf::new();
        for c in stack {
            result.push(c);
        }
        result
    }

    pub fn realpath<P: AsRef<Path>>(filename: P) -> std::io::Result<PathBuf> {
        let filename = filename.as_ref().to_path_buf();
        let (path, _) = join_realpath(Path::new(""), &filename, &mut HashMap::new())?;
        abspath(path.as_path())
    }

    fn join_realpath(
        path: &Path,
        rest: &Path,
        seen: &mut HashMap<PathBuf, Option<PathBuf>>,
    ) -> std::io::Result<(PathBuf, bool)> {
        let rest = rest.to_path_buf();
        let mut path = path.to_path_buf();

        let mut components = rest.components();
        while let Some(component) = components.next() {
            match component {
                Component::RootDir => {
                    // absolute path
                    path = PathBuf::from("/");
                }
                Component::CurDir | Component::Prefix(_) => {}
                Component::ParentDir => {
                    // parent dir
                    if path.components().next().is_none() {
                        path = PathBuf::from("..");
                    } else if path.file_name().unwrap() == ".." {
                        path = path.join("..");
                    } else {
                        path = path.parent().unwrap().to_path_buf();
                    }
                }
                Component::Normal(name) => {
                    let mut newpath = path.join(name);
                    let st = std::fs::symlink_metadata(&newpath);
                    let is_link = st.is_ok() && st.unwrap().file_type().is_symlink();
                    if !is_link {
                        path = newpath;
                    } else if let Some(cached) = seen.get(&newpath) {
                        match cached {
                            Some(target) => {
                                path = target.clone();
                            }
                            None => {
                                return Ok((newpath, false));
                            }
                        }
                    } else {
                        seen.insert(newpath.clone(), None);
                        let ok;
                        (path, ok) = join_realpath(
                            path.as_path(),
                            std::fs::read_link(&newpath)?.as_path(),
                            seen,
                        )?;
                        if !ok {
                            components.for_each(|c| newpath.push(c));
                            return Ok((newpath, false));
                        }
                        seen.insert(newpath, Some(path.clone()));
                    }
                }
            }
        }

        Ok((path.to_path_buf(), true))
    }

    pub fn pathjoin(ps: &[&OsStr]) -> PathBuf {
        let mut p = PathBuf::new();
        for s in ps {
            p.push(s);
        }
        p
    }
}

pub fn abspath(path: &Path) -> Result<PathBuf, std::io::Error> {
    #[cfg(windows)]
    return win32::abspath(path);

    #[cfg(not(windows))]
    return posix::abspath(path);
}

pub fn normpath<P: AsRef<Path>>(path: P) -> PathBuf {
    #[cfg(windows)]
    return win32::normpath(path.as_ref());

    #[cfg(not(windows))]
    return posix::normpath(path.as_ref());
}

#[cfg(not(windows))]
pub const MIN_ABS_PATHLENGTH: usize = 1;

#[cfg(windows)]
pub const MIN_ABS_PATHLENGTH: usize = 3;

/// Return path relative to base, or raise PathNotChild exception.
///
/// The path may be either an absolute path or a path relative to the
/// current working directory.
///
/// os.path.commonprefix (python2.4) has a bad bug that it works just
/// on string prefixes, assuming that '/u' is a prefix of '/u2'.  This
/// avoids that problem.
///
/// NOTE: `base` should not have a trailing slash otherwise you'll get
/// PathNotChild exceptions regardless of `path`.
pub fn relpath(base: &Path, path: &Path) -> Option<PathBuf> {
    if base.to_str().unwrap().len() < MIN_ABS_PATHLENGTH {
        return None;
    }

    let rp = abspath(path).unwrap();

    let mut s = Vec::new();
    let mut head = rp.as_path();
    let mut tail;
    loop {
        if head.as_os_str().len() <= base.as_os_str().len() && head != base {
            return None;
        }
        if head == base {
            break;
        }
        (head, tail) = (head.parent().unwrap(), head.file_name().unwrap());
        if !tail.is_empty() {
            s.push(tail);
        }
    }

    Some(s.into_iter().rev().collect::<PathBuf>())
}

pub fn normalizepath<P: AsRef<Path>>(f: P) -> std::io::Result<PathBuf> {
    let p = f.as_ref().parent();
    let e = f.as_ref().file_name();

    // Broken filename
    if e.is_none() || e == Some(OsStr::new(".")) || e == Some(OsStr::new("..")) {
        realpath(f.as_ref())
    // Base and filename present
    } else if let Some(p) = p {
        let p = realpath(p)?;
        Ok(p.join(e.unwrap()))
    } else {
        // Just filename
        Ok(PathBuf::from(e.unwrap()))
    }
}

pub fn realpath(f: &Path) -> std::io::Result<PathBuf> {
    #[cfg(windows)]
    return win32::realpath(f);

    #[cfg(not(windows))]
    return posix::realpath(f);
}

<<<<<<< HEAD
pub struct InvalidPathSegmentError(pub String);

pub fn splitpath(p: &str) -> std::result::Result<Vec<&str>, InvalidPathSegmentError> {
    #[cfg(windows)]
    let split = |c| c == '/' || c == '\\';
    #[cfg(not(windows))]
    let split = |c| c == '/';

    let mut rps = Vec::new();
    for f in p.split(split) {
        if f == ".." {
            return Err(InvalidPathSegmentError(f.to_string()));
        } else if f == "." || f.is_empty() {
            continue;
        } else {
            rps.push(f);
        }
    }

    Ok(rps)
}

pub fn pathjoin(ps: &[&OsStr]) -> PathBuf {
    #[cfg(windows)]
    return win32::pathjoin(ps);

    #[cfg(not(windows))]
    return posix::pathjoin(ps);
}

pub fn joinpath(ps: &[&OsStr]) -> std::result::Result<PathBuf, InvalidPathSegmentError> {
    for p in ps {
        if p == &"" || p == &".." {
            return Err(InvalidPathSegmentError(p.to_string_lossy().into_owned()));
        }
    }

    Ok(pathjoin(ps))
=======
/// Determine the real path to a file.
///
/// All parent elements are dereferenced.  But the file itself is not
/// dereferenced.
/// Args:
///   path: The original path.  May be absolute or relative.
/// Returns:the real path *to* the file
pub fn dereference_path(path: &Path) -> std::io::Result<PathBuf> {
    let filename = if let Some(filename) = path.file_name() {
        filename
    } else {
        return Ok(PathBuf::from(path));
    };
    if let Some(parent) = path.parent() {
        Ok(realpath(parent)?.join(filename))
    } else {
        Ok(PathBuf::from(filename))
    }
>>>>>>> 8c1d1e52
}<|MERGE_RESOLUTION|>--- conflicted
+++ resolved
@@ -582,7 +582,6 @@
     return posix::realpath(f);
 }
 
-<<<<<<< HEAD
 pub struct InvalidPathSegmentError(pub String);
 
 pub fn splitpath(p: &str) -> std::result::Result<Vec<&str>, InvalidPathSegmentError> {
@@ -621,7 +620,8 @@
     }
 
     Ok(pathjoin(ps))
-=======
+}
+
 /// Determine the real path to a file.
 ///
 /// All parent elements are dereferenced.  But the file itself is not
@@ -640,5 +640,4 @@
     } else {
         Ok(PathBuf::from(filename))
     }
->>>>>>> 8c1d1e52
 }