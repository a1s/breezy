use crate::{FileId, RevisionId};
use breezy_osutils::Kind;
use std::collections::HashMap;
use std::collections::HashSet;

// This should really be an id randomly assigned when the tree is
// created, but it's not for now.
pub const ROOT_ID: &[u8] = b"TREE_ROOT";

pub fn versionable_kind(kind: Kind) -> bool {
    // Check if a kind is versionable
    matches!(
        kind,
        Kind::File | Kind::Directory | Kind::Symlink | Kind::TreeReference
    )
}

#[derive(Debug, Clone, PartialEq, Eq, PartialOrd, Ord)]
pub enum Entry {
    Directory {
        file_id: FileId,
        revision: Option<RevisionId>,
        parent_id: Option<FileId>,
        name: String,
    },
    File {
        file_id: FileId,
        revision: Option<RevisionId>,
        parent_id: Option<FileId>,
        name: String,
        text_sha1: Option<Vec<u8>>,
        text_size: Option<u64>,
        text_id: Option<Vec<u8>>,
        executable: bool,
    },
    Link {
        file_id: FileId,
        name: String,
        parent_id: Option<FileId>,
        symlink_target: Option<String>,
        revision: Option<RevisionId>,
    },
    TreeReference {
        file_id: FileId,
        revision: Option<RevisionId>,
        reference_revision: Option<RevisionId>,
        name: String,
        parent_id: Option<FileId>,
    },
}

/// Description of a versioned file.
///
/// An InventoryEntry has the following fields, which are also
/// present in the XML inventory-entry element:
///
/// file_id
///
/// name
///     (within the parent directory)
///
/// parent_id
///     file_id of the parent directory, or ROOT_ID
///
/// revision
///     the revision_id in which this variation of this file was
///     introduced.
///
/// executable
///     Indicates that this file should be executable on systems
///     that support it.
///
/// text_sha1
///     sha-1 of the text of the file
///
/// text_size
///     size in bytes of the text of the file
///
/// (reading a version 4 tree created a text_id field.)

impl Entry {
    pub fn new(kind: Kind, name: String, file_id: FileId, parent_id: Option<FileId>) -> Self {
        if !is_valid_name(&name) {
            panic!("Invalid name: {}", name);
        }
        match kind {
            Kind::File => Entry::file(file_id, name, parent_id),
            Kind::Directory => Entry::directory(file_id, None, parent_id, name),
            Kind::Symlink => Entry::link(file_id, name, parent_id),
            Kind::TreeReference => Entry::tree_reference(file_id, name, parent_id),
        }
    }

    /// Return true if the object this entry represents has textual data.
    ///
    /// Note that textual data includes binary content.
    ///
    /// Also note that all entries get weave files created for them.
    /// This attribute is primarily used when upgrading from old trees that
    /// did not have the weave index for all inventory entries.
    pub fn has_text(&self) -> bool {
        match self {
            Entry::Directory { .. } => false,
            Entry::File { .. } => true,
            Entry::Link { .. } => false,
            Entry::TreeReference { .. } => false,
        }
    }

    pub fn kind(&self) -> Kind {
        match self {
            Entry::Directory { .. } => Kind::Directory,
            Entry::File { .. } => Kind::File,
            Entry::Link { .. } => Kind::Symlink,
            Entry::TreeReference { .. } => Kind::TreeReference,
        }
    }

    pub fn directory(
        file_id: FileId,
        revision: Option<RevisionId>,
        parent_id: Option<FileId>,
        name: String,
    ) -> Self {
        Self::Directory {
            file_id,
            revision,
            parent_id,
            name,
        }
    }

    pub fn file(file_id: FileId, name: String, parent_id: Option<FileId>) -> Self {
        Entry::File {
            file_id,
            name,
            parent_id,
            revision: None,
            text_sha1: None,
            text_size: None,
            text_id: None,
            executable: false,
        }
    }

    pub fn tree_reference(file_id: FileId, name: String, parent_id: Option<FileId>) -> Self {
        Entry::TreeReference {
            file_id,
            revision: None,
            reference_revision: None,
            name,
            parent_id,
        }
    }

    pub fn link(file_id: FileId, name: String, parent_id: Option<FileId>) -> Self {
        Entry::Link {
            file_id,
            name,
            parent_id,
            symlink_target: None,
            revision: None,
        }
    }

    pub fn file_id(&self) -> &FileId {
        match self {
            Entry::Directory { file_id, .. } => file_id,
            Entry::File { file_id, .. } => file_id,
            Entry::Link { file_id, .. } => file_id,
            Entry::TreeReference { file_id, .. } => file_id,
        }
    }

    pub fn parent_id(&self) -> Option<&FileId> {
        match self {
            Entry::Directory { parent_id, .. } => parent_id.as_ref(),
            Entry::File { parent_id, .. } => parent_id.as_ref(),
            Entry::Link { parent_id, .. } => parent_id.as_ref(),
            Entry::TreeReference { parent_id, .. } => parent_id.as_ref(),
        }
    }

    pub fn name(&self) -> &str {
        match self {
            Entry::Directory { name, .. } => name,
            Entry::File { name, .. } => name,
            Entry::Link { name, .. } => name,
            Entry::TreeReference { name, .. } => name,
        }
    }

    pub fn revision(&self) -> Option<&RevisionId> {
        match self {
            Entry::Directory { revision, .. } => revision.as_ref(),
            Entry::File { revision, .. } => revision.as_ref(),
            Entry::Link { revision, .. } => revision.as_ref(),
            Entry::TreeReference { revision, .. } => revision.as_ref(),
        }
    }

    pub fn symlink_target(&self) -> Option<&str> {
        match self {
            Entry::Directory { .. } => None,
            Entry::File { .. } => None,
            Entry::Link { symlink_target, .. } => symlink_target.as_ref().map(|s| s.as_str()),
            Entry::TreeReference { .. } => None,
        }
    }

    pub fn is_unmodified(&self, other: &Entry) -> bool {
        let other_revision = other.revision();

        if other_revision.is_none() {
            return false;
        }

        self.revision() == other_revision
    }

    pub fn unchanged(&self, other: &Entry) -> bool {
        let mut compatible = true;
        // different inv parent
        if self.parent_id() != other.parent_id()
            || self.name() != other.name()
            || self.kind() != other.kind()
        {
            compatible = false;
        }
        match (self, other) {
            (
                Entry::File {
                    text_sha1: this_text_sha1,
                    text_size: this_text_size,
                    executable: this_executable,
                    ..
                },
                Entry::File {
                    text_sha1: other_text_sha1,
                    text_size: other_text_size,
                    executable: other_executable,
                    ..
                },
            ) => {
                if this_text_sha1 != other_text_sha1 {
                    compatible = false;
                }
                if this_text_size != other_text_size {
                    compatible = false;
                }
                if this_executable != other_executable {
                    compatible = false;
                }
            }
            (
                Entry::Link {
                    symlink_target: this_symlink_target,
                    ..
                },
                Entry::Link {
                    symlink_target: other_symlink_target,
                    ..
                },
            ) => {
                if this_symlink_target != other_symlink_target {
                    compatible = false;
                }
            }
            (
                Entry::TreeReference {
                    reference_revision: this_reference_revision,
                    ..
                },
                Entry::TreeReference {
                    reference_revision: other_reference_revision,
                    ..
                },
            ) => {
                if this_reference_revision != other_reference_revision {
                    compatible = false;
                }
            }
            _ => {}
        }
        compatible
    }
}

pub enum EntryChange {
    Unchanged,
    Added,
    Removed,
    Renamed,
    Modified,
    ModifiedAndRenamed,
}

impl ToString for EntryChange {
    fn to_string(&self) -> String {
        match self {
            EntryChange::Unchanged => "unchanged".to_string(),
            EntryChange::Added => "added".to_string(),
            EntryChange::Removed => "removed".to_string(),
            EntryChange::Renamed => "renamed".to_string(),
            EntryChange::Modified => "modified".to_string(),
            EntryChange::ModifiedAndRenamed => "modified and renamed".to_string(),
        }
    }
}

/// Describe the change between old_entry and this.
///
/// This smells of being an InterInventoryEntry situation, but as its
/// the first one, we're making it a static method for now.
///
/// An entry with a different parent, or different name is considered
/// to be renamed. Reparenting is an internal detail.
/// Note that renaming the parent does not trigger a rename for the
/// child entry itself.
pub fn describe_change(old_entry: Option<&Entry>, new_entry: Option<&Entry>) -> EntryChange {
    if old_entry == new_entry {
        return EntryChange::Unchanged;
    } else if old_entry.is_none() {
        return EntryChange::Added;
    } else if new_entry.is_none() {
        return EntryChange::Removed;
    }
    let old_entry = old_entry.unwrap();
    let new_entry = new_entry.unwrap();
    if old_entry.kind() != new_entry.kind() {
        return EntryChange::Modified;
    }
    let (text_modified, meta_modified) = detect_changes(old_entry, new_entry);
    let modified = text_modified || meta_modified;
    // TODO 20060511 (mbp, rbc) factor out 'detect_rename' here.
    let renamed = if old_entry.parent_id() != new_entry.parent_id() {
        true
    } else {
        old_entry.name() != new_entry.name()
    };
    if renamed && !modified {
        return EntryChange::Renamed;
    }
    if modified && !renamed {
        return EntryChange::Modified;
    }
    if modified && renamed {
        return EntryChange::ModifiedAndRenamed;
    }
    EntryChange::Unchanged
}

pub fn detect_changes(old_entry: &Entry, new_entry: &Entry) -> (bool, bool) {
    match new_entry {
        Entry::Link {
            symlink_target: new_symlink_target,
            ..
        } => match old_entry {
            Entry::Link {
                symlink_target: old_symlink_target,
                ..
            } => (old_symlink_target != new_symlink_target, false),
            _ => panic!("old_entry is not a link"),
        },
        Entry::File {
            text_sha1: new_text_sha1,
            executable: new_executable,
            ..
        } => match old_entry {
            Entry::File {
                text_sha1: old_text_sha1,
                executable: old_executable,
                ..
            } => {
                let text_modified = old_text_sha1 != new_text_sha1;
                let meta_modified = old_executable != new_executable;
                (text_modified, meta_modified)
            }
            _ => panic!("old_entry is not a file"),
        },
        Entry::Directory { .. } | Entry::TreeReference { .. } => (false, false),
    }
}

pub fn is_valid_name(name: &str) -> bool {
    !(name.contains('/') || name == "." || name == "..")
}

<<<<<<< HEAD
// Normalize name
pub fn ensure_normalized_name(name: &std::path::Path) -> Result<std::path::PathBuf, String> {
    let (norm_name, can_access) = breezy_osutils::path::normalized_filename(name)
        .ok_or_else(|| format!("name '{}' is not normalized", name.display()))?;

    if norm_name != name {
        if can_access {
            return Ok(norm_name);
        } else {
            return Err(format!(
                "name '{}' is not normalized and cannot be accessed",
                name.display()
            ));
        }
    }

    Ok(name.to_path_buf())
=======
pub struct InventoryDeltaEntry {
    pub old_path: Option<String>,
    pub new_path: Option<String>,
    pub file_id: FileId,
    pub new_entry: Option<Entry>,
}

pub type InventoryDelta = Vec<InventoryDeltaEntry>;

pub enum InventoryDeltaInconsistency {
    DuplicateFileId(String, FileId),
    DuplicateOldPath(String, FileId),
    DuplicateNewPath(String, FileId),
    NoPath,
    MismatchedId(String, FileId, FileId),
    EntryWithoutPath(String, FileId),
    PathWithoutEntry(String, FileId),
}

pub fn check_delta_consistency(delta: &InventoryDelta) -> Result<(), InventoryDeltaInconsistency> {
    let mut ids = HashSet::new();
    let mut old_paths = HashSet::new();
    let mut new_paths = HashSet::new();
    for entry in delta {
        let path = if let Some(old_path) = &entry.old_path {
            old_path
        } else if let Some(new_path) = &entry.new_path {
            new_path
        } else {
            return Err(InventoryDeltaInconsistency::NoPath);
        };

        if ids.contains(&entry.file_id) {
            return Err(InventoryDeltaInconsistency::DuplicateFileId(
                path.clone(),
                entry.file_id.clone(),
            ));
        }
        ids.insert(&entry.file_id);

        if entry.old_path.is_some() {
            let old_path = entry.old_path.as_ref().unwrap();
            if old_paths.contains(old_path) {
                return Err(InventoryDeltaInconsistency::DuplicateOldPath(
                    old_path.clone(),
                    entry.file_id.clone(),
                ));
            }
            old_paths.insert(old_path);
        }

        if entry.new_path.is_some() {
            let new_path = entry.new_path.as_ref().unwrap();
            if new_paths.contains(new_path) {
                return Err(InventoryDeltaInconsistency::DuplicateNewPath(
                    new_path.clone(),
                    entry.file_id.clone(),
                ));
            }
            new_paths.insert(new_path);
        }

        if let Some(ref new_entry) = entry.new_entry {
            if &entry.file_id != new_entry.file_id() {
                return Err(InventoryDeltaInconsistency::MismatchedId(
                    path.clone(),
                    entry.file_id.clone(),
                    new_entry.file_id().clone(),
                ));
            }
        }

        if entry.new_entry.is_some() && entry.new_path.is_none() {
            return Err(InventoryDeltaInconsistency::EntryWithoutPath(
                path.clone(),
                entry.file_id.clone(),
            ));
        }

        if entry.new_entry.is_none() && entry.new_path.is_some() {
            return Err(InventoryDeltaInconsistency::PathWithoutEntry(
                path.clone(),
                entry.file_id.clone(),
            ));
        }
    }
    Ok(())
}

pub fn sort_inventory_delta(delta: &mut InventoryDelta) {
    fn key(entry: &InventoryDeltaEntry) -> (&str, &str, &FileId, Option<&Entry>) {
        (
            entry.old_path.as_deref().unwrap_or(""),
            entry.new_path.as_deref().unwrap_or(""),
            &entry.file_id,
            entry.new_entry.as_ref(),
        )
    }
    delta.sort_by(|x, y| key(x).cmp(&key(y)));
>>>>>>> dd4584ce
}<|MERGE_RESOLUTION|>--- conflicted
+++ resolved
@@ -386,7 +386,6 @@
     !(name.contains('/') || name == "." || name == "..")
 }
 
-<<<<<<< HEAD
 // Normalize name
 pub fn ensure_normalized_name(name: &std::path::Path) -> Result<std::path::PathBuf, String> {
     let (norm_name, can_access) = breezy_osutils::path::normalized_filename(name)
@@ -404,7 +403,8 @@
     }
 
     Ok(name.to_path_buf())
-=======
+}
+
 pub struct InventoryDeltaEntry {
     pub old_path: Option<String>,
     pub new_path: Option<String>,
@@ -504,5 +504,4 @@
         )
     }
     delta.sort_by(|x, y| key(x).cmp(&key(y)));
->>>>>>> dd4584ce
 }