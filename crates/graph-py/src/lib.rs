#![allow(non_snake_case)]

use breezy_graph::RevnoVec;
use pyo3::import_exception;
use pyo3::prelude::*;
use pyo3::types::{PyDict, PyList, PyTuple};
use pyo3::wrap_pyfunction;
use std::collections::{HashMap, HashSet};
use std::hash::Hash;

import_exception!(breezy.errors, GraphCycleError);

struct PyNode(PyObject);

impl std::fmt::Debug for PyNode {
    fn fmt(&self, f: &mut std::fmt::Formatter) -> std::fmt::Result {
        Python::with_gil(|py| {
            let repr = self.0.as_ref(py).repr();
            if PyErr::occurred(py) {
                return Err(std::fmt::Error);
            }
            if let Ok(repr) = repr {
                write!(f, "{}", repr)
            } else {
                write!(f, "???")
            }
        })
    }
}

impl std::fmt::Display for PyNode {
    fn fmt(&self, f: &mut std::fmt::Formatter) -> std::fmt::Result {
        Python::with_gil(|py| {
            let repr = self.0.as_ref(py).repr();
            if PyErr::occurred(py) {
                return Err(std::fmt::Error);
            }
            if let Ok(repr) = repr {
                write!(f, "{}", repr)
            } else {
                write!(f, "???")
            }
        })
    }
}

impl Clone for PyNode {
    fn clone(&self) -> PyNode {
        PyNode(self.0.clone())
    }
}

impl From<&PyAny> for PyNode {
    fn from(obj: &PyAny) -> PyNode {
        PyNode(obj.to_object(obj.py()))
    }
}

impl From<PyObject> for PyNode {
    fn from(obj: PyObject) -> PyNode {
        PyNode(obj)
    }
}

impl IntoPy<PyObject> for PyNode {
    fn into_py(self, py: Python) -> PyObject {
        self.0.to_object(py)
    }
}

impl IntoPy<PyObject> for &PyNode {
    fn into_py(self, py: Python) -> PyObject {
        self.0.to_object(py)
    }
}

impl Hash for PyNode {
    fn hash<H: std::hash::Hasher>(&self, state: &mut H) {
        Python::with_gil(|py| match self.0.as_ref(py).hash() {
            Err(err) => err.restore(py),
            Ok(hash) => state.write_isize(hash),
        });
    }
}

impl PartialEq for PyNode {
    fn eq(&self, other: &PyNode) -> bool {
        Python::with_gil(|py| match self.0.as_ref(py).eq(other.0.as_ref(py)) {
            Err(err) => {
                err.restore(py);
                false
            }
            Ok(b) => b,
        })
    }
}

impl std::cmp::Eq for PyNode {}

fn extract_parent_map(parent_map: &PyDict) -> PyResult<HashMap<PyNode, Vec<PyNode>>> {
    parent_map
        .iter()
        .map(|(k, v)| {
            let vs = v
                .iter()?
                .map(|v| Ok::<_, PyErr>(v?.into()))
                .collect::<Result<Vec<_>, _>>()?;
            Ok((k.into(), vs))
        })
        .collect::<Result<HashMap<_, _>, _>>()
}

/// Given a map from child => parents, create a map of parent => children
#[pyfunction]
fn invert_parent_map(py: Python, parent_map: &PyDict) -> PyResult<PyObject> {
    let parent_map = extract_parent_map(parent_map)?;
    let ret = PyDict::new(py);
    let result = breezy_graph::invert_parent_map::<PyNode>(&parent_map);
    if PyErr::occurred(py) {
        return Err(PyErr::fetch(py));
    }

    for (k, vs) in result {
        ret.set_item::<PyObject, &PyList>(
            k.into_py(py),
            PyList::new(py, vs.into_iter().map(|v| v.into_py(py))),
        )?;
    }

    Ok(ret.to_object(py))
}

/// Collapse regions of the graph that are 'linear'.
///
/// For example::
///
///   A:[B], B:[C]
///
/// can be collapsed by removing B and getting::
///
///   A:[C]
///
/// :param parent_map: A dictionary mapping children to their parents
/// :return: Another dictionary with 'linear' chains collapsed
#[pyfunction]
fn collapse_linear_regions(py: Python, parent_map: &PyDict) -> PyResult<PyObject> {
    let parent_map = extract_parent_map(parent_map)?;

    let result = breezy_graph::collapse_linear_regions::<PyNode>(&parent_map);
    if PyErr::occurred(py) {
        return Err(PyErr::fetch(py));
    }

    let ret = PyDict::new(py);
    for (k, vs) in result {
        ret.set_item::<PyObject, &PyList>(
            k.into_py(py),
            PyList::new(py, vs.into_iter().map(|v| v.into_py(py))),
        )?;
    }

    Ok(ret.to_object(py))
}

#[pyclass]
struct PyParentsProvider {
    provider: Box<dyn breezy_graph::ParentsProvider<PyNode> + Send>,
}

#[pymethods]
impl PyParentsProvider {
    fn get_parent_map(&mut self, py: Python, keys: PyObject) -> PyResult<PyObject> {
        let mut hash_key: HashSet<PyNode> = HashSet::new();
        for key in keys.as_ref(py).iter()? {
            hash_key.insert(key?.into());
        }
        let result = self.provider.get_parent_map(&hash_key.iter().collect());
        let ret = PyDict::new(py);
        for (k, vs) in result {
            ret.set_item::<PyObject, &PyTuple>(
                k.into_py(py),
                PyTuple::new(py, vs.iter().map(|v| v.into_py(py))),
            )?;
        }
        Ok(ret.to_object(py))
    }
}

#[pyfunction]
fn DictParentsProvider(py: Python, parent_map: &PyDict) -> PyResult<PyObject> {
    let parent_map = extract_parent_map(parent_map)?;
    let provider = PyParentsProvider {
        provider: Box::new(breezy_graph::DictParentsProvider::<PyNode>::new(parent_map)),
    };
    Ok(provider.into_py(py))
}

#[pyclass]
struct TopoSorter {
    sorter: breezy_graph::tsort::TopoSorter<PyNode>,
}

#[pymethods]
impl TopoSorter {
    #[new]
    fn new(py: Python, graph: PyObject) -> PyResult<TopoSorter> {
<<<<<<< HEAD
        let iter = if graph.as_ref(py).is_instance_of::<PyDict>()? {
            graph
                .downcast::<PyDict>(py)?
                .call_method0("items")?
                .iter()?
=======
        let iter = if graph.as_ref(py).is_instance_of::<PyDict>() {
            graph.cast_as::<PyDict>(py)?.call_method0("items")?.iter()?
>>>>>>> e695a10d
        } else {
            graph.as_ref(py).iter()?
        };
        let graph = iter
            .map(|k| k?.extract::<(PyObject, Vec<PyObject>)>())
            .map(|k| k.map(|(k, vs)| (PyNode::from(k), vs.into_iter().map(PyNode::from).collect())))
            .collect::<PyResult<Vec<(PyNode, Vec<PyNode>)>>>()?;

        let sorter = breezy_graph::tsort::TopoSorter::<PyNode>::new(graph.into_iter());
        Ok(TopoSorter { sorter })
    }

    fn __next__(&mut self, py: Python) -> PyResult<Option<PyObject>> {
        match self.sorter.next() {
            None => Ok(None),
            Some(Ok(node)) => Ok(Some(node.into_py(py))),
            Some(Err(breezy_graph::tsort::Error::Cycle(e))) => Err(GraphCycleError::new_err(e)),
        }
    }

    fn __iter__(slf: PyRefMut<Self>) -> PyRefMut<Self> {
        slf
    }

    fn iter_topo_order(slf: PyRefMut<Self>) -> PyRefMut<Self> {
        slf
    }

    fn sorted(&mut self, py: Python) -> PyResult<Vec<PyObject>> {
        let mut ret = Vec::new();
        while let Some(node) = self.__next__(py)? {
            ret.push(node);
        }
        Ok(ret)
    }
}

fn revno_vec_to_py(py: Python, revno: RevnoVec) -> PyObject {
    PyTuple::new(py, revno.into_iter().map(|v| v.into_py(py))).to_object(py)
}

#[pyclass]
struct MergeSorter {
    sorter: breezy_graph::tsort::MergeSorter<PyNode>,
}

fn branch_tip_is_null(py: Python, branch_tip: PyObject) -> bool {
    if let Ok(branch_tip) = branch_tip.extract::<&[u8]>(py) {
        branch_tip == b"null:"
    } else if let Ok((branch_tip,)) = branch_tip.extract::<(&[u8],)>(py) {
        branch_tip == b"null:"
    } else {
        false
    }
}

#[pymethods]
impl MergeSorter {
    #[new]
    fn new(
        py: Python,
        graph: PyObject,
        mut branch_tip: Option<PyObject>,
        mainline_revisions: Option<PyObject>,
        generate_revno: Option<bool>,
    ) -> PyResult<MergeSorter> {
<<<<<<< HEAD
        let iter = if graph.as_ref(py).is_instance_of::<PyDict>()? {
            graph
                .downcast::<PyDict>(py)?
                .call_method0("items")?
                .iter()?
=======
        let iter = if graph.as_ref(py).is_instance_of::<PyDict>() {
            graph.cast_as::<PyDict>(py)?.call_method0("items")?.iter()?
>>>>>>> e695a10d
        } else {
            graph.as_ref(py).iter()?
        };
        let graph = iter
            .map(|k| k?.extract::<(PyObject, Vec<PyObject>)>())
            .map(|k| k.map(|(k, vs)| (PyNode::from(k), vs.into_iter().map(PyNode::from).collect())))
            .collect::<PyResult<HashMap<PyNode, Vec<PyNode>>>>()?;

        let mainline_revisions = if let Some(mainline_revisions) = mainline_revisions {
            let mainline_revisions = mainline_revisions
                .as_ref(py)
                .iter()?
                .map(|k| k?.extract::<PyObject>())
                .collect::<PyResult<Vec<PyObject>>>()?;
            Some(mainline_revisions.into_iter().map(PyNode::from).collect())
        } else {
            None
        };

        // The null: revision doesn't exist in the graph, so don't attempt to remove it
        match branch_tip {
            Some(ref mut tip_obj) => {
                if branch_tip_is_null(py, tip_obj.clone_ref(py)) {
                    branch_tip = None;
                }
            }
            None => (),
        }

        let sorter = breezy_graph::tsort::MergeSorter::<PyNode>::new(
            graph,
            branch_tip.map(PyNode::from),
            mainline_revisions,
            generate_revno.unwrap_or(false),
        );
        Ok(MergeSorter { sorter })
    }

    fn __next__(&mut self, py: Python) -> PyResult<Option<PyObject>> {
        match self.sorter.next() {
            None => Ok(None),
            Some(Ok((sequence_number, node, merge_depth, None, end_of_merge))) => Ok(Some(
                (sequence_number, node.into_py(py), merge_depth, end_of_merge).into_py(py),
            )),

            Some(Ok((sequence_number, node, merge_depth, Some(revno), end_of_merge))) => Ok(Some(
                (
                    sequence_number,
                    node.into_py(py),
                    merge_depth,
                    revno_vec_to_py(py, revno),
                    end_of_merge,
                )
                    .into_py(py),
            )),
            Some(Err(breezy_graph::tsort::Error::Cycle(e))) => Err(GraphCycleError::new_err(e)),
        }
    }

    fn __iter__(slf: PyRefMut<Self>) -> PyRefMut<Self> {
        slf
    }

    fn iter_topo_order(slf: PyRefMut<Self>) -> PyRefMut<Self> {
        slf
    }

    fn sorted(&mut self, py: Python) -> PyResult<PyObject> {
        let ret = PyList::empty(py);
        loop {
            let item = self.__next__(py)?;
            if let Some(item) = item {
                ret.append(item)?;
            } else {
                break;
            }
        }
        Ok(ret.to_object(py))
    }
}

/// Topological sort a graph which groups merges.
///
/// :param graph: sequence of pairs of node->parents_list.
/// :param branch_tip: the tip of the branch to graph. Revisions not
///                    reachable from branch_tip are not included in the
///                    output.
/// :param mainline_revisions: If not None this forces a mainline to be
///                            used rather than synthesised from the graph.
///                            This must be a valid path through some part
///                            of the graph. If the mainline does not cover all
///                            the revisions, output stops at the start of the
///                            old revision listed in the mainline revisions
///                            list.
///                            The order for this parameter is oldest-first.
/// :param generate_revno: Optional parameter controlling the generation of
///     revision number sequences in the output. See the output description of
///     the MergeSorter docstring for details.
/// :result: See the MergeSorter docstring for details.
///
/// Node identifiers can be any hashable object, and are typically strings.
#[pyfunction]
fn merge_sort(
    py: Python,
    graph: PyObject,
    branch_tip: Option<PyObject>,
    mainline_revisions: Option<PyObject>,
    generate_revno: Option<bool>,
) -> PyResult<PyObject> {
    let mut sorter = MergeSorter::new(py, graph, branch_tip, mainline_revisions, generate_revno)?;
    sorter.sorted(py)
}

#[pymodule]
fn _graph_rs(_py: Python, m: &PyModule) -> PyResult<()> {
    m.add_wrapped(wrap_pyfunction!(invert_parent_map))?;
    m.add_wrapped(wrap_pyfunction!(collapse_linear_regions))?;
    m.add_wrapped(wrap_pyfunction!(DictParentsProvider))?;
    m.add_wrapped(wrap_pyfunction!(merge_sort))?;
    m.add_class::<TopoSorter>()?;
    m.add_class::<MergeSorter>()?;
    Ok(())
}<|MERGE_RESOLUTION|>--- conflicted
+++ resolved
@@ -204,16 +204,11 @@
 impl TopoSorter {
     #[new]
     fn new(py: Python, graph: PyObject) -> PyResult<TopoSorter> {
-<<<<<<< HEAD
-        let iter = if graph.as_ref(py).is_instance_of::<PyDict>()? {
+        let iter = if graph.as_ref(py).is_instance_of::<PyDict>() {
             graph
                 .downcast::<PyDict>(py)?
                 .call_method0("items")?
                 .iter()?
-=======
-        let iter = if graph.as_ref(py).is_instance_of::<PyDict>() {
-            graph.cast_as::<PyDict>(py)?.call_method0("items")?.iter()?
->>>>>>> e695a10d
         } else {
             graph.as_ref(py).iter()?
         };
@@ -280,16 +275,11 @@
         mainline_revisions: Option<PyObject>,
         generate_revno: Option<bool>,
     ) -> PyResult<MergeSorter> {
-<<<<<<< HEAD
-        let iter = if graph.as_ref(py).is_instance_of::<PyDict>()? {
+        let iter = if graph.as_ref(py).is_instance_of::<PyDict>() {
             graph
                 .downcast::<PyDict>(py)?
                 .call_method0("items")?
                 .iter()?
-=======
-        let iter = if graph.as_ref(py).is_instance_of::<PyDict>() {
-            graph.cast_as::<PyDict>(py)?.call_method0("items")?.iter()?
->>>>>>> e695a10d
         } else {
             graph.as_ref(py).iter()?
         };
