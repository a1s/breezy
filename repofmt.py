--- conflicted
+++ resolved
@@ -607,7 +607,7 @@
 
 
 if chk_support:
-    from bzrlib import chk_serializer 
+    from bzrlib import chk_serializer
     class RepositoryFormatPackGCCHK16(RepositoryFormatPackDevelopment5Hash16):
         """A hashed CHK+group compress pack repository."""
 
@@ -628,14 +628,9 @@
         """A hashed CHK+group compress pack repository."""
 
         repository_class = GCCHKPackRepository
-<<<<<<< HEAD
         # Setting this to True causes us to use InterModel1And2, so for now set
         # it to False which uses InterDifferingSerializer. When IM1&2 is
         # removed (as it is in bzr.dev) we can set this back to True.
-=======
-        # For right now, setting this to True gives us InterModel1And2 rather
-        # than InterDifferingSerializer
->>>>>>> 674f9dc2
         rich_root_data = False
 
         def get_format_string(self):
