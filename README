bzr-git, a plugin for bzr that adds git support.

<<<<<<< HEAD
This is (c) 2006 Canonical Limited, and licenced under the GNU GPL Version 2 
or later.  Please see COPYING for the full text of the licence.
=======
This is (c) 2006-2008 Canonical Limited, and licenced under the GNU GPL 
Version 2 or later.  Please see COPYING for the full text of the licence.
>>>>>>> d9c12e16

This was originally written as a proof of concept at Europython 2006, using
stgit's convenience methods for accessing gits head and parsing git output.

Please see INSTALL for installation instructions, and TODO for future plans.<|MERGE_RESOLUTION|>--- conflicted
+++ resolved
@@ -1,12 +1,7 @@
 bzr-git, a plugin for bzr that adds git support.
 
-<<<<<<< HEAD
-This is (c) 2006 Canonical Limited, and licenced under the GNU GPL Version 2 
-or later.  Please see COPYING for the full text of the licence.
-=======
 This is (c) 2006-2008 Canonical Limited, and licenced under the GNU GPL 
 Version 2 or later.  Please see COPYING for the full text of the licence.
->>>>>>> d9c12e16
 
 This was originally written as a proof of concept at Europython 2006, using
 stgit's convenience methods for accessing gits head and parsing git output.
