--- conflicted
+++ resolved
@@ -25,14 +25,11 @@
 
 import bzrlib
 from bzrlib import (
-<<<<<<< HEAD
     btree_index as _mod_btree_index,
     index as _mod_index,
     knit,
     osutils,
-=======
     registry,
->>>>>>> bcc812df
     trace,
     versionedfile,
     )
@@ -475,7 +472,20 @@
             if key.startswith("git\0"):
                 yield sha_to_hex(key[4:])
 
-INDEX_FORMAT = 'bzr-git sha map version 1'
+
+class IndexGitCacheFormat(BzrGitCacheFormat):
+
+    def get_format_string(self):
+        return 'bzr-git sha map version 1\n'
+
+    def initialize(self, transport):
+        super(IndexGitCacheFormat, self).initialize(transport)
+        transport.mkdir('index')
+
+    def open(self, transport):
+        mapper = versionedfile.ConstantMapper("trees")
+        trees_store = knit.make_file_factory(True, mapper)(transport)
+        return IndexGitShaMap(transport.clone('index')), None
 
 
 class IndexGitShaMap(GitShaMap):
@@ -490,35 +500,20 @@
     """
 
     def __init__(self, transport=None):
-        self._transport = transport
         if transport is None:
-            self._index_transport = None
+            self._transport = None
             self._index = _mod_index.InMemoryGraphIndex(0, key_elements=3)
             self._builder = self._index
         else:
             self._builder = None
-            try:
-                transport.mkdir('index')
-            except bzrlib.errors.FileExists:
-                pass
-            self._index_transport = transport.clone('index')
-            try:
-                format = self._index_transport.get_bytes('format')
-            except bzrlib.errors.NoSuchFile:
-                self._index_transport.put_bytes('format', INDEX_FORMAT)
-            else:
-                if format != INDEX_FORMAT:
-                    trace.warning("SHA Map is incompatible (%s -> %s), rebuilding database.",
-                                  format, INDEX_FORMAT)
-                    raise KeyError
+            self._transport = transport
             self._index = _mod_index.CombinedGraphIndex([])
-            for name in self._index_transport.list_dir("."):
+            for name in self._transport.list_dir("."):
                 if not name.endswith(".rix"):
                     continue
-                x = _mod_btree_index.BTreeGraphIndex(self._index_transport, name, self._index_transport.stat(name).st_size)
+                x = _mod_btree_index.BTreeGraphIndex(self._transport, name,
+                    self._transport.stat(name).st_size)
                 self._index.insert_index(0, x)
-            mapper = versionedfile.ConstantMapper("trees1")
-            self._trees_store = knit.make_file_factory(True, mapper)(transport)
 
     @classmethod
     def from_repository(cls, repository):
@@ -544,13 +539,13 @@
         for _, key, value in self._index.iter_all_entries():
             self._builder.add_node(key, value)
         to_remove = []
-        for name in self._index_transport.list_dir('.'):
+        for name in self._transport.list_dir('.'):
             if name.endswith('.rix'):
                 to_remove.append(name)
         self.commit_write_group()
         del self._index.indices[1:]
         for name in to_remove:
-            self._index_transport.rename(name, name + '.old')
+            self._transport.rename(name, name + '.old')
 
     def start_write_group(self):
         assert self._builder is None
@@ -561,8 +556,8 @@
         assert self._builder is not None
         stream = self._builder.finish()
         name = self._name.hexdigest() + ".rix"
-        size = self._index_transport.put_file(name, stream)
-        index = _mod_btree_index.BTreeGraphIndex(self._index_transport, name, size)
+        size = self._transport.put_file(name, stream)
+        index = _mod_btree_index.BTreeGraphIndex(self._transport, name, size)
         self._index.insert_index(0, index)
         self._builder = None
         self._name = None
@@ -662,12 +657,9 @@
     TdbGitCacheFormat())
 formats.register(SqliteGitCacheFormat().get_format_string(),
     SqliteGitCacheFormat())
-try:
-    import tdb
-except ImportError:
-    formats.register('default', SqliteGitCacheFormat())
-else:
-    formats.register('default', TdbGitCacheFormat())
+formats.register(IndexGitCacheFormat().get_format_string(),
+    IndexGitCacheFormat())
+formats.register('default', IndexGitCacheFormat())
 
 
 def migrate_ancient_formats(repo_transport):
@@ -680,13 +672,6 @@
 
 
 def from_repository(repository):
-<<<<<<< HEAD
-    return IndexGitShaMap.from_repository(repository)
-    try:
-        return TdbGitShaMap.from_repository(repository)
-    except ImportError:
-        return SqliteGitShaMap.from_repository(repository)
-=======
     repo_transport = getattr(repository, "_transport", None)
     if repo_transport is not None:
         # Migrate older cache formats
@@ -696,5 +681,4 @@
             pass
         else:
             migrate_ancient_formats(repo_transport)
-    return BzrGitCacheFormat.from_repository(repository)
->>>>>>> bcc812df
+    return BzrGitCacheFormat.from_repository(repository)