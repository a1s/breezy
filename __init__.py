--- conflicted
+++ resolved
@@ -19,154 +19,8 @@
 This plugin provides a 'post_commit' hook, which is used to send an email (like
 to a developer mailing list) with the basic contents of the change.
 
-<<<<<<< HEAD
-
-class EmailSender(object):
-    """An email message sender."""
-
-    def __init__(self, branch, revision_id, config):
-        self.config = config
-        self.branch = branch
-        self.revision = self.branch.repository.get_revision(revision_id)
-        self.revno = self.branch.revision_id_to_revno(revision_id)
-
-    def body(self):
-        from bzrlib.log import log_formatter, show_log
-
-        rev1 = rev2 = self.revno
-        if rev1 == 0:
-            rev1 = None
-            rev2 = None
-
-        # use 'replace' so that we don't abort if trying to write out
-        # in e.g. the default C locale.
-
-        outf = StringIO()
-        lf = log_formatter('long',
-                           show_ids=True,
-                           to_file=outf
-                           )
-
-        show_log(self.branch,
-                 lf,
-                 start_revision=rev1,
-                 end_revision=rev2,
-                 verbose=True
-                 )
-
-        if self.difflimit():
-            self.add_diff(outf, self.difflimit())
-        return outf.getvalue()
-
-    def add_diff(self, outf, difflimit):
-        """Add the diff from the commit to the output.
-
-        If the diff has more than difflimit lines, it will be skipped.
-        """
-        from bzrlib.diff import show_diff_trees
-        # optionally show the diff if its smaller than the post_commit_difflimit option
-        revid_new = self.revision.revision_id
-        if self.revision.parent_ids:
-            revid_old = self.revision.parent_ids[0]
-            tree_new, tree_old = self.branch.repository.revision_trees((revid_new, revid_old))
-        else:
-            tree_new = self.branch.repository.revision_tree(revid_new)
-            tree_old = self.branch.repository.revision_tree(None)
-
-        diff_content = StringIO()
-        show_diff_trees(tree_old, tree_new, diff_content)
-        lines = diff_content.getvalue().split("\n")
-        numlines = len(lines)
-        difflimit = self.difflimit()
-        if difflimit:
-            if numlines <= difflimit:
-                outf.write(diff_content.getvalue())
-            else:
-                outf.write("\nDiff too large for email (%d, the limit is %d).\n"
-                    % (numlines, difflimit))
-
-    def difflimit(self):
-        """maximum number of lines of diff to show."""
-        result = self.config.get_user_option('post_commit_difflimit')
-        if result is None:
-            result = 1000
-        return int(result)
-
-    def mailer(self):
-        """What mail program to use."""
-        result = self.config.get_user_option('post_commit_mailer')
-        if result is None:
-            result = "mail"
-        return result
-
-    def _command_line(self):
-        return [self.mailer(), '-s', self.subject(), '-a',
-                "From: " + self.from_address(), self.to()]
-
-    def to(self):
-        """What is the address the mail should go to."""
-        return self.config.get_user_option('post_commit_to')
-
-    def url(self):
-        """What URL to display in the subject of the mail"""
-        url = self.config.get_user_option('post_commit_url')
-        if url is None:
-            url = self.config.get_user_option('public_branch')
-        if url is None:
-            url = self.branch.base
-        return url
-    
-
-    def from_address(self):
-        """What address should I send from."""
-        result = self.config.get_user_option('post_commit_sender')
-        if result is None:
-            result = self.config.username()
-        return result
-
-    def send(self):
-        # TODO think up a good test for this, but I think it needs
-        # a custom binary shipped with. RBC 20051021
-        try:
-            process = subprocess.Popen(self._command_line(),
-                                       stdin=subprocess.PIPE)
-            try:
-                result = process.communicate(self.body().encode('utf8'))[0]
-                if process.returncode is None:
-                    process.wait()
-                if process.returncode != 0:
-                    raise errors.BzrError("Failed to send email")
-                return result
-            except OSError, e:
-                if e.errno == errno.EPIPE:
-                    raise errors.BzrError("Failed to send email.")
-                else:
-                    raise
-        except ValueError:
-            # bad subprocess parameters, should never happen.
-            raise
-        except OSError, e:
-            if e.errno == errno.ENOENT:
-                raise errors.BzrError("mail is not installed !?")
-            else:
-                raise
-
-    def should_send(self):
-        return self.to() is not None and self.from_address() is not None
-
-    def send_maybe(self):
-        if self.should_send():
-            self.send()
-
-    def subject(self):
-        return ("Rev %d: %s in %s" % 
-                (self.revno,
-                 self.revision.get_summary(),
-                 self.url()))
-=======
 See the README file for basic information on how to configure this plugin.
 """
->>>>>>> 300972d9
 
 
 def post_commit(branch, revision_id):
